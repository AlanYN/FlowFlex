import { createApp } from 'vue';
import App from './App.vue';
import { setupStore } from '@/stores';
import { autoAnimatePlugin } from '@formkit/auto-animate/vue';
import './style.scss';
import { setupI18n } from './locales/setupI18n';
import { setupRouter, router } from '@/router';
import { setupRouterGuard } from '@/router/guard';
import { vPerMission } from '@/hooks';
import { setTheme, setPrimary } from '@/utils/theme';
<<<<<<< HEAD

=======
import 'default-passive-events';
>>>>>>> 3c74d19d
import ElementPlus from 'element-plus';
import * as ElementPlusIconsVue from '@element-plus/icons-vue';
import { useWujie } from '@/hooks/wujie/micro-app.config';
import { initPortalAccess } from '@/utils/portalAccess';
import { Icon } from '@iconify/vue';

let appInstance: any = null;

async function bootstrap() {
	const app = createApp(App);

	// Initialize portal access tenant info from URL if needed
	// 如果是portal访问页面，从URL中提取租户信息
	initPortalAccess();

	// Multilingual configuration
	// 多语言配置
	await setupI18n(app);

	setupStore(app);
	// 不需要的plugin可注释掉或移除掉

	//配置路由守卫
	await setupRouterGuard(router);

	setupRouter(app);

	// 配置自定义指令
	vPerMission(app);

	app.use(autoAnimatePlugin);

	setTheme(localStorage.getItem('theme') || 'light', true);
	// setTheme(globSetting.environment == 'ITEM' ? 'dark' : localStorage.getItem('theme'), true);
	setPrimary(localStorage.getItem('primary') || 'blue');

	app.use(ElementPlus);
	app.component('Icon', Icon);
	for (const [key, component] of Object.entries(ElementPlusIconsVue)) {
		app.component(key, component);
	}

	appInstance = app;
	await app.mount('#app-root');

	// 确保 sub-app-body class 始终存在
	if (!document.documentElement.classList.contains('sub-app-body')) {
		document.documentElement.classList.add('sub-app-body');
	}

	return app;
}

if (window.__POWERED_BY_WUJIE__) {
	// 禁用无界的样式处理
	window.__WUJIE_MOUNT = () => {
		bootstrap().then(() => {
			setTimeout(() => {
				const { initWujieSubApp } = useWujie();
				initWujieSubApp();
			}, 100);
		});
	};

	window.__WUJIE_UNMOUNT = () => {
		window.$wujie.bus.$off('props-update');
		window.$wujie.bus.$off('primary-change');
		window.$wujie.bus.$off('theme-change');
		window.$wujie.bus.$off('logout');
		appInstance && appInstance.unmount();
		appInstance = null;
	};

	window.__WUJIE.mount();
} else {
	bootstrap();
}<|MERGE_RESOLUTION|>--- conflicted
+++ resolved
@@ -8,11 +8,7 @@
 import { setupRouterGuard } from '@/router/guard';
 import { vPerMission } from '@/hooks';
 import { setTheme, setPrimary } from '@/utils/theme';
-<<<<<<< HEAD
-
-=======
 import 'default-passive-events';
->>>>>>> 3c74d19d
 import ElementPlus from 'element-plus';
 import * as ElementPlusIconsVue from '@element-plus/icons-vue';
 import { useWujie } from '@/hooks/wujie/micro-app.config';

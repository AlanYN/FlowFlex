--- conflicted
+++ resolved
@@ -143,11 +143,7 @@
 										</template>
 									</el-dropdown>
 								</div>
-<<<<<<< HEAD
 								<p class="text-primary-600 text-sm mt-1.5 truncate h-6">
-=======
-								<p class="text-primary-600 text-sm mt-1.5 truncate">
->>>>>>> 74403dad
 									{{ questionnaire.description }}
 								</p>
 							</div>
@@ -1185,102 +1181,57 @@
 .questionnaire-grid {
 	display: grid;
 	gap: 24px;
-<<<<<<< HEAD
-	/* 使用auto-fit让卡片自动填充可用空间，永远不会溢出 */
-	grid-template-columns: repeat(auto-fit, minmax(360px, 1fr));
+	/* 使用auto-fill保持卡片合适宽度，避免过度拉伸 */
+	grid-template-columns: repeat(auto-fill, minmax(360px, 1fr));
 	width: 100%;
 
 	/* 响应式断点调整 - 主要调整gap和minmax，避免使用固定列数 */
 	@media (max-width: 480px) {
 		/* 超小屏幕：1列，全宽 */
-		grid-template-columns: repeat(auto-fit, minmax(280px, 1fr));
-=======
-	/* 使用auto-fit让卡片自动填充可用空间，占满整个容器 */
-	grid-template-columns: repeat(auto-fit, minmax(400px, 1fr));
-	width: 100%;
-
-	/* 响应式断点调整 - 优化不同屏幕下的显示效果 */
-	@media (max-width: 480px) {
-		/* 超小屏幕：1列，全宽 */
-		grid-template-columns: 1fr;
->>>>>>> 74403dad
+		grid-template-columns: repeat(auto-fill, minmax(280px, 1fr));
 		gap: 16px;
 		padding: 0 8px;
 	}
 
 	@media (min-width: 481px) and (max-width: 768px) {
-<<<<<<< HEAD
 		/* 小屏幕：自适应，但偏向1列 */
-		grid-template-columns: repeat(auto-fit, minmax(400px, 1fr));
+		grid-template-columns: repeat(auto-fill, minmax(400px, 1fr));
 		gap: 20px;
 	}
 
 	@media (min-width: 769px) and (max-width: 1024px) {
 		/* 中等屏幕：自适应，偏向2列 */
-		grid-template-columns: repeat(auto-fit, minmax(360px, 1fr));
+		grid-template-columns: repeat(auto-fill, minmax(360px, 1fr));
 		gap: 20px;
 	}
 
 	@media (min-width: 1025px) and (max-width: 1400px) {
 		/* 大屏幕：自适应，2-3列之间 */
-		grid-template-columns: repeat(auto-fit, minmax(360px, 1fr));
+		grid-template-columns: repeat(auto-fill, minmax(360px, 1fr));
 		gap: 24px;
 	}
 
 	@media (min-width: 1401px) and (max-width: 1920px) {
 		/* 更大屏幕：自适应，偏向3列 */
-		grid-template-columns: repeat(auto-fit, minmax(380px, 1fr));
-=======
-		/* 小屏幕：1列，居中但占满可用空间 */
-		grid-template-columns: 1fr;
-		gap: 20px;
-	}
-
-	@media (min-width: 769px) and (max-width: 1280px) {
-		/* 中等屏幕：2列，占满可用空间 */
-		grid-template-columns: repeat(2, 1fr);
-		gap: 24px;
-	}
-
-	@media (min-width: 1281px) and (max-width: 1920px) {
-		/* 大屏幕：3列，占满可用空间 */
-		grid-template-columns: repeat(3, 1fr);
->>>>>>> 74403dad
+		grid-template-columns: repeat(auto-fill, minmax(380px, 1fr));
 		gap: 28px;
 	}
 
 	@media (min-width: 1921px) and (max-width: 2560px) {
-<<<<<<< HEAD
 		/* 超宽屏：自适应，3-4列之间 */
-		grid-template-columns: repeat(auto-fit, minmax(400px, 1fr));
-=======
-		/* 更大屏幕：4列，占满可用空间 */
-		grid-template-columns: repeat(4, 1fr);
->>>>>>> 74403dad
+		grid-template-columns: repeat(auto-fill, minmax(400px, 1fr));
 		gap: 32px;
 	}
 
 	@media (min-width: 2561px) {
-<<<<<<< HEAD
 		/* 超大屏幕：自适应，4列以上 */
-		grid-template-columns: repeat(auto-fit, minmax(420px, 1fr));
+		grid-template-columns: repeat(auto-fill, minmax(420px, 1fr));
 		gap: 32px;
 	}
 
 	/* 限制单个卡片的最大宽度，防止过度拉伸 */
 	& > .questionnaire-card {
 		max-width: 600px;
-=======
-		/* 超大屏幕：auto-fit自动适应列数，占满可用空间 */
-		grid-template-columns: repeat(auto-fit, minmax(450px, 1fr));
-		gap: 32px;
-	}
-
-	/* 限制单个卡片的最大宽度，防止过度拉伸，但允许合理范围内的扩展 */
-	& > .questionnaire-card {
-		max-width: 650px;
-		min-width: 400px;
->>>>>>> 74403dad
 		width: 100%;
 	}
 }

--- conflicted
+++ resolved
@@ -217,13 +217,8 @@
 									<h2 class="text-lg font-semibold">{{ currentStageTitle }}</h2>
 								</div>
 							</div>
-<<<<<<< HEAD
-							<el-scrollbar ref="leftScrollbarRef" class="h-full px-2">
-								<div class="space-y-4 mt-4">
-=======
 							<el-scrollbar ref="leftScrollbarRef" class="h-full pr-4">
 								<div class="space-y-6 my-4">
->>>>>>> 0e21cfad
 									<!-- AI Summary 组件 -->
 									<AISummary
 										:show-a-i-summary-section="showAISummarySection"

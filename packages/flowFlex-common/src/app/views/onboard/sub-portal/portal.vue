--- conflicted
+++ resolved
@@ -163,54 +163,31 @@
 			<main class="flex-1 p-6">
 				<!-- Onboarding Detail View -->
 				<div class="pb-6 bg-gray-50 dark:bg-black-400">
-<<<<<<< HEAD
-					<!-- 顶部导航栏 -->
-					<div class="flex justify-between items-center mb-6">
-						<div class="flex items-center">
-							<el-button
-								link
-								size="small"
-								@click="handleBack"
-								class="mr-2 !p-1 hover:bg-gray-100 dark:hover:bg-black-200 rounded"
-							>
-								<el-icon class="text-lg">
-									<ArrowLeft />
-								</el-icon>
-								Back
-							</el-button>
-							<h1 class="text-2xl font-bold text-gray-900 dark:text-white-100">
-								Cases Details: {{ onboardingData?.leadId }}
-								{{ onboardingData?.leadName }}
-							</h1>
-						</div>
-						<div class="flex items-center space-x-2">
-							<!-- 状态显示 -->
-							<div class="flex items-center mr-4" v-if="onboardingData?.status">
-								<span class="text-sm text-gray-500 mr-2">Status:</span>
-								<el-tag :type="getStatusTagType(onboardingData.status)">
-									{{ getDisplayStatus(onboardingData.status) }}
-								</el-tag>
-							</div>
-=======
 					<!-- 统一页面头部 -->
 					<PageHeader
 						:title="`${onboardingData?.leadId || ''} ${onboardingData?.leadName || ''}`"
 						:show-back-button="true"
 						@go-back="handleBack"
 					>
+						<template #description>
+							<!-- 状态显示 -->
+							<div class="flex items-center" v-if="onboardingData?.status">
+								<GradientTag
+									:type="statusTagType"
+									:text="statusDisplayText"
+									:pulse="statusShouldPulse"
+									size="small"
+								/>
+							</div>
+						</template>
 						<template #actions>
->>>>>>> e5c97210
 							<el-button
 								type="primary"
 								@click="saveQuestionnaireAndField"
 								:loading="saveAllLoading"
-<<<<<<< HEAD
-								:disabled="isSaveDisabled"
-=======
 								:disabled="stagePortalPermission"
 								:icon="Document"
 								class="page-header-btn page-header-btn-primary"
->>>>>>> e5c97210
 							>
 								Save
 							</el-button>
@@ -218,13 +195,9 @@
 								type="primary"
 								@click="handleCompleteStage"
 								:loading="completing"
-<<<<<<< HEAD
-								:disabled="isCompleteStageDisabled"
-=======
 								:disabled="stagePortalPermission"
 								:icon="Check"
 								class="page-header-btn page-header-btn-primary"
->>>>>>> e5c97210
 							>
 								Complete Stage
 							</el-button>
@@ -492,6 +465,7 @@
 import AISummary from '../onboardingList/components/AISummary.vue';
 import PageHeader from '@/components/global/PageHeader/index.vue';
 import { StageComponentPortal } from '@/enums/appEnum';
+import GradientTag from '@/components/global/GradientTag/index.vue';
 
 // 图标组件
 const HomeIcon = {
@@ -643,62 +617,48 @@
 	return currentStage?.portalPermission == 1 ? true : false;
 });
 
-// 状态显示相关函数
-const getStatusTagType = (status: string) => {
-	if (!status) return 'info';
-
-	switch (status.toLowerCase()) {
-		case 'inactive':
+// 状态显示映射
+const statusTagType = computed(() => {
+	const status = onboardingData.value?.status;
+	if (!status) return 'default';
+
+	switch (status) {
+		case 'Inactive':
 			return 'info';
-		case 'active':
-		case 'inprogress':
-		case 'started':
+		case 'Active':
+		case 'InProgress':
+		case 'Started':
+			return 'primary';
+		case 'Completed':
 			return 'success';
-		case 'completed':
-			return 'success';
-		case 'paused':
+		case 'Paused':
 			return 'warning';
-		case 'aborted':
-		case 'cancelled':
+		case 'Aborted':
+		case 'Cancelled':
 			return 'danger';
 		default:
 			return 'info';
 	}
-};
-
-const getDisplayStatus = (status: string) => {
-	if (!status) return status;
-
-	switch (status.toLowerCase()) {
-		case 'active':
-		case 'inprogress':
-		case 'started':
-			return 'InProgress';
-		case 'cancelled':
+});
+
+const statusDisplayText = computed(() => {
+	const status = onboardingData.value?.status;
+	if (!status) return defaultStr;
+
+	switch (status) {
+		case 'Active':
+		case 'Started':
+			return 'In progress';
+		case 'Cancelled':
 			return 'Aborted';
 		default:
 			return status;
 	}
-};
-
-// 计算是否禁用保存按钮
-const isSaveDisabled = computed(() => {
+});
+
+const statusShouldPulse = computed(() => {
 	const status = onboardingData.value?.status;
-	if (!status) return stagePortalPermission.value;
-
-	// 对于已中止或已取消的状态，禁用保存
-	const isStatusDisabled = ['Aborted', 'Cancelled'].includes(status);
-	return stagePortalPermission.value || isStatusDisabled;
-});
-
-// 计算是否禁用完成阶段按钮
-const isCompleteStageDisabled = computed(() => {
-	const status = onboardingData.value?.status;
-	if (!status) return stagePortalPermission.value;
-
-	// 对于已中止、已取消或暂停的状态，禁用完成阶段
-	const isStatusDisabled = ['Aborted', 'Cancelled', 'Paused'].includes(status);
-	return stagePortalPermission.value || isStatusDisabled;
+	return ['Active', 'InProgress', 'Started', 'Paused'].includes(status || '');
 });
 
 // 计算是否因为Aborted状态而禁用组件（类似于Viewable only逻辑）

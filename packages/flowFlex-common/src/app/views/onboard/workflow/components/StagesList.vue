<template>
	<div class="stages-list">
		<!-- Actual content with scrollbar -->
		<el-scrollbar ref="scrollbarRef" class="pr-4">
			<!-- Loading skeleton -->
			<div v-if="isLoading" class="stages-loading">
				<div v-for="i in 3" :key="i" class="stage-skeleton">
					<div class="skeleton-header">
						<div class="skeleton-avatar"></div>
						<div class="skeleton-content">
							<div class="skeleton-title"></div>
							<div class="skeleton-description"></div>
						</div>
						<div class="skeleton-tags">
							<div class="skeleton-tag"></div>
							<div class="skeleton-tag"></div>
						</div>
					</div>
				</div>
			</div>
			<!-- Fixed sorting indicator at top of scroll area -->
			<div v-if="isSorting" class="sorting-banner-fixed">
				<div class="sorting-content">
					<div class="sorting-icon">
						<div class="sorting-lines">
							<div class="line line-1"></div>
							<div class="line line-2"></div>
							<div class="line line-3"></div>
						</div>
					</div>
				</div>
			</div>
			<div class="stages-content" :class="{ 'sorting-active': isSorting }">
				<draggable
					v-if="!isLoading"
					v-model="stagesList"
					item-key="id"
					handle=".drag-handle"
					:disabled="!isEditing || isLoading || isSorting"
					@start="onDragStart"
					@change="onDragEnd"
					ghost-class="ghost-stage"
					class="stages-draggable"
					:animation="300"
				>
					<template #item="{ element }">
						<div
							class="stage-item"
							:class="{
								'stage-disabled': isLoading,
								'stage-sorting': isSorting,
							}"
							:style="{
								'border-left-color': element.color || getAvatarColor(element.name),
							}"
						>
							<div class="stage-header">
								<div
									class="left-section"
									@click="!isLoading && !isSorting && toggleStage(element.id)"
								>
									<el-checkbox
										v-if="isEditing"
										v-model="element.selected"
										:disabled="isLoading || isSorting"
										@change="handleSelectionChange(element)"
										@click.stop
									/>
									<div
										tabindex="0"
										role="button"
										class="drag-handle flex items-center justify-center h-8 w-8 rounded-full"
										v-if="isEditing"
										:class="{
											'drag-disabled': isLoading,
											'drag-sorting': isSorting,
										}"
										:style="{
											backgroundColor:
												element.color || getAvatarColor(element.name),
										}"
									>
										<GripVertical style="color: white" />
									</div>
									<div
										class="stage-avatar"
										:style="{
											backgroundColor:
												element.color || getAvatarColor(element.name),
										}"
										v-else
									>
										{{ getInitials(element.name) }}
									</div>
									<div class="stage-info">
										<a class="stage-name">
											{{ element.name }}
										</a>
										<div class="stage-description">
											{{ element.description || 'No description available' }}
										</div>
									</div>
								</div>
								<div class="right-section">
									<div
										class="stage-tag stage-group-tag"
										:title="element.defaultAssignedGroup"
									>
										{{ element.defaultAssignedGroup }}
									</div>
									<div
										class="stage-tag stage-duration-tag"
										:title="`${element.estimatedDuration} ${
											element.estimatedDuration > 1 ? 'days' : 'day'
										}`"
									>
										{{ element.estimatedDuration }}
										{{ element.estimatedDuration > 1 ? 'days' : 'day' }}
									</div>
									<div
										v-if="getStageComponents(element).length > 0"
										class="stage-tag stage-group-tag"
										:title="`${getStageComponents(element).length} ${
											getStageComponents(element).length > 1
												? 'components'
												: 'component'
										}`"
									>
										{{ getStageComponents(element).length }}
										{{
											getStageComponents(element).length > 1
												? 'components'
												: 'component'
										}}
									</div>
									<el-dropdown
										trigger="click"
										:disabled="isLoading || isSorting"
										@command="(cmd) => handleCommand(cmd, element)"
										@click.stop
									>
										<div
											class="inline-flex items-center justify-center h-9 rounded-md px-3 hover:bg-accent hover:text-accent-foreground"
											:class="{
												'dropdown-disabled': isLoading,
												'dropdown-sorting': isSorting,
											}"
										>
											<Ellipsis />
										</div>
										<template #dropdown>
											<el-dropdown-menu>
												<el-dropdown-item command="edit">
													<div class="flex items-center gap-2 font-bold">
														<Edit class="w-4 h-4" />
														Edit
													</div>
												</el-dropdown-item>
												<el-dropdown-item
													command="delete"
													class="delete-item"
												>
													<div class="flex items-center gap-2 font-bold">
														<Delete class="w-4 h-4" />
														Delete
													</div>
												</el-dropdown-item>
											</el-dropdown-menu>
										</template>
									</el-dropdown>
									<!-- 箭头图标独立控制折叠 -->
									<div
										@click.stop="
											!isLoading && !isSorting && toggleStage(element.id)
										"
										class="toggle-arrow"
										:class="{
											'toggle-disabled': isLoading,
											'toggle-sorting': isSorting,
										}"
									>
										<ChevronRight
											v-if="!expandedStages || expandedStages !== element.id"
										/>
										<ChevronDown v-else />
									</div>
								</div>
							</div>

							<!-- 展开显示的详细信息 -->
							<div
								v-show="expandedStages === element.id && !isLoading && !isSorting"
								class="stage-details"
							>
								<!-- Required Fields -->
								<div
									class="stage-components-section"
									v-if="getSelectedStaticFields(element).length > 0"
								>
									<div class="text-sm font-medium mb-3">Required Fields</div>
									<div class="required-fields-tags">
										<span
											v-for="fieldName in getSelectedStaticFields(element)"
											:key="fieldName"
											class="field-tag"
										>
											{{ fieldName }}
										</span>
									</div>
								</div>

								<!-- Stage Components Section -->
								<div
									class="stage-components-section"
									v-if="getStageComponents(element).length > 0"
								>
									<div class="text-sm font-medium mb-3">Stage Components</div>
									<div class="components-list">
										<div
											v-for="(component, index) in getStageComponents(
												element
											)"
											:key="component.id"
											class="component-item"
										>
											<span class="component-number">{{ index + 1 }}</span>
											<div class="component-icon">
												<component :is="getComponentIcon(component.type)" />
											</div>
											<span class="component-name">{{ component.name }}</span>
											<span class="component-type">{{ component.type }}</span>
										</div>
									</div>
								</div>

								<!-- Stage Details Section -->
								<div class="stage-info-section">
									<div class="flex items-center space-x-6 mt-4">
										<div class="flex items-center">
											<Users
												:style="{
													color:
														element.color ||
														getAvatarColor(element.name),
													marginRight: '8px',
												}"
											/>
											<div>
												<span class="text-xs text-muted-foreground">
													Group:
												</span>
												<span class="font-medium">
													{{
														element.defaultAssignedGroup ||
														'Not assigned'
													}}
												</span>
											</div>
										</div>
										<div class="flex items-center">
											<Users
												:style="{
													color:
														element.color ||
														getAvatarColor(element.name),
													marginRight: '8px',
												}"
											/>
											<div>
												<span class="text-xs text-muted-foreground">
													Assignee:
												</span>
												<span class="font-medium">
													{{ element.defaultAssignee || 'Not assigned' }}
												</span>
											</div>
										</div>
										<div class="flex items-center">
											<Clock
												:style="{
													color:
														element.color ||
														getAvatarColor(element.name),
													marginRight: '8px',
												}"
											/>
											<div>
												<span class="text-xs text-muted-foreground">
													Duration:
												</span>
												<span class="font-medium">
													{{ element.estimatedDuration }}
													{{
														element.estimatedDuration > 1
															? 'days'
															: 'day'
													}}
												</span>
											</div>
										</div>
									</div>
								</div>
							</div>
						</div>
					</template>
				</draggable>
			</div>
		</el-scrollbar>
	</div>
</template>

<script setup lang="ts">
import { computed, PropType, ref, watch } from 'vue';
import draggable from 'vuedraggable';
// 引入SVG图标作为组件
import ChevronRight from '@assets/svg/workflow/chevron-right.svg';
import ChevronDown from '@assets/svg/workflow/chevron-down.svg';
import GripVertical from '@assets/svg/workflow/grip-vertical.svg';
import Ellipsis from '@assets/svg/workflow/ellipsis.svg';
import Users from '@assets/svg/workflow/users.svg';
import Clock from '@assets/svg/workflow/clock.svg';
import {
	Edit,
	Delete,
	Document,
	List,
	QuestionFilled,
	FolderOpened,
} from '@element-plus/icons-vue';
import { useAdaptiveScrollbar } from '@/hooks/useAdaptiveScrollbar';
import { Stage } from '#/onboard';
// 导入静态字段配置
import staticFieldConfig from '../static-field.json';
import { defaultStr } from '@/settings/projectSetting';

// Props
const props = defineProps({
	stages: {
		type: Array as PropType<Stage[]>,
		required: true,
	},
	workflowId: {
		type: String,
		required: true,
	},
	isEditing: {
		type: Boolean,
		default: false,
	},
	loading: {
		type: [Boolean, Object] as PropType<
			boolean | { stages?: boolean; deleteStage?: boolean; sortStages?: boolean }
		>,
		default: false,
	},
});

// Emits
const emit = defineEmits(['update:stages', 'edit', 'delete', 'order-changed', 'drag-start']);

// 使用自适应滚动条 hook，设置底部留白为 20px
const { scrollbarRef } = useAdaptiveScrollbar(100);

// 内部状态
const expandedStages = ref<string | null>(null);

// 计算loading状态
const isLoading = computed(() => {
	if (typeof props.loading === 'boolean') {
		return props.loading;
	}
	return props.loading?.stages || false;
});

// 计算排序loading状态
const isSorting = computed(() => {
	if (typeof props.loading === 'object') {
		return props.loading?.sortStages || false;
	}
	return false;
});

const stagesList = computed({
	get: () => props.stages.map((stage) => ({ ...stage, selected: stage.selected || false })),
	set: (value) => {
		emit('update:stages', value);
	},
});

// 监听 stages 数组变化，实现每次刷新列表时默认展开第一条 stage
watch(
	() => props.stages,
	(newStages, oldStages) => {
		if (newStages && newStages.length > 0) {
			// 检查是否是初始加载或者数据真的发生了变化
			const isInitialLoad = !oldStages || oldStages.length === 0;
			const isDataChanged =
				oldStages &&
				(newStages.length !== oldStages.length || newStages[0]?.id !== oldStages[0]?.id);

			// 如果是初始加载或数据发生变化（如刷新列表），自动展开第一条 stage
			if (isInitialLoad || isDataChanged) {
				expandedStages.value = newStages[0].id;
			}
		} else {
			// 如果没有数据，清除展开状态
			expandedStages.value = null;
		}
	},
	{ immediate: true } // 组件初始化时立即执行一次
);

// 方法
const toggleStage = (id: string) => {
	if (expandedStages.value === id) {
		// 如果点击的是当前展开的stage，则收起
		expandedStages.value = null;
	} else {
		// 否则切换到新的stage
		expandedStages.value = id;
	}
};

const getInitials = (name: string) => {
	if (!name) return '';
	return name
		.split(' ')
		.map((word) => word[0])
		.join('')
		.substring(0, 2)
		.toUpperCase();
};

const getAvatarColor = (name: string) => {
	const colors = [
		'#4F46E5', // Indigo
		'#0EA5E9', // Sky
		'#10B981', // Emerald
		'#F59E0B', // Amber
		'#EC4899', // Pink
		'#8B5CF6', // Violet
		'#06B6D4', // Cyan
		'#14B8A6', // Teal
		'#F43F5E', // Rose
		'#22C55E', // Green
		'#3B82F6', // Blue
		'#A855F7', // Purple
	];

	// 使用名称的哈希值来确定颜色，这样同名的 stage 颜色一致
	let hash = 0;
	for (let i = 0; i < name.length; i++) {
		hash = name.charCodeAt(i) + ((hash << 5) - hash);
	}

	return colors[Math.abs(hash) % colors.length];
};

const handleCommand = (command: string, stage: Stage) => {
	switch (command) {
		case 'edit':
			emit('edit', stage);
			break;
		case 'delete':
			emit('delete', stage.id);
			break;
	}
};

const onDragStart = () => {
	// 触发拖动开始事件，让父组件保存原始顺序
	emit('drag-start');
};

const onDragEnd = () => {
	// 重新排序
	const reorderedStages = stagesList.value.map((stage, index) => ({
		...stage,
		order: index + 1,
	}));

	emit('update:stages', reorderedStages);
	emit('order-changed', reorderedStages);
};

// 恢复 handleSelectionChange 方法
const handleSelectionChange = (stage: Stage) => {
	// 更新选中状态
	const updatedStages = stagesList.value.map((s) => {
		if (s.id === stage.id) {
			return { ...s, selected: stage.selected };
		}
		return s;
	});

	emit('update:stages', updatedStages);
};

// 获取阶段组件列表
const getStageComponents = (stage: Stage) => {
	if (!stage.components || stage.components.length === 0) {
		return [];
	}

	const componentList: Array<{ id: string; name: string; type: string }> = [];

	stage.components.forEach((component) => {
		if (component.isEnabled) {
			switch (component.key) {
				case 'fields':
					componentList.push({
						id: `${stage.id}-fields`,
						name: 'Required Fields',
						type: 'fields',
					});
					break;
				case 'checklist':
					// 每个checklist可能有多个ID，但在这里显示为一个组件
<<<<<<< HEAD
					if (component.checklistIds && component.checklistIds.length > 0) {
						component.checklistIds.forEach((checklistId, index) => {
							componentList.push({
								id: `${stage.id}-checklist-${checklistId}`,
								name: component.name || defaultStr,
								type: 'checklist',
							});
=======
					component.checklistIds.forEach((checklistId, index) => {
						// 优先使用names字段中的名称
						const checklistName = component.checklistNames?.[index] || 'Initial Setup Checklist';
						componentList.push({
							id: `${stage.id}-checklist-${checklistId}`,
							name: checklistName,
							type: 'checklist',
>>>>>>> 4a83d7a3
						});
					}
					break;
				case 'questionnaires':
					// 每个questionnaire可能有多个ID，但在这里显示为一个组件
<<<<<<< HEAD
					if (component.questionnaireIds && component.questionnaireIds.length > 0) {
						component.questionnaireIds.forEach((questionnaireId, index) => {
							componentList.push({
								id: `${stage.id}-questionnaire-${questionnaireId}`,
								name: `Questionnaire ${index + 1}`,
								type: 'questionnaires',
							});
=======
					component.questionnaireIds.forEach((questionnaireId, index) => {
						// 优先使用names字段中的名称
						const questionnaireName = component.questionnaireNames?.[index] || 'Business Questionnaire';
						componentList.push({
							id: `${stage.id}-questionnaire-${questionnaireId}`,
							name: questionnaireName,
							type: 'questionnaires',
>>>>>>> 4a83d7a3
						});
					}
					break;
				case 'files':
					componentList.push({
						id: `${stage.id}-files`,
						name: 'File Attachments',
						type: 'files',
					});
					break;
			}
		}
	});

	// 按照order排序
	return componentList.sort((a, b) => {
		const componentA = stage.components?.find(
			(c) =>
				c.key === a.type ||
				(a.type.includes('checklist') && c.key === 'checklist') ||
				(a.type.includes('questionnaire') && c.key === 'questionnaires')
		);
		const componentB = stage.components?.find(
			(c) =>
				c.key === b.type ||
				(b.type.includes('checklist') && c.key === 'checklist') ||
				(b.type.includes('questionnaire') && c.key === 'questionnaires')
		);
		return (componentA?.order || 0) - (componentB?.order || 0);
	});
};

// 获取组件图标
const getComponentIcon = (type: string) => {
	switch (type) {
		case 'fields':
			return Document;
		case 'checklist':
			return List;
		case 'questionnaires':
			return QuestionFilled;
		case 'files':
			return FolderOpened;
		default:
			return Document;
	}
};

// 创建从vIfKey到label的映射
const fieldLabelMap = computed(() => {
	const map: Record<string, string> = {};
	staticFieldConfig.formFields.forEach((field) => {
		map[field.vIfKey] = field.label;
	});
	return map;
});

// 静态字段标签映射
const getFieldLabel = (apiFieldName: string) => {
	return fieldLabelMap.value[apiFieldName] || apiFieldName;
};

// 获取选择的静态字段
const getSelectedStaticFields = (stage: Stage) => {
	const fieldsComponent = stage.components?.find(
		(component) => component.key === 'fields' && component.isEnabled
	);

	if (!fieldsComponent || !fieldsComponent.staticFields) {
		return [];
	}

	return fieldsComponent.staticFields.map((field) => getFieldLabel(field));
};
</script>

<style lang="scss" scoped>
.stages-list {
	margin-top: 10px;
}

/* 滚动条样式 */
.stages-scrollbar {
	width: 100%;
}

.stages-scrollbar :deep(.el-scrollbar__view) {
	padding: 0;
}

.stages-actions {
	display: flex;
	gap: 10px;
	margin-bottom: 10px;
}

.stages-draggable {
	display: flex;
	flex-direction: column;
	gap: 16px;
}

.stage-item {
	background-color: white;
	border: 1px solid var(--el-border-color-light, #e4e7ed);
	border-radius: var(--el-border-radius-base, 8px);
	overflow: hidden;
	box-shadow: 0 2px 4px rgba(0, 0, 0, 0.05);
	position: relative;
	border-left-width: 4px;
	border-left-style: solid;
}

.stage-item:hover {
	box-shadow: 0 4px 8px rgba(0, 0, 0, 0.1);
}

.stage-header {
	display: flex;
	justify-content: space-between;
	align-items: center;
	padding: 16px;
	cursor: pointer;
	background-color: #fff;
	transition: background-color 0.2s;
	gap: 16px;
}

.stage-header:hover {
	background-color: rgba(0, 0, 0, 0.03);
}

.left-section {
	display: flex;
	align-items: center;
	gap: 10px;
	flex: 1;
	min-width: 0; /* 允许收缩 */
	max-width: calc(100% - 280px); /* 为右侧区域预留空间 */
}

.stage-avatar {
	width: 32px;
	height: 32px;
	border-radius: 50%;
	display: flex;
	align-items: center;
	justify-content: center;
	color: white;
	font-weight: bold;
	font-size: 12px;
	flex-shrink: 0; /* 防止头像被压缩 */
}

.stage-info {
	display: flex;
	flex-direction: column;
	flex: 1;
	min-width: 0; /* 允许内容溢出处理 */
	overflow: hidden;
}

.stage-name {
	font-weight: 500;
	font-size: 15px;
	color: #111827;
	margin-bottom: 2px;
	white-space: nowrap;
	overflow: hidden;
	text-overflow: ellipsis;
}

.stage-description {
	font-size: 12px;
	color: #6b7280;
	white-space: nowrap;
	overflow: hidden;
	text-overflow: ellipsis;
	max-width: 100%;
}

.right-section {
	display: flex;
	align-items: center;
	flex-shrink: 0; /* 防止右侧区域被压缩 */
	gap: 8px;
}

/* 标签样式 */
.stage-tag {
	display: inline-flex;
	align-items: center;
	justify-content: center;
	border-radius: 9999px;
	border: 1px solid #e5e7eb;
	padding: 4px 10px;
	font-size: 11px;
	font-weight: 600;
	background-color: white;
	white-space: nowrap;
	flex-shrink: 0;
	max-width: 120px;
	overflow: hidden;
	text-overflow: ellipsis;
	transition: all 0.2s ease;
}

.stage-tag:hover {
	background-color: #f9fafb;
	border-color: #d1d5db;
}

.stage-group-tag {
	color: #374151;
}

.stage-duration-tag {
	color: #059669;
	border-color: #d1fae5;
	background-color: #ecfdf5;
}

.stage-duration-tag:hover {
	background-color: #d1fae5;
}

.drag-handle {
	cursor: move;
}

.ghost-stage {
	opacity: 0.6;
	background: var(--primary-50, #f0f7ff);
	border: 1px dashed var(--primary-500, #2468f2);
}

.delete-item {
	color: var(--red-500, #f56c6c);
}

/* 展开详情样式 */
.stage-details {
	padding: 0 16px 16px 16px;
	border-top: 1px solid var(--el-border-color-light, #ebeef5);
	background-color: rgba(255, 255, 255, 0.8);
}

/* Stage Components Section */
.stage-components-section {
	margin-bottom: 16px;
}

.components-list {
	display: flex;
	flex-direction: column;
	gap: 8px;
}

.component-item {
	display: flex;
	align-items: center;
	gap: 12px;
	padding: 8px 12px;
	background-color: #f8f9fa;
	border-radius: 6px;
	border: 1px solid #e9ecef;
	transition: all 0.2s ease;
}

.component-item:hover {
	background-color: #f1f3f4;
	border-color: #dee2e6;
}

.component-number {
	display: flex;
	align-items: center;
	justify-content: center;
	width: 20px;
	height: 20px;
	background-color: var(--primary-100, #dbeafe);
	color: var(--primary-600, #2563eb);
	border-radius: 50%;
	font-size: 11px;
	font-weight: 600;
	flex-shrink: 0;
}

.component-icon {
	display: flex;
	align-items: center;
	justify-content: center;
	width: 20px;
	height: 20px;
	color: var(--primary-600, #2563eb);
	flex-shrink: 0;
}

.component-icon svg {
	width: 16px;
	height: 16px;
}

.component-name {
	flex: 1;
	font-size: 13px;
	font-weight: 500;
	color: #374151;
	min-width: 0;
}

.component-type {
	font-size: 11px;
	font-weight: 500;
	color: #6b7280;
	background-color: #f3f4f6;
	padding: 2px 8px;
	border-radius: 12px;
	text-transform: lowercase;
	flex-shrink: 0;
}

.no-components {
	padding: 12px;
	text-align: center;
	background-color: #f8f9fa;
	border-radius: 6px;
	border: 1px dashed #dee2e6;
}

.stage-info-section {
	border-top: 1px solid #e5e7eb;
	padding-top: 12px;
}

.required-fields-section {
	margin-top: 12px;
	margin-bottom: 16px;
}

.required-fields-tags {
	display: flex;
	flex-wrap: wrap;
	gap: 6px;
	margin-top: 8px;
}

.field-tag {
	display: inline-flex;
	align-items: center;
	border-radius: 12px;
	padding: 4px 10px;
	font-size: 11px;
	font-weight: 600;
	background-color: #e0f2fe;
	color: #0369a1;
	border: 1px solid #bae6fd;
	white-space: nowrap;
	transition: all 0.2s ease;
}

.field-tag:hover {
	background-color: #bae6fd;
	border-color: #7dd3fc;
}

:deep(.el-checkbox__inner) {
	border-color: var(--primary-100, #d9e6ff);
	background-color: #fff;
}

:deep(.el-checkbox__input.is-checked .el-checkbox__inner) {
	background-color: var(--primary-500, #2468f2);
	border-color: var(--primary-500, #2468f2);
}

.text-muted-foreground {
	color: #6b7280;
	@apply mr-2;
}

.toggle-arrow {
	display: flex;
	align-items: center;
	justify-content: center;
	height: 28px;
	width: 28px;
	cursor: pointer;
	margin-left: 4px;
}

.toggle-arrow:hover {
	background-color: rgba(0, 0, 0, 0.05);
	border-radius: 50%;
}

/* Loading states */
.stage-disabled {
	opacity: 0.6;
	pointer-events: none;
}

.drag-disabled {
	cursor: not-allowed !important;
	opacity: 0.5;
}

.dropdown-disabled {
	cursor: not-allowed;
	opacity: 0.5;
}

.dropdown-disabled:hover {
	background-color: transparent !important;
}

.toggle-disabled {
	cursor: not-allowed;
	opacity: 0.5;
}

.toggle-disabled:hover {
	background-color: transparent !important;
}

/* Loading skeleton styles */
.stages-loading {
	display: flex;
	flex-direction: column;
	gap: 16px;
	margin-top: 10px;
}

.stage-skeleton {
	background-color: white;
	border: 1px solid var(--el-border-color-light, #e4e7ed);
	border-radius: var(--el-border-radius-base, 8px);
	overflow: hidden;
	box-shadow: 0 2px 4px rgba(0, 0, 0, 0.05);
	border-left-width: 4px;
	border-left-style: solid;
	border-left-color: #e5e7eb;
}

.skeleton-header {
	display: flex;
	justify-content: space-between;
	align-items: center;
	padding: 16px;
}

.skeleton-avatar {
	width: 32px;
	height: 32px;
	border-radius: 50%;
	background: linear-gradient(90deg, #f0f0f0 25%, #e0e0e0 50%, #f0f0f0 75%);
	background-size: 200% 100%;
	animation: skeleton-loading 1.5s infinite;
}

.skeleton-content {
	flex: 1;
	margin-left: 12px;
	margin-right: 16px;
}

.skeleton-title {
	height: 16px;
	background: linear-gradient(90deg, #f0f0f0 25%, #e0e0e0 50%, #f0f0f0 75%);
	background-size: 200% 100%;
	animation: skeleton-loading 1.5s infinite;
	border-radius: 4px;
	margin-bottom: 8px;
	width: 60%;
}

.skeleton-description {
	height: 12px;
	background: linear-gradient(90deg, #f0f0f0 25%, #e0e0e0 50%, #f0f0f0 75%);
	background-size: 200% 100%;
	animation: skeleton-loading 1.5s infinite;
	border-radius: 4px;
	width: 80%;
}

.skeleton-tags {
	display: flex;
	gap: 8px;
}

.skeleton-tag {
	height: 24px;
	width: 80px;
	background: linear-gradient(90deg, #f0f0f0 25%, #e0e0e0 50%, #f0f0f0 75%);
	background-size: 200% 100%;
	animation: skeleton-loading 1.5s infinite;
	border-radius: 12px;
}

@keyframes skeleton-loading {
	0% {
		background-position: 200% 0;
	}
	100% {
		background-position: -200% 0;
	}
}

/* Sorting banner styles */
.sorting-banner {
	position: relative;
	background: linear-gradient(135deg, rgba(36, 104, 242, 0.08), rgba(139, 92, 246, 0.08));
	border: 1px solid rgba(36, 104, 242, 0.2);
	border-radius: 8px;
	padding: 12px 16px;
	margin-bottom: 16px;
	animation: banner-slide-down 0.3s ease-out;
}

/* Fixed sorting banner styles - sticky within scroll container */
.sorting-banner-fixed {
	position: sticky;
	top: 0;
	z-index: 10;
	background: linear-gradient(135deg, rgba(36, 104, 242, 0.95), rgba(139, 92, 246, 0.95));
	backdrop-filter: blur(8px);
	border: 1px solid rgba(36, 104, 242, 0.3);
	border-radius: 8px;
	padding: 12px 16px;
	margin-bottom: 16px;
	box-shadow: 0 2px 8px rgba(36, 104, 242, 0.15);
	animation: banner-slide-down 0.3s ease-out;
}

.sorting-content {
	display: flex;
	align-items: center;
	gap: 12px;
}

.sorting-icon {
	width: 24px;
	height: 24px;
	display: flex;
	align-items: center;
	justify-content: center;
}

.sorting-lines {
	width: 100%;
	height: 100%;
	display: flex;
	flex-direction: column;
	justify-content: space-between;
	gap: 2px;
}

.line {
	height: 2px;
	background: var(--primary-500, #2468f2);
	border-radius: 1px;
	animation: sorting-wave 1.5s infinite ease-in-out;
}

.line-1 {
	width: 100%;
	animation-delay: 0s;
}

.line-2 {
	width: 75%;
	animation-delay: 0.2s;
}

.line-3 {
	width: 50%;
	animation-delay: 0.4s;
}

@keyframes sorting-wave {
	0%,
	100% {
		opacity: 1;
		transform: scaleX(1);
	}
	50% {
		opacity: 0.4;
		transform: scaleX(0.6);
	}
}

@keyframes banner-slide-down {
	from {
		opacity: 0;
		transform: translateY(-10px);
	}
	to {
		opacity: 1;
		transform: translateY(0);
	}
}

.sorting-banner-fixed .line {
	background: white;
}

.stages-content {
	transition: all 0.3s ease;
}

.sorting-active .stage-item {
	pointer-events: none;
}

/* Sorting state styles for individual elements */
.stage-sorting {
	transition: all 0.3s ease;
	transform: scale(0.98);
	filter: blur(1px);
}

.drag-sorting {
	cursor: wait !important;
	opacity: 0.7;
	animation: pulse-sorting 1.5s infinite;
}

.dropdown-sorting {
	cursor: wait;
	opacity: 0.7;
}

.dropdown-sorting:hover {
	background-color: transparent !important;
}

.toggle-sorting {
	cursor: wait;
	opacity: 0.7;
}

.toggle-sorting:hover {
	background-color: transparent !important;
}

@keyframes pulse-sorting {
	0%,
	100% {
		opacity: 0.7;
	}
	50% {
		opacity: 0.4;
	}
}

/* 响应式设计 */
@media (max-width: 1024px) {
	.left-section {
		max-width: calc(100% - 240px); /* 中等屏幕减少右侧预留空间 */
	}
}

@media (max-width: 768px) {
	.stage-header {
		flex-direction: column;
		align-items: stretch;
		gap: 12px;
		padding: 12px 16px;
	}

	.left-section {
		max-width: none; /* 移动端取消宽度限制 */
		order: 1;
	}

	.right-section {
		order: 2;
		justify-content: flex-start;
		flex-wrap: wrap;
		gap: 6px;
	}

	.stage-name {
		font-size: 14px;
	}

	.stage-description {
		font-size: 11px;
	}

	.stage-tag {
		font-size: 10px;
		padding: 2px 6px;
		max-width: 100px;
	}
}

@media (max-width: 480px) {
	.stage-header {
		padding: 10px 12px;
	}

	.left-section {
		gap: 8px;
	}

	.stage-avatar {
		width: 28px;
		height: 28px;
		font-size: 10px;
	}

	.drag-handle {
		width: 28px;
		height: 28px;
	}

	.right-section {
		gap: 4px;
	}

	.stage-tag {
		font-size: 9px;
		padding: 1px 4px;
		max-width: 80px;
	}

	.field-tag {
		background-color: rgba(14, 165, 233, 0.1);
		color: #60a5fa;
		border-color: rgba(14, 165, 233, 0.3);
	}

	.field-tag:hover {
		background-color: rgba(14, 165, 233, 0.2);
		border-color: rgba(14, 165, 233, 0.5);
	}
}
</style><|MERGE_RESOLUTION|>--- conflicted
+++ resolved
@@ -516,47 +516,28 @@
 					break;
 				case 'checklist':
 					// 每个checklist可能有多个ID，但在这里显示为一个组件
-<<<<<<< HEAD
-					if (component.checklistIds && component.checklistIds.length > 0) {
-						component.checklistIds.forEach((checklistId, index) => {
-							componentList.push({
-								id: `${stage.id}-checklist-${checklistId}`,
-								name: component.name || defaultStr,
-								type: 'checklist',
-							});
-=======
 					component.checklistIds.forEach((checklistId, index) => {
 						// 优先使用names字段中的名称
-						const checklistName = component.checklistNames?.[index] || 'Initial Setup Checklist';
+						const checklistName = component.checklistNames?.[index] || defaultStr;
 						componentList.push({
 							id: `${stage.id}-checklist-${checklistId}`,
 							name: checklistName,
 							type: 'checklist',
->>>>>>> 4a83d7a3
 						});
-					}
+					});
 					break;
 				case 'questionnaires':
 					// 每个questionnaire可能有多个ID，但在这里显示为一个组件
-<<<<<<< HEAD
-					if (component.questionnaireIds && component.questionnaireIds.length > 0) {
-						component.questionnaireIds.forEach((questionnaireId, index) => {
-							componentList.push({
-								id: `${stage.id}-questionnaire-${questionnaireId}`,
-								name: `Questionnaire ${index + 1}`,
-								type: 'questionnaires',
-							});
-=======
 					component.questionnaireIds.forEach((questionnaireId, index) => {
 						// 优先使用names字段中的名称
-						const questionnaireName = component.questionnaireNames?.[index] || 'Business Questionnaire';
+						const questionnaireName =
+							component.questionnaireNames?.[index] || defaultStr;
 						componentList.push({
 							id: `${stage.id}-questionnaire-${questionnaireId}`,
 							name: questionnaireName,
 							type: 'questionnaires',
->>>>>>> 4a83d7a3
 						});
-					}
+					});
 					break;
 				case 'files':
 					componentList.push({

<template>
	<div class="ai-config-page">
		<!-- Page Header -->
		<PageHeader
			title="AI Model Configuration"
			description="Manage your AI model settings and test connections"
		>
			<template #actions>
				<el-button
					@click="addNewConfig"
					type="primary"
					size="default"
					class="page-header-btn page-header-btn-primary"
					:icon="Plus"
				>
					Add New Model
				</el-button>
			</template>
		</PageHeader>

		<!-- Models Table -->
		<el-card shadow="hover">
			<el-table :data="modelConfigs" v-loading="loading" stripe>
				<el-table-column prop="provider" label="Provider" width="120">
					<template #default="{ row }">
						<el-tag :type="getProviderType(row.provider)">
							{{ row.provider }}
						</el-tag>
					</template>
				</el-table-column>

				<el-table-column prop="modelName" label="Model" width="180" />

				<el-table-column prop="baseUrl" label="API URL" min-width="200" show-overflow-tooltip />

				<el-table-column label="Status" width="100">
					<template #default="{ row }">
						<el-tag :type="row.isAvailable ? 'success' : 'danger'" size="small">
							{{ row.isAvailable ? 'Online' : 'Offline' }}
						</el-tag>
					</template>
				</el-table-column>

				<el-table-column label="Default" width="80" align="center">
					<template #default="{ row }">
						<el-icon v-if="row.isDefault" class="text-green-500">
							<Check />
						</el-icon>
					</template>
				</el-table-column>

				<el-table-column prop="lastCheckTime" label="Last Check" width="180">
					<template #default="{ row }">
						{{ formatDateTime(row.lastCheckTime) }}
					</template>
				</el-table-column>

				<el-table-column label="Actions" min-width="320" fixed="right">
					<template #default="{ row }">
						<div class="action-buttons">
							<el-button
								size="small"
								@click="testConnection(row)"
								:loading="testingId === row.id"
							>
								Test
							</el-button>
							<el-button size="small" @click="editConfig(row)">Edit</el-button>
							<el-button
								size="small"
								type="primary"
								@click="setDefault(row.id)"
								:disabled="row.isDefault"
							>
								Set Default
							</el-button>
							<el-button
								size="small"
								type="danger"
								@click="deleteConfig(row.id)"
								:disabled="row.isDefault"
							>
								Delete
							</el-button>
						</div>
					</template>
				</el-table-column>
			</el-table>
		</el-card>

		<!-- Add/Edit Dialog -->
		<el-dialog
			v-model="showAddDialog"
			:title="editingConfig ? 'Edit AI Model' : 'Add New AI Model'"
			width="600px"
		>
			<el-form
				ref="configFormRef"
				:model="configForm"
				:rules="configRules"
				label-width="120px"
			>
				<el-form-item label="Provider" prop="provider">
					<el-select
						v-model="configForm.provider"
						placeholder="Select AI Provider"
						@change="onProviderChange"
					>
						<el-option
							v-for="provider in providers"
							:key="provider.name"
							:label="provider.displayName"
							:value="provider.name"
						/>
					</el-select>
				</el-form-item>

				<el-form-item label="Model Name" prop="modelName">
					<el-select
						v-model="configForm.modelName"
						placeholder="Select model"
						:disabled="!configForm.provider"
					>
						<el-option
							v-for="model in supportedModels"
							:key="model"
							:label="model"
							:value="model"
						/>
					</el-select>
				</el-form-item>

				<el-form-item label="API Key" prop="apiKey">
					<el-input
						v-model="configForm.apiKey"
						type="password"
						placeholder="Enter your API key"
						show-password
					/>
				</el-form-item>

				<el-form-item label="Base URL">
					<el-input v-model="configForm.baseUrl" placeholder="API base URL (optional)" />
				</el-form-item>

				<el-form-item label="Temperature">
					<el-slider
						v-model="configForm.temperature"
						:min="0"
						:max="2"
						:step="0.1"
						show-input
					/>
				</el-form-item>

				<el-form-item label="Max Tokens">
					<el-input-number
						v-model="configForm.maxTokens"
						:min="100"
						:max="32000"
						:step="100"
					/>
				</el-form-item>

				<el-form-item label="Set as Default">
					<el-switch v-model="configForm.isDefault" />
				</el-form-item>

				<el-form-item label="Remarks">
					<el-input
						v-model="configForm.remarks"
						type="textarea"
						:rows="3"
						placeholder="Optional notes"
					/>
				</el-form-item>
			</el-form>

			<template #footer>
				<el-button @click="cancelConfig">Cancel</el-button>
				<el-button type="primary" @click="saveConfig" :loading="saving">
					{{ editingConfig ? 'Update' : 'Add' }} Model
				</el-button>
			</template>
		</el-dialog>
	</div>
</template>

<script setup lang="ts">
import { ref, reactive, onMounted, computed } from 'vue';
import { ElMessage, ElMessageBox } from 'element-plus';
import { Plus, Check } from '@element-plus/icons-vue';
import PageHeader from '@/components/global/PageHeader/index.vue';
import {
	getUserAIModels,
	createAIModel,
	updateAIModel,
	deleteAIModel,
	setDefaultAIModel,
	testAIModelConnection,
	getAIProviders,
	type AIModelConfig,
	type AIProviderInfo,
} from '@/apis/ai/config';

// Reactive data
const loading = ref(false);
const saving = ref(false);
const testingId = ref<number | null>(null);
const modelConfigs = ref<AIModelConfig[]>([]);
const providers = ref<AIProviderInfo[]>([]);
const showAddDialog = ref(false);
const editingConfig = ref<AIModelConfig | null>(null);
const configFormRef = ref();

const configForm = reactive<Partial<AIModelConfig>>({
	provider: '',
	modelName: '',
	apiKey: '',
	baseUrl: '',
	temperature: 0.7,
	maxTokens: 4096,
	isDefault: false,
	remarks: '',
});

const configRules = {
	provider: [{ required: true, message: 'Please select a provider', trigger: 'change' }],
	modelName: [{ required: true, message: 'Please select model name', trigger: 'change' }],
	apiKey: [{ required: true, message: 'Please enter API key', trigger: 'blur' }],
};

// Computed properties
const supportedModels = computed(() => {
	if (!configForm.provider) return [];
	const provider = providers.value.find((p) => p.name === configForm.provider);
	return provider?.supportedModels || [];
});

// Methods
const loadConfigs = async () => {
	loading.value = true;
	try {
		console.log('🔍 Loading AI model configurations...');
		const response = await getUserAIModels();
		console.log('📥 AI model configuration response:', response);

		if (response.success && response.code == 200) {
			modelConfigs.value = response.data || [];
			console.log(
				'✅ AI model configurations loaded successfully:',
				modelConfigs.value.length,
				'configurations'
			);
		} else {
			console.error('❌ Failed to load AI model configurations:', response);
			ElMessage.error(
				`Failed to load AI model configurations: ${response.message || 'Unknown error'}`
			);
		}
	} catch (error) {
		console.error('💥 AI model configuration loading error:', error);

		// More detailed error information
		if (error?.response) {
			const status = error.response.status;
			const statusText = error.response.statusText;
			const data = error.response.data;
			ElMessage.error(
				`Request failed (${status} ${statusText}): ${
					data?.message || data || 'Server error'
				}`
			);
		} else if (error?.request) {
			ElMessage.error(
				'Network request failed, please check if the backend service is running'
			);
		} else {
			ElMessage.error(`Request configuration error: ${error.message}`);
		}
	} finally {
		loading.value = false;
	}
};

const loadProviders = async () => {
	try {
		console.log('🔍 Loading AI providers list...');
		const response = await getAIProviders();
		console.log('📥 AI providers response:', response);

		if (response.success && response.code == 200) {
			providers.value = (response.data as unknown as AIProviderInfo[]) || [];
			console.log(
				'✅ AI providers loaded successfully:',
				providers.value.length,
				'providers'
			);
		} else {
			console.error('❌ Failed to load AI providers:', response);
			ElMessage.error(`Failed to load AI providers: ${response.message || 'Unknown error'}`);
		}
	} catch (error) {
		console.error('💥 AI providers loading error:', error);

		// More detailed error information
		if (error?.response) {
			const status = error.response.status;
			const statusText = error.response.statusText;
			const data = error.response.data;
			ElMessage.error(
				`Request failed (${status} ${statusText}): ${
					data?.message || data || 'Server error'
				}`
			);
		} else if (error?.request) {
			ElMessage.error(
				'Network request failed, please check if the backend service is running'
			);
		} else {
			ElMessage.error(`Request configuration error: ${error.message}`);
		}
	}
};

const testConnection = async (config: AIModelConfig) => {
	testingId.value = config.id!;
	try {
		const response = await testAIModelConnection(config);
		if (response.success && response.code == 200) {
			const result = response.data;
			if (result.success) {
				ElMessage.success(result.message || 'Connection test successful!');
				// Update configuration status
				const configIndex = modelConfigs.value.findIndex((c) => c.id === config.id);
				if (configIndex !== -1) {
					modelConfigs.value[configIndex].isAvailable = true;
					modelConfigs.value[configIndex].lastCheckTime = new Date().toISOString();
				}
			} else {
				ElMessage.error(result.message || 'Connection test failed');
			}
		} else {
			ElMessage.error(response.message || 'Connection test failed');
		}
	} catch (error) {
		console.error('Connection test error:', error);
		ElMessage.error('Connection test failed');
	} finally {
		testingId.value = null;
	}
};

const addNewConfig = () => {
	editingConfig.value = null;
	resetConfigForm();
	showAddDialog.value = true;
};

const editConfig = (config: AIModelConfig) => {
	editingConfig.value = config;
	Object.assign(configForm, {
		provider: config.provider,
		modelName: config.modelName,
		apiKey: config.apiKey,
		baseUrl: config.baseUrl,
		temperature: config.temperature,
		maxTokens: config.maxTokens,
		isDefault: config.isDefault,
		remarks: config.remarks,
	});
	showAddDialog.value = true;
};

const setDefault = async (configId: number) => {
	try {
		const response = await setDefaultAIModel(configId);
		if (response.success && response.code == 200) {
			// Update local state
			modelConfigs.value.forEach((config) => {
				config.isDefault = config.id === configId;
			});
			ElMessage.success('Default model updated successfully!');
		} else {
			ElMessage.error(response.message || 'Failed to set default model');
		}
	} catch (error) {
		console.error('Set default error:', error);
		ElMessage.error('Failed to set default model');
	}
};

const deleteConfig = async (configId: number) => {
	try {
		await ElMessageBox.confirm(
			'This will permanently delete the AI model configuration. Continue?',
			'Warning',
			{ confirmButtonText: 'Delete', cancelButtonText: 'Cancel', type: 'warning' }
		);

		const response = await deleteAIModel(configId);
		if (response.success && response.code == 200) {
			modelConfigs.value = modelConfigs.value.filter((config) => config.id !== configId);
			ElMessage.success('Configuration deleted successfully!');
		} else {
			ElMessage.error(response.message || 'Failed to delete configuration');
		}
	} catch (error) {
		if (error !== 'cancel') {
			console.error('Delete error:', error);
			ElMessage.error('Failed to delete configuration');
		}
	}
};

const saveConfig = async () => {
	if (!configFormRef.value) return;

	try {
		await configFormRef.value.validate();
	} catch {
		return;
	}

	saving.value = true;
	try {
		if (editingConfig.value) {
			// Update existing
			const updatedConfig = { ...editingConfig.value, ...configForm } as AIModelConfig;
			const response = await updateAIModel(updatedConfig);
			if (response.success && response.code == 200) {
				// Update local state to reflect the changes including isDefault
				Object.assign(editingConfig.value, configForm);

				// Update the configuration in the list
				const configIndex = modelConfigs.value.findIndex(
					(config) => config.id === editingConfig.value!.id
				);
				if (configIndex !== -1) {
					Object.assign(modelConfigs.value[configIndex], configForm);
				}

				ElMessage.success('Configuration updated successfully!');
			} else {
				ElMessage.error(response.message || 'Failed to update configuration');
				return;
			}
		} else {
			// Add new
			const response = await createAIModel(configForm);
			if (response.success && response.code == 200) {
				const newConfig: AIModelConfig = {
					...(configForm as AIModelConfig),
					id: response.data,
					isAvailable: false,
					lastCheckTime: undefined, // Set to undefined instead of empty string
					userId: 0,
					enableStreaming: false,
					createdTime: new Date().toISOString(),
					updatedTime: new Date().toISOString(),
				};
				modelConfigs.value.push(newConfig);

				// If user wants to set this as default, call the separate API
				if (configForm.isDefault) {
					const defaultResponse = await setDefaultAIModel(response.data);
					if (defaultResponse.success && defaultResponse.code == 200) {
						// Update local state - set all others to false, this one to true
						modelConfigs.value.forEach((config) => {
							config.isDefault = config.id === response.data;
						});
					} else {
						ElMessage.warning('Configuration created but failed to set as default');
					}
				}

				ElMessage.success('Configuration added successfully!');
			} else {
				ElMessage.error(response.message || 'Failed to create configuration');
				return;
			}
		}

		showAddDialog.value = false;
		editingConfig.value = null;
		resetConfigForm();
	} catch (error) {
		console.error('Save error:', error);
		ElMessage.error('Failed to save configuration');
	} finally {
		saving.value = false;
	}
};

const resetConfigForm = () => {
	Object.assign(configForm, {
		provider: '',
		modelName: '',
		apiKey: '',
		baseUrl: '',
		temperature: 0.7,
		maxTokens: 4096,
		isDefault: false,
		remarks: '',
	});
};

const cancelConfig = () => {
	showAddDialog.value = false;
	editingConfig.value = null;
	resetConfigForm();
	configFormRef.value?.resetFields();
};

const onProviderChange = () => {
	// Clear model name when switching providers and set default baseUrl
	configForm.modelName = '';
	const provider = providers.value.find((p) => p.name === configForm.provider);
	if (provider) {
		// Use default base URL if available
		if (provider.supportedModels && provider.supportedModels.length > 0) {
			configForm.modelName = provider.supportedModels[0];
		}
	}
};

const getProviderType = (provider: string) => {
	const types: Record<
		'OpenAI' | 'ZhipuAI' | 'Claude' | 'DeepSeek',
		'success' | 'warning' | 'info' | 'primary' | 'danger'
	> = {
		OpenAI: 'success',
		ZhipuAI: 'primary',
		Claude: 'warning',
		DeepSeek: 'info',
	};
	return types[provider] || 'default';
};

const formatDateTime = (dateTime: string | undefined) => {
	if (!dateTime) return 'Never';
	const date = new Date(dateTime);
	return date.toLocaleString('en-US', {
		month: '2-digit',
		day: '2-digit',
		year: 'numeric',
		hour: '2-digit',
		minute: '2-digit',
		second: '2-digit',
		hour12: true,
	});
};

// Lifecycle
onMounted(async () => {
	await Promise.all([loadConfigs(), loadProviders()]);
});
</script>

<style scoped lang="scss">
.ai-config-page {
	max-width: 1400px;
	margin: 0 auto;
}

.action-buttons {
	display: flex;
	gap: 8px;
	flex-wrap: nowrap;
	align-items: center;
	justify-content: flex-start;
}

<<<<<<< HEAD
.el-slider {
	width: 100%;
}
=======
.action-buttons .el-button {
	white-space: nowrap;
}

.el-slider {
	width: 100%;
}

/* 确保表格内容完整显示 */
:deep(.el-table) {
	width: 100%;
}

:deep(.el-card__body) {
	padding: 20px;
	overflow-x: auto;
}
>>>>>>> 6c8ef9cc
</style><|MERGE_RESOLUTION|>--- conflicted
+++ resolved
@@ -31,7 +31,12 @@
 
 				<el-table-column prop="modelName" label="Model" width="180" />
 
-				<el-table-column prop="baseUrl" label="API URL" min-width="200" show-overflow-tooltip />
+				<el-table-column
+					prop="baseUrl"
+					label="API URL"
+					min-width="200"
+					show-overflow-tooltip
+				/>
 
 				<el-table-column label="Status" width="100">
 					<template #default="{ row }">
@@ -571,11 +576,6 @@
 	justify-content: flex-start;
 }
 
-<<<<<<< HEAD
-.el-slider {
-	width: 100%;
-}
-=======
 .action-buttons .el-button {
 	white-space: nowrap;
 }
@@ -593,5 +593,4 @@
 	padding: 20px;
 	overflow-x: auto;
 }
->>>>>>> 6c8ef9cc
 </style>
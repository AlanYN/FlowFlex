<template>
	<div class="pb-6 bg-gray-50 dark:bg-black-400">
		<!-- 加载状态 -->
		<customer-overview-loading v-if="loading" />

		<!-- 主要内容 -->
		<div v-else>
			<!-- 顶部导航栏 -->
			<div class="flex justify-between items-center mb-6">
				<div class="flex items-center">
					<el-button
						link
						size="small"
						@click="handleBack"
						class="mr-2 !p-1 hover:bg-gray-100 dark:hover:bg-black-200 rounded"
					>
						<el-icon class="text-lg"><ArrowLeft /></el-icon>
						Back
					</el-button>
					<h1 class="text-2xl font-bold text-gray-900 dark:text-white-100">
						Customer Overview: {{ customerData?.leadName || 'Loading...' }}
					</h1>
				</div>
				<div class="flex items-center space-x-2">
					<el-button @click="handleExportExcel" :disabled="!customerData">
						<el-icon><Download /></el-icon>
						&nbsp;&nbsp;Export Excel
					</el-button>
					<el-button @click="handleExportPDF" :disabled="!customerData">
						<el-icon><Document /></el-icon>
						&nbsp;&nbsp;Export PDF
					</el-button>
				</div>
			</div>

			<!-- Customer Info Card -->
			<el-card class="mb-6" v-if="customerData">
				<template #header>
					<div class="text-lg font-medium">Customer Information</div>
				</template>
				<div class="grid grid-cols-1 md:grid-cols-4 gap-4">
					<div>
						<p class="text-sm font-medium text-gray-500">Lead/Customer ID</p>
						<p class="font-medium">{{ customerData.leadId }}</p>
					</div>
					<div>
						<p class="text-sm font-medium text-gray-500">Customer Name</p>
						<p class="font-medium">{{ customerData.leadName }}</p>
					</div>
					<div>
						<p class="text-sm font-medium text-gray-500">Contact Name</p>
						<p class="font-medium">{{ customerData.contactPerson || 'N/A' }}</p>
					</div>
					<div>
						<p class="text-sm font-medium text-gray-500">Contact Email</p>
						<p class="font-medium">
							{{ customerData.contactEmail || customerData.leadEmail || 'N/A' }}
						</p>
					</div>
				</div>
			</el-card>

			<!-- Search and Filters -->
			<el-card class="mb-6">
				<div class="pt-6">
					<div class="grid grid-cols-1 md:grid-cols-4 gap-4 mb-4">
						<div class="space-y-2">
							<label class="text-sm font-medium">Search Questions & Answers</label>
							<el-input
								v-model="searchTerm"
								placeholder="Search questions, answers, or sections..."
								clearable
							>
								<template #prefix>
									<el-icon><Search /></el-icon>
								</template>
							</el-input>
						</div>

						<div class="space-y-2">
							<label class="text-sm font-medium">Filter by Questionnaires</label>
							<el-select
								v-model="selectedQuestionnaires"
								multiple
								filterable
								collapse-tags
								collapse-tags-tooltip
								placeholder="Search questionnaires..."
								class="w-full"
								no-data-text="No questionnaires found"
								filter-placeholder="Type to search questionnaires..."
							>
								<el-option
									v-for="questionnaire in questionnaires"
									:key="questionnaire.id"
									:label="questionnaire.name"
									:value="questionnaire.id"
								/>
							</el-select>
						</div>

						<div class="space-y-2">
							<label class="text-sm font-medium">Filter by Sections</label>
							<el-select
								v-model="selectedSections"
								multiple
								filterable
								collapse-tags
								collapse-tags-tooltip
								placeholder="Search sections..."
								class="w-full"
								no-data-text="No sections found"
								filter-placeholder="Type to search sections..."
							>
								<el-option
									v-for="section in sections"
									:key="section"
									:label="section"
									:value="section"
								/>
							</el-select>
						</div>

						<div class="space-y-2">
							<label class="text-sm font-medium">Actions</label>
							<div class="flex space-x-2">
								<el-button @click="applyFilters" type="primary" class="flex-1">
									<el-icon><Filter /></el-icon>
									&nbsp;&nbsp;Search
								</el-button>
								<el-button @click="clearFilters">
									<el-icon><Close /></el-icon>
								</el-button>
							</div>
						</div>
					</div>

					<div class="flex items-center justify-between text-sm text-gray-500">
						<span>
							Showing {{ visibleResponses.length }} of
							{{ totalResponsesCount }} responses from
							{{ filteredData.length }} questionnaires
						</span>
						<div v-if="hasActiveFilters" class="flex items-center space-x-2">
							<el-tag type="info">Filters Applied</el-tag>
							<el-tag v-if="appliedQuestionnaires.length > 0" type="primary">
								{{ appliedQuestionnaires.length }} questionnaires
							</el-tag>
							<el-tag v-if="appliedSections.length > 0" type="success">
								{{ appliedSections.length }} sections
							</el-tag>
						</div>
					</div>
				</div>
			</el-card>

			<!-- Questionnaire Responses -->
			<div class="space-y-6">
				<template v-if="paginatedData.length > 0">
					<el-card v-for="questionnaire in paginatedData" :key="questionnaire.id">
						<template #header>
							<div class="flex justify-between items-center bg-blue-50 -m-4 p-4">
								<div>
									<div class="text-lg font-medium">
										{{ questionnaire.name }}
									</div>
								</div>
								<div class="flex flex-col items-end space-y-1">
									<el-tag type="info" style="color: #000">
										{{
											questionnaire.responses.filter((r) =>
												hasValidAnswer(r.answer)
											).length
										}}
										responses
									</el-tag>
								</div>
							</div>
						</template>
						<el-table
							:data="questionnaire.responses"
							class="w-full"
							style="width: 100%"
							:lazy="true"
							v-loading="questionnaire.loading"
						>
							<el-table-column label="Section" width="150">
								<template #default="{ row }">
									<div>
										{{ row.section }}
									</div>
								</template>
							</el-table-column>
							<el-table-column label="Question" show-overflow-tooltip min-width="200">
								<template #default="{ row }">
									<p
										class="font-medium text-gray-900"
										style="white-space: normal"
									>
										<span class="question-number">
											{{ row.questionNumber }}.
										</span>
										{{ row.question }}
									</p>
								</template>
							</el-table-column>
							<el-table-column label="Answer" show-overflow-tooltip min-width="200">
								<template #default="{ row }">
									<div class="bg-blue-50 p-2 rounded text-sm">
										<!-- 短答题 -->
										<div
											v-if="isShortAnswerType(row.questionType)"
											class="text-gray-700"
										>
											{{ row.answer }}
										</div>

										<!-- 长答题/段落 -->
										<div
											v-else-if="isParagraphType(row.questionType)"
											class="text-gray-700"
											style="white-space: pre-wrap"
										>
											{{ row.answer }}
										</div>

										<!-- 单选题 -->
										<div
											v-else-if="isMultipleChoiceType(row.questionType)"
											class="single-choice-answer"
										>
											<el-tag
												v-if="hasValidAnswer(row.answer)"
												type="primary"
												size="small"
												effect="light"
												class="choice-tag"
											>
												<el-icon class="mr-1" size="12">
													<Check />
												</el-icon>
												{{
													getMultipleChoiceLabel(
														row.answer,
														row.questionConfig
													)
												}}
											</el-tag>
										</div>

										<!-- 多选题 -->
										<div
											v-else-if="isCheckboxType(row.questionType)"
											class="checkbox-answers"
										>
											<template
												v-if="
													getCheckboxLabels(
														row.answer,
														row.questionConfig,
														row.responseText,
														row.id
													).length > 0
												"
											>
												<div class="flex flex-wrap gap-1">
													<el-tag
														v-for="(item, index) in getCheckboxLabels(
															row.answer,
															row.questionConfig,
															row.responseText,
															row.id
														)"
														:key="`${item}-${index}`"
														type="success"
														size="small"
														effect="light"
														class="checkbox-tag"
													>
														<el-icon class="mr-1" size="12">
															<Check />
														</el-icon>
														{{ item }}
													</el-tag>
												</div>
												<div class="mt-1 text-xs text-gray-500">
													{{
														getCheckboxLabels(
															row.answer,
															row.questionConfig,
															row.responseText,
															row.id
														).length
													}}
													option{{
														getCheckboxLabels(
															row.answer,
															row.questionConfig,
															row.responseText,
															row.id
														).length > 1
															? 's'
															: ''
													}}
													selected
												</div>
											</template>
										</div>

										<!-- 下拉选择 -->
										<div
											v-else-if="isDropdownType(row.questionType)"
											class="dropdown-answer"
										>
											<el-tag
												v-if="row.answer"
												type="info"
												size="small"
												effect="light"
												class="dropdown-tag"
											>
												<el-icon class="mr-1" size="12">
													<Check />
												</el-icon>
												{{
													getDropdownLabel(row.answer, row.questionConfig)
												}}
											</el-tag>
										</div>

										<!-- 日期/时间 -->
										<div
											v-else-if="isDateTimeType(row.questionType)"
											class="text-gray-700"
										>
											<template v-if="row.answer">
												<el-icon class="mr-1">
													<component
														:is="
															row.questionType === 'time'
																? 'Clock'
																: 'Calendar'
														"
													/>
												</el-icon>
												{{ formatAnswerDate(row.answer, row.questionType) }}
											</template>
										</div>

										<!-- 评分 -->
										<div
											v-else-if="isRatingType(row.questionType)"
											class="flex items-center"
										>
											<template v-if="row.answer">
												<!-- 使用自定义图标显示 -->
												<div class="flex items-center">
													<component
														v-for="i in parseInt(String(row.answer))"
														:key="`filled-${i}`"
														:is="
															getIconForType(
																row.questionConfig?.iconType ||
																	'star',
																true
															)
														"
														class="w-4 h-4 text-yellow-500 mr-1"
													/>
													<component
														v-for="i in getRatingMax(
															row.questionConfig
														) - parseInt(String(row.answer))"
														:key="`empty-${i}`"
														:is="
															getIconForType(
																row.questionConfig?.iconType ||
																	'star',
																false
															)
														"
														class="w-4 h-4 text-gray-300 mr-1"
													/>
												</div>
												<span class="ml-2 text-sm text-gray-600">
													({{ row.answer }}/{{
														getRatingMax(row.questionConfig)
													}})
												</span>
											</template>
										</div>

										<!-- 线性量表 -->
										<div
											v-else-if="isLinearScaleType(row.questionType)"
											class="space-y-2"
										>
											<div v-if="row.answer" class="flex items-center">
												<div
													class="flex-1 bg-gray-200 rounded-full h-2 mr-2"
												>
													<div
														class="bg-blue-500 h-2 rounded-full"
														:style="`width: ${
															(parseFloat(String(row.answer)) /
																getLinearScaleMax(
																	row.questionConfig
																)) *
															100
														}%`"
													></div>
												</div>
												<span class="text-sm font-medium">
													{{ row.answer }}/{{
														getLinearScaleMax(row.questionConfig)
													}}
												</span>
											</div>
										</div>

										<!-- 文件上传 -->
										<div
											v-else-if="isFileUploadType(row.questionType)"
											class="space-y-1"
										>
											<template v-if="getFileAnswers(row.answer).length > 0">
												<div
													v-for="file in getFileAnswers(row.answer)"
<<<<<<< HEAD
													:key="file.name + (file.url || '')"
=======
													:key="file.name"
>>>>>>> b1604baf
													class="flex items-center text-sm bg-gray-100 p-1 rounded"
												>
													<el-icon class="mr-1 text-blue-500">
														<Document />
													</el-icon>
													<span class="truncate">{{ file.name }}</span>
<<<<<<< HEAD
													<span
														class="ml-1 text-xs text-gray-500"
														v-if="file.size"
													>
														({{ formatFileSize(file.size) }})
													</span>
													<!-- 操作区：预览与下载 -->
													<div
														class="ml-auto flex items-center space-x-2"
													>
														<a
															v-if="file.url"
															:href="file.url"
															target="_blank"
															rel="noopener"
															class="text-blue-600 hover:underline"
															@click.stop
														>
															Preview
														</a>
														<a
															v-if="file.url"
															:href="file.url"
															:download="file.name || 'download'"
															class="text-blue-600 hover:underline"
															@click.stop
														>
															Download
														</a>
													</div>
=======
													<span class="ml-1 text-xs text-gray-500">
														({{ formatFileSize(file.size) }})
													</span>
>>>>>>> b1604baf
												</div>
											</template>
										</div>

										<!-- 单选网格 (Checkbox grid) -->
										<div
											v-else-if="isCheckboxGridType(row.questionType)"
											class="grid-answer"
										>
											<template v-if="row.answer">
												<el-tag
													type="warning"
													size="small"
													effect="light"
													class="grid-tag"
												>
													<el-icon class="mr-1" size="12">
														<Check />
													</el-icon>
<<<<<<< HEAD
													{{
														getGridAnswerLabels(
															row.answer,
															row.questionConfig,
															row.responseText,
															row.id
														)[0] || row.answer
													}}
=======
													{{ row.answer }}
>>>>>>> b1604baf
												</el-tag>
												<div class="mt-1 text-xs text-gray-500">
													Grid selection
												</div>
											</template>
										</div>

										<!-- 多选网格 (Multiple choice grid) -->
										<div
											v-else-if="isMultipleChoiceGridType(row.questionType)"
											class="grid-answer"
										>
											<template
												v-if="
													getGridAnswerLabels(
														row.answer,
														row.questionConfig,
														row.responseText,
														row.id
													).length > 0
												"
											>
												<div class="flex flex-wrap gap-1">
													<el-tag
														v-for="(item, index) in getGridAnswerLabels(
															row.answer,
															row.questionConfig,
															row.responseText,
															row.id
														)"
														:key="`${item}-${index}`"
														type="warning"
														size="small"
														effect="light"
														class="grid-tag"
													>
														<el-icon class="mr-1" size="12">
															<Check />
														</el-icon>
														{{ item }}
													</el-tag>
												</div>
												<div class="mt-1 text-xs text-gray-500">
													{{
														getGridAnswerLabels(
															row.answer,
															row.questionConfig,
															row.responseText,
															row.id
														).length
													}}
													grid selection{{
														getGridAnswerLabels(
															row.answer,
															row.questionConfig,
															row.responseText,
															row.id
														).length > 1
															? 's'
															: ''
													}}
												</div>
											</template>
										</div>

										<!-- 默认显示 -->
										<div
											v-else
											class="text-gray-700"
											style="white-space: normal"
										>
											{{ row.answer }}
										</div>
									</div>
								</template>
							</el-table-column>
							<el-table-column label="Response Info" width="200">
								<template #default="{ row }">
									<div class="space-y-1 text-xs">
										<!-- 只有当有有效答案时才显示回答人信息和时间 -->
										<template v-if="hasValidAnswer(row.answer)">
											<!-- 回答人信息 -->
											<div
												class="flex items-center text-gray-700"
												v-if="row.answeredBy"
											>
												<el-icon class="mr-1"><User /></el-icon>
												<span class="font-medium">
													{{ row.answeredBy }}
												</span>
											</div>

											<!-- 首次回答时间 -->
											<div
												class="flex items-center text-gray-600"
												v-if="row.firstAnsweredDate"
											>
												<el-icon class="mr-1"><Clock /></el-icon>
												<span>{{ formatDate(row.firstAnsweredDate) }}</span>
											</div>

											<!-- 最新修改时间 - 只有当修改时间与首次回答时间不同时才显示 -->
											<div
												v-if="
													row.lastUpdated &&
													row.updatedBy &&
													row.lastUpdated !== row.firstAnsweredDate
												"
												class="text-blue-600"
											>
												<div>
													Updated: {{ formatDate(row.lastUpdated) }}
												</div>
												<div>by {{ row.updatedBy }}</div>
											</div>

											<!-- 如果没有修改过，只显示创建时间 -->
											<div
												v-else-if="
													row.answeredDate && !row.firstAnsweredDate
												"
												class="flex items-center text-gray-600"
											>
												<el-icon class="mr-1"><Clock /></el-icon>
												<span>{{ formatDate(row.answeredDate) }}</span>
											</div>
										</template>
									</div>
								</template>
							</el-table-column>
						</el-table>
					</el-card>
				</template>
				<el-card v-else-if="!loading">
					<div class="py-12 text-center">
						<el-icon class="text-6xl text-gray-400 mb-4"><Document /></el-icon>
						<h3 class="text-lg font-medium mb-2">No responses found</h3>
						<p class="text-gray-500 mb-4">
							{{
								hasActiveFilters
									? 'Try adjusting your search criteria or filters.'
									: "This customer hasn't completed any questionnaires yet."
							}}
						</p>
						<el-button v-if="hasActiveFilters" @click="clearFilters">
							Clear Filters
						</el-button>
					</div>
				</el-card>
			</div>

			<!-- Summary Statistics -->
			<el-card v-if="filteredData.length > 0" class="mt-6">
				<template #header>
					<div class="text-lg font-medium">Response Summary</div>
				</template>
				<div class="grid grid-cols-1 md:grid-cols-4 gap-4">
					<div class="text-center">
						<div class="text-2xl font-bold text-blue-600">
							{{ filteredData.length }}
						</div>
						<div class="text-sm text-gray-500">Questionnaires</div>
					</div>
					<div class="text-center">
						<div class="text-2xl font-bold text-green-600">
							{{ totalResponsesCount }}
						</div>
						<div class="text-sm text-gray-500">Total Responses</div>
					</div>
					<div class="text-center">
						<div class="text-2xl font-bold text-purple-600">{{ sections.length }}</div>
						<div class="text-sm text-gray-500">Sections</div>
					</div>
					<div class="text-center">
						<div class="text-2xl font-bold text-orange-600">
							{{ uniqueContributors }}
						</div>
						<div class="text-sm text-gray-500">Contributors</div>
					</div>
				</div>
			</el-card>
		</div>
	</div>
</template>

<script setup lang="ts">
import { ref, computed, onMounted, onUnmounted, nextTick, watch } from 'vue';
import { useRoute, useRouter } from 'vue-router';
import { ElMessage } from 'element-plus';
import '../styles/errorDialog.css';
import {
	ArrowLeft,
	Download,
	Document,
	Search,
	Filter,
	Close,
	User,
	Clock,
	Calendar,
	Check,
} from '@element-plus/icons-vue';
import IconStar from '~icons/mdi/star';
import IconStarOutline from '~icons/mdi/star-outline';
import IconHeart from '~icons/mdi/heart';
import IconHeartOutline from '~icons/mdi/heart-outline';
import IconThumbUp from '~icons/mdi/thumb-up';
import IconThumbUpOutline from '~icons/mdi/thumb-up-outline';
import * as XLSX from 'xlsx-js-style';
import jsPDF from 'jspdf';
import html2canvas from 'html2canvas';
import { getOnboardingDetail } from '@/apis/ow/onboarding';
import { getStageQuestionnairesBatch, getQuestionnaireAnswersBatch } from '@/apis/ow/questionnaire';
import CustomerOverviewLoading from './customer-overview-loading.vue';

// Types
interface OnboardingData {
	id: string;
	workflowId: string;
	workflowName: string;
	currentStageId: string;
	currentStageName: string;
	leadId: string;
	leadName: string;
	leadEmail: string;
	leadPhone: string;
	contactPerson: string; // 联系人姓名
	contactEmail: string; // 联系人邮箱
	status: string;
	completionRate: number;
	startDate: string;
	estimatedCompletionDate: string;
	actualCompletionDate: string | null;
	currentAssigneeName: string;
	stagesProgress: StageProgress[];
}

interface StageProgress {
	stageId: string;
	stageName: string;
	stageOrder: number;
	status: string;
	isCompleted: boolean;
	startTime: string | null;
	completionTime: string | null;
	completedBy: string | null;
	isCurrent: boolean;
}

interface QuestionnaireData {
	id: string;
	name: string;
	description: string;
	type: string;
	status: string;
	structureJson: string;
	totalQuestions: number;
	requiredQuestions: number;
	stageId: string;
}

interface QuestionnaireAnswer {
	id: string;
	onboardingId: string;
	stageId: string;
	questionnaireId: string;
	answerJson: string;
	status: string;
	completionRate: number;
	submitTime: string | null;
	createBy: string;
	createDate: string;
	modifyBy: string;
	modifyDate: string;
}

interface ParsedResponse {
	questionId: string;
	answer: string;
	type: string;
	responseText: string;
}

interface ProcessedQuestion {
	id: string;
	question: string;
	description?: string;
	answer: string;
	answeredBy: string;
	answeredDate: string;
	firstAnsweredDate: string; // 首次回答时间
	lastUpdated: string;
	updatedBy: string;
	questionType: string;
	section: string;
	required: boolean;
	questionConfig?: any; // 存储问题配置信息，如线性量表的范围
	questionNumber: number; // 题目序号
	responseText?: string; // 原始responseText，用于解析Other选项
}

interface ProcessedQuestionnaire {
	id: string;
	name: string;
	description: string;
	answerStatus: string;
	responses: ProcessedQuestion[];
	loading?: boolean;
}

// Reactive data
const route = useRoute();
const router = useRouter();
const loading = ref(true);
const onboardingId = computed(() => route.params.leadId as string);

// Data storage
const customerData = ref<OnboardingData | null>(null);
const questionnairesData = ref<QuestionnaireData[]>([]);
const answersData = ref<Map<string, QuestionnaireAnswer>>(new Map());
const processedData = ref<ProcessedQuestionnaire[]>([]);

// Search and filter states
const searchTerm = ref('');
const selectedQuestionnaires = ref<string[]>([]);
const selectedSections = ref<string[]>([]);
const appliedSearchTerm = ref('');
const appliedQuestionnaires = ref<string[]>([]);
const appliedSections = ref<string[]>([]);

// Removed pagination - showing all data

// Cache for computed results
const computedCache = new Map<string, any>();

// API calls with caching and error handling
const fetchOnboardingData = async (id: string) => {
	if (!id || id === 'undefined') {
		throw new Error('Invalid onboarding ID provided');
	}

	const cacheKey = `onboarding_${id}`;
	if (computedCache.has(cacheKey)) {
		return computedCache.get(cacheKey);
	}

	try {
		const response = await getOnboardingDetail(id);

		if (response.success && response.data) {
			customerData.value = response.data;
			computedCache.set(cacheKey, response.data);
			return response.data;
		}
		throw new Error(response.msg || 'Failed to fetch onboarding data');
	} catch (error) {
		console.error('Error fetching onboarding data for ID:', id, error);
		throw error;
	}
};

// Batch API calls with caching
const fetchQuestionnairesBatch = async (stageIds: string[]) => {
	const cacheKey = `batch_questionnaires_${stageIds.sort().join('_')}`;
	if (computedCache.has(cacheKey)) {
		return computedCache.get(cacheKey);
	}

	try {
		const response = await getStageQuestionnairesBatch(stageIds);
		if (response.success && response.data) {
			computedCache.set(cacheKey, response.data);
			return response.data;
		}
		return { stageQuestionnaires: {} };
	} catch (error) {
		console.error('Error fetching questionnaires batch:', error);
		return { stageQuestionnaires: {} };
	}
};

const fetchAnswersBatch = async (onboardingId: string, stageIds: string[]) => {
	const cacheKey = `batch_answers_${onboardingId}_${stageIds.sort().join('_')}`;
	if (computedCache.has(cacheKey)) {
		return computedCache.get(cacheKey);
	}

	try {
		const response = await getQuestionnaireAnswersBatch(onboardingId, stageIds);
		if (response.success && response.data) {
			computedCache.set(cacheKey, response.data);
			return response.data;
		}
		return { stageAnswers: {} };
	} catch (error) {
		console.error('Error fetching answers batch:', error);
		return { stageAnswers: {} };
	}
};

// Optimized data processing with memoization
const processQuestionnaireData = (
	questionnaire: QuestionnaireData,
	answer: QuestionnaireAnswer | null
) => {
	const cacheKey = `processed_${questionnaire.id}_${answer?.modifyDate || 'no_answer'}`;
	if (computedCache.has(cacheKey)) {
		return computedCache.get(cacheKey);
	}

	try {
		const structure = JSON.parse(questionnaire.structureJson);
		const responses: ProcessedQuestion[] = [];

		let parsedAnswers: { responses: ParsedResponse[] } = { responses: [] };
		if (answer?.answerJson) {
			try {
				const parsedJson = JSON.parse(answer.answerJson);
				parsedAnswers =
					typeof parsedJson === 'string' ? JSON.parse(parsedJson) : parsedJson;
			} catch (e) {
				console.error('Error parsing answer JSON:', e);
			}
		}

		// Create a map of answers by question ID for O(1) lookup
		const answersMap = new Map<string, any>();
		const gridAnswersMap = new Map<string, any[]>(); // 用于存储网格类型的答案

		// Process current questionnaire's answers
		parsedAnswers.responses?.forEach((resp) => {
			// 检查是否是网格类型的答案（包含 _row- 或 _）
			if (resp.questionId.includes('_row-') || resp.questionId.includes('_')) {
				// 提取原始问题ID
				const baseQuestionId = resp.questionId.split('_')[0];
				if (!gridAnswersMap.has(baseQuestionId)) {
					gridAnswersMap.set(baseQuestionId, []);
				}
				gridAnswersMap.get(baseQuestionId)!.push(resp);
			} else {
				answersMap.set(resp.questionId, resp);
			}
		});

		// Process each section and question
		structure.sections?.forEach((section: any) => {
			section.questions?.forEach((question: any, questionIndex: number) => {
				// 检查是否是网格类型的问题
				const isGridType =
					question.type === 'checkbox_grid' || question.type === 'multiple_choice_grid';

				// Try to find answer using various possible question IDs
				let answerData: any = null;
				const possibleIds = [
					question.id,
					`question-${question.id}`,
					question.questionId,
					question.identifier,
				].filter(Boolean);

				for (const possibleId of possibleIds) {
					if (answersMap.has(possibleId)) {
						answerData = answersMap.get(possibleId);
						break;
					}
				}

				// Try to find grid answers using the same possible IDs
				let gridAnswers: any[] = [];
				for (const possibleId of possibleIds) {
					const foundGridAnswers = gridAnswersMap.get(possibleId);
					if (foundGridAnswers && foundGridAnswers.length > 0) {
						gridAnswers = foundGridAnswers;
						break;
					}
				}

				// 如果是网格类型且有网格答案，处理网格答案
				if (isGridType && gridAnswers && gridAnswers.length > 0) {
					// 为每个网格行创建一个响应记录
					gridAnswers.forEach((gridAnswer) => {
						// 获取具体答案的更新信息
						let lastUpdated = '';
						let updatedBy = '';
						let firstAnsweredDate = '';
						let firstAnsweredBy = '';

						if (gridAnswer?.lastModifiedAt && gridAnswer?.lastModifiedBy) {
							lastUpdated = gridAnswer.lastModifiedAt;
							updatedBy = gridAnswer.lastModifiedBy;
						}

						// 从changeHistory中获取首次回答时间和回答人
						if (
							gridAnswer?.changeHistory &&
							Array.isArray(gridAnswer.changeHistory) &&
							gridAnswer.changeHistory.length > 0
						) {
							// 找到第一个"created"操作的时间和用户
							const firstCreated = gridAnswer.changeHistory.find(
								(change: any) => change.action === 'created'
							);
							if (firstCreated) {
								firstAnsweredDate =
									firstCreated.timestamp || firstCreated.timestampUtc || '';
								firstAnsweredBy = firstCreated.user || '';
							} else {
								// 如果没有找到created，使用第一个记录的时间和用户
								const firstRecord = gridAnswer.changeHistory[0];
								firstAnsweredDate =
									firstRecord.timestamp || firstRecord.timestampUtc || '';
								firstAnsweredBy = firstRecord.user || '';
							}
						}

<<<<<<< HEAD
						// 避免空选择时将 "{}" 作为有效答案展示
						const sanitizedGridAnswer =
							typeof gridAnswer.answer === 'string'
								? gridAnswer.answer
								: String(gridAnswer.answer ?? '');

=======
>>>>>>> b1604baf
						responses.push({
							id: gridAnswer.questionId, // 使用网格行的完整ID
							question: gridAnswer.question || question.title, // 使用网格行的问题标题
							description: question.description,
<<<<<<< HEAD
							// 对于网格题，仅保留实际选择值；不再用 responseText 兜底，避免显示 "{}"
							answer: sanitizedGridAnswer,
=======
							answer: gridAnswer.answer || gridAnswer.responseText || '',
>>>>>>> b1604baf
							answeredBy:
								firstAnsweredBy ||
								gridAnswer?.lastModifiedBy ||
								answer?.createBy ||
								'',
							answeredDate: answer?.createDate || '',
							firstAnsweredDate: firstAnsweredDate || answer?.createDate || '',
							lastUpdated: lastUpdated || answer?.modifyDate || '',
							updatedBy: updatedBy || answer?.modifyBy || '',
							questionType: question.type,
							section: section.name,
							required: question.required || false,
							questionConfig: question.config || question, // 存储完整的问题配置
							questionNumber: questionIndex + 1, // 添加题目序号
							responseText: gridAnswer.responseText || answer?.answerJson || '', // 保存原始responseText
						});
					});
				} else {
					// 非网格类型或没有网格答案的普通处理
					// 获取具体答案的更新信息
					let lastUpdated = '';
					let updatedBy = '';
					let firstAnsweredDate = '';
					let firstAnsweredBy = '';

					if (answerData?.lastModifiedAt && answerData?.lastModifiedBy) {
						lastUpdated = answerData.lastModifiedAt;
						updatedBy = answerData.lastModifiedBy;
					}

					// 从changeHistory中获取首次回答时间和回答人
					if (
						answerData?.changeHistory &&
						Array.isArray(answerData.changeHistory) &&
						answerData.changeHistory.length > 0
					) {
						// 找到第一个"created"操作的时间和用户
						const firstCreated = answerData.changeHistory.find(
							(change: any) => change.action === 'created'
						);
						if (firstCreated) {
							firstAnsweredDate =
								firstCreated.timestamp || firstCreated.timestampUtc || '';
							firstAnsweredBy = firstCreated.user || '';
						} else {
							// 如果没有找到created，使用第一个记录的时间和用户
							const firstRecord = answerData.changeHistory[0];
							firstAnsweredDate =
								firstRecord.timestamp || firstRecord.timestampUtc || '';
							firstAnsweredBy = firstRecord.user || '';
						}
					}

					// 处理答案，优先使用responseText，如果没有则使用answer
					let processedAnswer = '';
					if (question.type === 'file' || question.type === 'file_upload') {
						// 对于文件类型，使用原始answer字段
						processedAnswer = answerData?.answer || '';
					} else {
						// 对于其他类型，优先使用responseText，如果没有则使用answer
						processedAnswer = answerData?.answer || answerData?.responseText || '';
					}

					responses.push({
						id: question.id,
						question: question.title,
						description: question.description,
						answer: processedAnswer,
						answeredBy:
							firstAnsweredBy || answerData?.lastModifiedBy || answer?.createBy || '',
						answeredDate: answer?.createDate || '',
						firstAnsweredDate: firstAnsweredDate || answer?.createDate || '',
						lastUpdated: lastUpdated || answer?.modifyDate || '',
						updatedBy: updatedBy || answer?.modifyBy || '',
						questionType: question.type,
						section: section.name,
						required: question.required || false,
						questionConfig: question.config || question, // 存储完整的问题配置
						questionNumber: questionIndex + 1, // 添加题目序号
						responseText: answerData?.responseText || answer?.answerJson || '', // 保存原始responseText
					});
				}
			});
		});

		const result = {
			id: questionnaire.id,
			name: questionnaire.name,
			description: questionnaire.description,
			answerStatus: answer?.status || 'Not Started',
			responses,
		};

		computedCache.set(cacheKey, result);
		return result;
	} catch (error) {
		console.error('Error processing questionnaire data:', error);
		return {
			id: questionnaire.id,
			name: questionnaire.name,
			description: questionnaire.description,
			answerStatus: 'Error',
			responses: [],
		};
	}
};

// Optimized data loading with batch API requests
const loadData = async () => {
	loading.value = true;
	try {
		// Load onboarding data first
		const onboarding = await fetchOnboardingData(onboardingId.value);

		// Collect unique stage IDs
		const stageIds = new Set<string>();
		onboarding.stagesProgress?.forEach((stage) => {
			stageIds.add(stage.stageId);
		});

		const stageIdArray = Array.from(stageIds);

		// Use batch APIs for significantly better performance
		const [batchQuestionnaireResponse, batchAnswerResponse] = await Promise.all([
			fetchQuestionnairesBatch(stageIdArray),
			fetchAnswersBatch(onboardingId.value, stageIdArray),
		]);

		// Process batch questionnaire results
		const allQuestionnaires: QuestionnaireData[] = [];
		if (batchQuestionnaireResponse?.stageQuestionnaires) {
			Object.entries(batchQuestionnaireResponse.stageQuestionnaires).forEach(
				([stageId, stageQuestionnaires]: [string, any]) => {
					if (Array.isArray(stageQuestionnaires)) {
						// 为每个问卷添加stageId信息
						const questionnairesWithStageId = stageQuestionnaires.map(
							(questionnaire: any) => ({
								...questionnaire,
								stageId: stageId,
							})
						);
						allQuestionnaires.push(...questionnairesWithStageId);
					}
				}
			);
		}
		questionnairesData.value = allQuestionnaires;

		// Process batch answer results
		const answersMap = new Map<string, QuestionnaireAnswer>();
		// Use stage+questionnaire key for strict matching
		const stageQuestionnaireAnswersMap = new Map<string, QuestionnaireAnswer>();
		if (batchAnswerResponse?.stageAnswers) {
			Object.entries(batchAnswerResponse.stageAnswers).forEach(
				([stageId, answerData]: [string, any]) => {
					if (answerData) {
						// Check if it's a single answer or multiple answers
						if (answerData.id && answerData.questionnaireId) {
							// Single answer object
							answersMap.set(stageId, answerData);
							// Store with stage+questionnaire key for strict matching
							const key = `${stageId}:${answerData.questionnaireId}`;
							stageQuestionnaireAnswersMap.set(key, answerData);
						} else if (typeof answerData === 'object' && !answerData.id) {
							// Multiple answers grouped by questionnaireId
							answersMap.set(stageId, answerData);
							Object.entries(answerData).forEach(
								([questionnaireId, answer]: [string, any]) => {
									if (answer && answer.id) {
										// Store with stage+questionnaire key for strict matching
										const key = `${stageId}:${questionnaireId}`;
										stageQuestionnaireAnswersMap.set(key, answer);
									}
								}
							);
						}
					} else {
						// No answer
					}
				}
			);
		}
		answersData.value = answersMap;

		// Process data in chunks to avoid blocking UI
		const processed: ProcessedQuestionnaire[] = [];
		const chunkSize = 5;

		for (let i = 0; i < allQuestionnaires.length; i += chunkSize) {
			const chunk = allQuestionnaires.slice(i, i + chunkSize);
			const chunkProcessed = chunk.map((questionnaire) => {
				// Find answer by strict stage+questionnaire matching
				let answer: QuestionnaireAnswer | null = null;

				// Use strict stage+questionnaire key lookup
				const key = `${questionnaire.stageId}:${questionnaire.id}`;
				answer = stageQuestionnaireAnswersMap.get(key) || null;

				return processQuestionnaireData(questionnaire, answer);
			});
			processed.push(...chunkProcessed);

			// Allow UI to update between chunks
			if (i + chunkSize < allQuestionnaires.length) {
				await nextTick();
			}
		}

		processedData.value = processed;
	} catch (error) {
		console.error('Error loading data:', error);
		ElMessage.error('Failed to load customer overview data');
	} finally {
		loading.value = false;
	}
};

// Optimized computed properties with caching
const questionnaires = computed(() => {
	return questionnairesData.value.map((q) => ({
		id: q.id,
		name: q.name,
	}));
});

const sections = computed(() => {
	const cacheKey = `sections_${processedData.value.length}`;
	if (computedCache.has(cacheKey)) {
		return computedCache.get(cacheKey);
	}

	const allSections = new Set<string>();
	processedData.value.forEach((q) => {
		q.responses.forEach((r) => {
			allSections.add(r.section);
		});
	});
	const result = Array.from(allSections).sort();
	computedCache.set(cacheKey, result);
	return result;
});

// Optimized filtering with debouncing
const filteredData = computed(() => {
	const cacheKey = `filtered_${appliedSearchTerm.value}_${appliedQuestionnaires.value.join(
		','
	)}_${appliedSections.value.join(',')}`;
	if (computedCache.has(cacheKey)) {
		return computedCache.get(cacheKey);
	}

	const result = processedData.value
		.map((questionnaire) => ({
			...questionnaire,
			responses: questionnaire.responses.filter((response) => {
				const searchLower = appliedSearchTerm.value.toLowerCase();
				const answerText = String(response.answer || '').toLowerCase();
				const matchesSearch =
					!appliedSearchTerm.value ||
					response.question.toLowerCase().includes(searchLower) ||
					answerText.includes(searchLower) ||
					response.section.toLowerCase().includes(searchLower);

				const matchesQuestionnaire =
					appliedQuestionnaires.value.length === 0 ||
					appliedQuestionnaires.value.includes(questionnaire.id);

				const matchesSection =
					appliedSections.value.length === 0 ||
					appliedSections.value.includes(response.section);

				return matchesSearch && matchesQuestionnaire && matchesSection;
			}),
		}))
		.filter((questionnaire) => questionnaire.responses.length > 0);

	computedCache.set(cacheKey, result);
	return result;
});

// Removed pagination - showing all data
const paginatedData = computed(() => filteredData.value);

// Optimized response calculations
const totalResponsesCount = computed(() => {
	return filteredData.value.reduce((total, q) => {
		// 只统计有答案的问题
		const answeredResponses = q.responses.filter((response) => {
			const isValid = hasValidAnswer(response.answer);
			return isValid;
		});
		return total + answeredResponses.length;
	}, 0);
});

const visibleResponses = computed(() => {
	return paginatedData.value.reduce((total, q) => {
		// 只统计有答案的问题
		const answeredResponses = q.responses.filter((response) => hasValidAnswer(response.answer));
		return total + answeredResponses.length;
	}, 0);
});

const allResponses = computed(() => {
	const responses: any[] = [];
	filteredData.value.forEach((questionnaire) => {
		questionnaire.responses.forEach((response) => {
			// 只包含有答案的问题
			if (hasValidAnswer(response.answer)) {
				responses.push({
					questionnaire: questionnaire.name,
					questionnaireId: questionnaire.id,
					section: response.section,
					questionNumber: response.questionNumber,
					question: response.question,
					answer: response.answer,
					answeredBy: response.answeredBy,
					answeredDate: response.answeredDate ? formatDateUS(response.answeredDate) : '',
					lastUpdated: response.lastUpdated ? formatDateUS(response.lastUpdated) : '',
					updatedBy: response.updatedBy,
					required: response.required,
					type: response.questionType,
				});
			}
		});
	});
	return responses;
});

// All questions for export (includes questions without answers)
const allQuestionsForExport = computed(() => {
	const responses: any[] = [];
	processedData.value.forEach((questionnaire) => {
		questionnaire.responses.forEach((response) => {
			// 处理答案显示，确保所有选择类型都显示正确的 label
			let displayAnswer = response.answer || '';

<<<<<<< HEAD
			// 如果是表格类型（单选/多选），转换为label显示
			if (
				(response.questionType === 'multiple_choice_grid' ||
					response.questionType === 'checkbox_grid') &&
				response.questionConfig
			) {
=======
			// 如果是多选表格类型，转换为label显示
			if (response.questionType === 'multiple_choice_grid' && response.questionConfig) {
>>>>>>> b1604baf
				const labels = getGridAnswerLabels(
					response.answer,
					response.questionConfig,
					response.responseText,
					response.id
				);
				displayAnswer = labels.join(', ');
			}
			// 如果是多选类型，转换为label显示
			else if (response.questionType === 'checkboxes' && response.answer) {
				const labels = getCheckboxLabels(
					response.answer,
					response.questionConfig,
					response.responseText,
					response.id
				);
				displayAnswer = labels.join(', ');
			}
			// 如果是单选类型，转换为label显示
			else if (response.questionType === 'multiple_choice' && response.answer) {
				displayAnswer = getMultipleChoiceLabel(response.answer, response.questionConfig);
			}
			// 如果是下拉选择类型，转换为label显示
			else if (response.questionType === 'dropdown' && response.answer) {
				displayAnswer = getDropdownLabel(response.answer, response.questionConfig);
			}
			// 如果是日期/时间类型，格式化为美国格式
			else if (
				(response.questionType === 'date' || response.questionType === 'time') &&
				response.answer
			) {
				displayAnswer = formatAnswerDate(response.answer, response.questionType);
			}
			// 其他类型保持原样
			else {
				displayAnswer = response.answer || '';
			}

			// Include ALL questions, regardless of whether they have answers
			responses.push({
				questionnaire: questionnaire.name,
				section: response.section,
				questionNumber: response.questionNumber,
				question: response.question,
				answer: displayAnswer,
				answeredBy: response.answeredBy || '',
				answeredDate: response.answeredDate ? formatDateUS(response.answeredDate) : '',
				lastUpdated: response.lastUpdated ? formatDateUS(response.lastUpdated) : '',
				updatedBy: response.updatedBy || '',
			});
		});
	});
	return responses;
});

// Filtered questions for export (based on current filters and search)
const filteredQuestionsForExport = computed(() => {
	const responses: any[] = [];
	filteredData.value.forEach((questionnaire) => {
		questionnaire.responses.forEach((response) => {
			// 处理答案显示，确保所有选择类型都显示正确的 label
			let displayAnswer = response.answer || '';

<<<<<<< HEAD
			// 如果是表格类型（单选/多选），转换为label显示
			if (
				(response.questionType === 'multiple_choice_grid' ||
					response.questionType === 'checkbox_grid') &&
				response.questionConfig
			) {
=======
			// 如果是多选表格类型，转换为label显示
			if (response.questionType === 'multiple_choice_grid' && response.questionConfig) {
>>>>>>> b1604baf
				const labels = getGridAnswerLabels(
					response.answer,
					response.questionConfig,
					response.responseText,
					response.id
				);
				displayAnswer = labels.join(', ');
			}
			// 如果是多选类型，转换为label显示
			else if (response.questionType === 'checkboxes' && response.answer) {
				const labels = getCheckboxLabels(
					response.answer,
					response.questionConfig,
					response.responseText,
					response.id
				);
				displayAnswer = labels.join(', ');
			}
			// 如果是单选类型，转换为label显示
			else if (response.questionType === 'multiple_choice' && response.answer) {
				displayAnswer = getMultipleChoiceLabel(response.answer, response.questionConfig);
			}
			// 如果是下拉选择类型，转换为label显示
			else if (response.questionType === 'dropdown' && response.answer) {
				displayAnswer = getDropdownLabel(response.answer, response.questionConfig);
			}
			// 如果是日期/时间类型，格式化为美国格式
			else if (
				(response.questionType === 'date' || response.questionType === 'time') &&
				response.answer
			) {
				displayAnswer = formatAnswerDate(response.answer, response.questionType);
			}
			// 其他类型保持原样
			else {
				displayAnswer = response.answer || '';
			}

			// Include ALL filtered questions, regardless of whether they have answers
			responses.push({
				questionnaire: questionnaire.name,
				section: response.section,
				questionNumber: response.questionNumber,
				question: response.question,
				answer: displayAnswer,
				answeredBy: response.answeredBy || '',
				answeredDate: response.answeredDate ? formatDateUS(response.answeredDate) : '',
				lastUpdated: response.lastUpdated ? formatDateUS(response.lastUpdated) : '',
				updatedBy: response.updatedBy || '',
			});
		});
	});
	return responses;
});

const hasActiveFilters = computed(() => {
	return (
		appliedSearchTerm.value ||
		appliedQuestionnaires.value.length > 0 ||
		appliedSections.value.length > 0
	);
});

const uniqueContributors = computed(() => {
	return new Set(allResponses.value.map((r) => r.answeredBy).filter(Boolean)).size;
});

// Removed pagination handlers

// 解析responseText中的自定义输入值
const parseResponseText = (responseText: string): { [key: string]: string } => {
	if (!responseText || responseText.trim() === '{}') {
		return {};
	}

	try {
		// 处理Unicode编码的字符串
		let decodedText = responseText;

		// 替换Unicode编码的字符
		decodedText = decodedText.replace(/u0022/g, '"');
		decodedText = decodedText.replace(/u0020/g, ' ');
		decodedText = decodedText.replace(/u003A/g, ':');
		decodedText = decodedText.replace(/u002C/g, ',');
		decodedText = decodedText.replace(/u007B/g, '{');
		decodedText = decodedText.replace(/u007D/g, '}');

		// 尝试解析JSON
		const parsed = JSON.parse(decodedText);
		return parsed || {};
	} catch (error) {
		console.warn('Failed to parse responseText:', responseText, error);
		return {};
	}
};

// 从responseText中提取Other选项的自定义值
const extractOtherValues = (
	responseText: string,
	questionId: string
): { [key: string]: string } => {
	const parsed = parseResponseText(responseText);
	const otherValues: { [key: string]: string } = {};

	// 查找包含questionId的键
	Object.keys(parsed).forEach((key) => {
		if (key.includes(questionId)) {
			// 对于网格类型：查找包含"other"的键
			if (key.includes('other')) {
				// 提取column ID，格式如：question-xxx_row-xxx_column-other-xxx
				const parts = key.split('_');
				const columnPart = parts.find((part) => part.startsWith('column-other-'));
				if (columnPart) {
					otherValues[columnPart] = parsed[key];
				}
			}
			// 对于多选题：查找option类型的键
			else if (key.includes('option-') || key.includes('option_')) {
				// 提取option ID，格式如：question-xxx_option-xxx
				const parts = key.split('_');
				let optionPart = parts.find((part) => part.startsWith('option-'));
				if (optionPart) {
					// 同时支持 option- 和 option_ 格式
					const alternativeKey = optionPart.replace('option-', 'option_');
					otherValues[optionPart] = parsed[key];
					otherValues[alternativeKey] = parsed[key];
				}
			}
		}
	});
	return otherValues;
};

// Utility functions
const formatDateUS = (dateString: string) => {
	if (!dateString) return '';
	try {
		const date = new Date(dateString);
		if (isNaN(date.getTime())) {
			return dateString;
		}

		// Format as MM/dd/yyyy HH:mm:ss (US format)
		const month = String(date.getMonth() + 1).padStart(2, '0');
		const day = String(date.getDate()).padStart(2, '0');
		const year = date.getFullYear();
		const hours = String(date.getHours()).padStart(2, '0');
		const minutes = String(date.getMinutes()).padStart(2, '0');
		const seconds = String(date.getSeconds()).padStart(2, '0');

		return `${month}/${day}/${year} ${hours}:${minutes}:${seconds}`;
	} catch {
		return dateString;
	}
};

// Legacy function kept for compatibility, now uses US format
const formatDate = (dateString: string) => {
	return formatDateUS(dateString);
};

// 判断答案是否有效（有实际内容）
const hasValidAnswer = (answer: string | any): boolean => {
	if (!answer) return false;
	if (typeof answer === 'string') {
		const trimmed = answer.trim();
		// 检查空的JSON对象字符串
		if (trimmed === '{}' || trimmed === '[]') {
			return false;
		}
		return (
			trimmed !== '' &&
			trimmed !== 'No answer provided' &&
			trimmed !== 'No selection made' &&
			trimmed !== 'null' &&
			trimmed !== 'undefined'
		);
	}
	if (Array.isArray(answer)) {
		return answer.length > 0;
	}
	if (typeof answer === 'object' && answer !== null) {
		// 检查是否是空对象
		return Object.keys(answer).length > 0;
	}
	return true;
};

// Methods
const handleBack = () => {
	const from = route.query.from;
	if (from === 'onboardingDetail') {
		router.back();
	} else {
		router.push('/onboard/onboardingList');
	}
};

const handleExportExcel = () => {
	try {
		// Use filtered data to match what user sees on screen
		const exportData = filteredQuestionsForExport.value;

		if (exportData.length === 0) {
			ElMessage.warning('No questionnaire data available to export with current filters');
			return;
		}

		// Define headers explicitly
		const headers = [
			'Questionnaire',
			'Section',
			'No.',
			'Question',
			'Answer',
			'Answered By',
			'Answered Date',
			'Last Updated',
			'Updated By',
		];

		// Create worksheet with headers first
		const worksheet = XLSX.utils.aoa_to_sheet([headers]);

		// Add data starting from row 2
		XLSX.utils.sheet_add_json(worksheet, exportData, {
			origin: 'A2',
			skipHeader: true,
		});

		// Apply bold formatting to header row only
		const headerCells = ['A1', 'B1', 'C1', 'D1', 'E1', 'F1', 'G1', 'H1', 'I1'];
		headerCells.forEach((cellAddress) => {
			if (worksheet[cellAddress]) {
				worksheet[cellAddress].s = {
					font: {
						bold: true,
					},
				};
			}
		});

		// Set column widths for better readability
		worksheet['!cols'] = [
			{ wch: 20 }, // Questionnaire
			{ wch: 15 }, // Section
			{ wch: 5 }, // No.
			{ wch: 50 }, // Question
			{ wch: 30 }, // Answer
			{ wch: 15 }, // Answered By
			{ wch: 18 }, // Answered Date
			{ wch: 18 }, // Last Updated
			{ wch: 15 }, // Updated By
		];

		const workbook = XLSX.utils.book_new();
		XLSX.utils.book_append_sheet(workbook, worksheet, 'Customer Overview');

		// Add filter info to filename if filters are active
		let filename = `Customer_Overview_${customerData.value?.leadName}_${customerData.value?.leadId}`;
		if (hasActiveFilters.value) {
			filename += '_Filtered';
		}
		filename += '.xlsx';

		// Write file with styling options
		XLSX.writeFile(workbook, filename, {
			bookType: 'xlsx',
			cellStyles: true,
			sheetStubs: false,
		});

		const filterInfo = hasActiveFilters.value ? ' (filtered data)' : '';
		ElMessage.success(
			`Excel file exported successfully with ${exportData.length} questions${filterInfo}`
		);
	} catch (error) {
		console.error('Export Excel failed:', error);
		ElMessage.error('Failed to export Excel file');
	}
};

const handleExportPDF = async () => {
	try {
		console.log('[PDF Export] Starting PDF export process...');
		ElMessage.info('Generating PDF, please wait...');

		// 获取页面内容元素
		const sourceElement = document.querySelector('.pb-6.bg-gray-50') as HTMLElement;
		console.log('[PDF Export] Found main element:', !!sourceElement);
		if (!sourceElement) {
			throw new Error('Page content not found');
		}

		// 创建克隆元素用于PDF导出，避免影响原页面
		const clonedElement = sourceElement.cloneNode(true) as HTMLElement;

		// 在克隆元素中应用PDF优化样式
		// 1. 移除导出按钮和搜索过滤区域
		const exportButtons = clonedElement.querySelectorAll('.flex.items-center.space-x-2');
		exportButtons.forEach((btn) => btn.remove());

		const filterSection = clonedElement.querySelector('el-card .pt-6');
		if (filterSection) {
			filterSection.remove();
		}

		// 2. 确保标题完全可见
		const titleElement = clonedElement.querySelector('h1') as HTMLElement;
		if (titleElement) {
			titleElement.style.whiteSpace = 'nowrap';
			titleElement.style.overflow = 'visible';
			titleElement.style.textOverflow = 'clip';
			titleElement.style.maxWidth = 'none';
			titleElement.style.fontSize = '1.5rem';
			titleElement.style.fontWeight = '700';
			titleElement.style.color = '#111827';
			titleElement.style.display = 'block';
			titleElement.style.visibility = 'visible';
		}

		// 3. 确保Summary部分完整可见并手动创建内容
		console.log('[PDF Export] Searching for Summary section...');

		// 尝试多种选择器查找Summary部分
		let summarySection = clonedElement.querySelector('el-card.mt-6') as HTMLElement;
		console.log('[PDF Export] Found with el-card.mt-6:', !!summarySection);

		if (!summarySection) {
			summarySection = clonedElement.querySelector('.mt-6') as HTMLElement;
			console.log('[PDF Export] Found with .mt-6:', !!summarySection);
		}

		if (!summarySection) {
			// 尝试查找包含"Response Summary"文字的元素
			const allElements = Array.from(clonedElement.querySelectorAll('*'));
			for (const el of allElements) {
				if (el.textContent?.includes('Response Summary')) {
					summarySection =
						(el.closest('el-card') as HTMLElement) ||
						(el.closest('.el-card') as HTMLElement);
					console.log('[PDF Export] Found by text content:', !!summarySection);
					break;
				}
			}
		}

		// 调试信息
		console.log('[PDF Export] Final Summary section found:', !!summarySection);
		console.log('[PDF Export] Filtered data length:', filteredData.value.length);
		console.log(
			'[PDF Export] Will create manually:',
			!summarySection && filteredData.value.length > 0
		);

		// 强制创建Summary部分以确保显示
		if (filteredData.value.length > 0) {
			// 如果找到了现有的Summary，先移除它
			if (summarySection) {
				console.log('[PDF Export] Removing existing Summary section');
				summarySection.remove();
			}
			console.log('[PDF Export] Creating Summary section manually...');
			summarySection = document.createElement('div');
			summarySection.className = 'el-card is-always-shadow mt-6';
			// 应用与Element Plus卡片相同的样式
			summarySection.style.marginTop = '24px';
			summarySection.style.border = '1px solid #ebeef5';
			summarySection.style.borderRadius = '4px';
			summarySection.style.backgroundColor = '#ffffff';
			summarySection.style.boxShadow = '0 2px 12px 0 rgba(0, 0, 0, 0.1)';
			summarySection.style.overflow = 'hidden';
			summarySection.style.display = 'block';
			summarySection.style.visibility = 'visible';

			// 创建标题部分
			const headerDiv = document.createElement('div');
			headerDiv.style.padding = '18px 20px';
			headerDiv.style.borderBottom = '1px solid #ebeef5';
			headerDiv.style.backgroundColor = '#fafafa';
			headerDiv.style.fontSize = '1.125rem';
			headerDiv.style.fontWeight = '500';
			headerDiv.style.color = '#303133';
			headerDiv.textContent = 'Response Summary';

			// 创建内容部分
			const contentDiv = document.createElement('div');
			contentDiv.style.padding = '20px';

			// 创建网格容器
			const gridDiv = document.createElement('div');
			gridDiv.style.display = 'grid';
			gridDiv.style.gridTemplateColumns = 'repeat(4, 1fr)';
			gridDiv.style.gap = '1rem';

			// 创建统计项目
			const statsData = [
				{ value: filteredData.value.length, label: 'Questionnaires', color: '#2563eb' },
				{ value: totalResponsesCount.value, label: 'Total Responses', color: '#16a34a' },
				{ value: sections.value.length, label: 'Sections', color: '#9333ea' },
				{ value: uniqueContributors.value, label: 'Contributors', color: '#ea580c' },
			];

			statsData.forEach((stat) => {
				const statDiv = document.createElement('div');
				statDiv.style.textAlign = 'center';

				const valueDiv = document.createElement('div');
				valueDiv.style.fontSize = '1.5rem';
				valueDiv.style.lineHeight = '2rem';
				valueDiv.style.fontWeight = '700';
				valueDiv.style.color = stat.color;
				valueDiv.textContent = String(stat.value);

				const labelDiv = document.createElement('div');
				labelDiv.style.fontSize = '0.875rem';
				labelDiv.style.lineHeight = '1.25rem';
				labelDiv.style.color = '#6b7280';
				labelDiv.textContent = stat.label;

				statDiv.appendChild(valueDiv);
				statDiv.appendChild(labelDiv);
				gridDiv.appendChild(statDiv);
			});

			contentDiv.appendChild(gridDiv);
			summarySection.appendChild(headerDiv);
			summarySection.appendChild(contentDiv);
			// 确保Summary section添加到正确的位置（内容的最后）
			const mainContent = clonedElement.querySelector('.space-y-6') || clonedElement;
			mainContent.appendChild(summarySection);
			console.log('[PDF Export] Summary section created and appended successfully');

			// 验证Summary section是否真的被添加了
			const verifySection = clonedElement.querySelector('.mt-6');
			console.log('[PDF Export] Summary section verification:', !!verifySection);
			if (verifySection) {
				console.log(
					'[PDF Export] Summary section content:',
					verifySection.textContent?.substring(0, 100)
				);
			}
		} else if (summarySection) {
			console.log('[PDF Export] Existing Summary section found, applying styles');
		}

		if (summarySection) {
			summarySection.style.pageBreakInside = 'avoid';
			summarySection.style.marginTop = '24px';
			summarySection.style.display = 'block';
			summarySection.style.visibility = 'visible';
			summarySection.style.height = 'auto';
			summarySection.style.minHeight = '120px'; // 确保有最小高度
			summarySection.style.width = '100%';
			summarySection.style.position = 'relative';
			summarySection.style.zIndex = '1';
			console.log('[PDF Export] Summary section styles applied');
		}

		// 4. 确保所有统计数字可见
		const statNumbers = clonedElement.querySelectorAll('.text-2xl.font-bold');
		statNumbers.forEach((stat) => {
			const statEl = stat as HTMLElement;
			statEl.style.display = 'block';
			statEl.style.visibility = 'visible';
			statEl.style.fontSize = '1.5rem';
			statEl.style.fontWeight = '700';
		});

		// 5. 替换SVG图标为文本
		const checkSvgIcons = clonedElement.querySelectorAll('svg');
		checkSvgIcons.forEach((svg) => {
			const pathElement = svg.querySelector('path');
			if (pathElement) {
				const pathData = pathElement.getAttribute('d');
				if (pathData && pathData.includes('M406.656 706.944')) {
					const textSpan = document.createElement('span');
					textSpan.textContent = '✓';
					textSpan.style.fontSize = '12px';
					textSpan.style.color = 'currentColor';
					textSpan.style.display = 'inline-block';
					textSpan.style.width = '12px';
					textSpan.style.height = '12px';
					textSpan.style.textAlign = 'center';
					textSpan.style.lineHeight = '12px';
					textSpan.style.fontWeight = 'bold';
					if (svg.parentNode) {
						svg.parentNode.replaceChild(textSpan, svg);
					}
				}
			}
		});

		// 6. 设置克隆元素的基本样式
		clonedElement.style.position = 'fixed';
		clonedElement.style.top = '0px';
		clonedElement.style.left = '0px';
		clonedElement.style.width = sourceElement.offsetWidth + 'px';
		clonedElement.style.height = 'auto';
		clonedElement.style.backgroundColor = '#ffffff';
		clonedElement.style.zIndex = '-1000';
		clonedElement.style.visibility = 'hidden';
		clonedElement.style.pointerEvents = 'none';

		// 将克隆元素添加到文档中
		document.body.appendChild(clonedElement);

		// 等待渲染完成
		await nextTick();

		// 给元素更多时间进行布局
		await new Promise((resolve) => setTimeout(resolve, 300));

		// 最终验证Summary section的存在和位置
		const finalSummaryCheck = clonedElement.querySelector('.mt-6');
		console.log('[PDF Export] Final Summary check before canvas:', !!finalSummaryCheck);
		console.log('[PDF Export] Cloned element height:', clonedElement.scrollHeight);
		console.log(
			'[PDF Export] Summary section position:',
			finalSummaryCheck?.getBoundingClientRect()
		);

		// 确保Summary section在正确位置并可见
		const summaryInClone = clonedElement.querySelector('.mt-6') as HTMLElement;
		if (summaryInClone) {
			summaryInClone.style.display = 'block';
			summaryInClone.style.visibility = 'visible';
			summaryInClone.style.opacity = '1';
			summaryInClone.style.position = 'static';
			summaryInClone.style.width = '100%';
			summaryInClone.style.minHeight = '150px';
			summaryInClone.style.backgroundColor = '#ffffff';
			summaryInClone.style.border = '1px solid #ddd';
			summaryInClone.style.borderRadius = '8px';
			summaryInClone.style.padding = '20px';
			summaryInClone.style.marginTop = '30px';
			console.log('[PDF Export] Summary section final styling applied');
		}

		// 最后强制确保Summary section可见
		const finalSummary = clonedElement.querySelector('.mt-6') as HTMLElement;
		if (finalSummary) {
			finalSummary.style.display = 'block !important';
			finalSummary.style.visibility = 'visible !important';
			finalSummary.style.opacity = '1 !important';
			finalSummary.style.position = 'static !important';
			finalSummary.style.height = 'auto !important';
			finalSummary.style.width = '100% !important';
			finalSummary.style.transform = 'none !important';
			finalSummary.style.left = 'auto !important';
			finalSummary.style.top = 'auto !important';
			console.log('[PDF Export] Final summary forced visible');
		}

		// 临时将克隆元素设置为可见用于html2canvas
		clonedElement.style.visibility = 'visible';
		clonedElement.style.position = 'absolute';
		clonedElement.style.top = '0px';
		clonedElement.style.left = '0px';

		// 强制重新计算布局
		clonedElement.offsetHeight; // 触发回流

		// 再次等待一下确保布局完成
		await new Promise((resolve) => setTimeout(resolve, 100));

		// 最终确认Summary section的完整性
		const finalSummaryForCanvas = clonedElement.querySelector('.mt-6') as HTMLElement;
		if (finalSummaryForCanvas) {
			// 强制设置所有可能影响渲染的样式
			finalSummaryForCanvas.style.cssText = `
				display: block !important;
				visibility: visible !important;
				opacity: 1 !important;
				position: relative !important;
				height: auto !important;
				width: 100% !important;
				margin-top: 24px !important;
				background-color: #ffffff !important;
				border: 1px solid #ebeef5 !important;
				border-radius: 4px !important;
				box-shadow: 0 2px 12px 0 rgba(0, 0, 0, 0.1) !important;
				overflow: visible !important;
				transform: none !important;
				left: auto !important;
				top: auto !important;
				right: auto !important;
				bottom: auto !important;
				z-index: 1 !important;
			`;

			// 确保内部元素也可见
			const summaryChildren = finalSummaryForCanvas.querySelectorAll('*');
			summaryChildren.forEach((child) => {
				const childEl = child as HTMLElement;
				childEl.style.visibility = 'visible';
				childEl.style.opacity = '1';
			});

			console.log('[PDF Export] Final Summary forced for canvas with cssText');
		}

		// 生成canvas
		console.log('[PDF Export] Starting html2canvas generation...');
		const canvas = await html2canvas(clonedElement, {
			scale: 1, // 降低缩放，避免渲染问题
			useCORS: true,
			allowTaint: true,
			backgroundColor: '#ffffff',
			width: clonedElement.offsetWidth,
			height: clonedElement.scrollHeight,
			logging: true, // 开启日志以调试
			removeContainer: false, // 保留容器
			foreignObjectRendering: true, // 启用外部对象渲染
			imageTimeout: 15000,
			scrollX: 0,
			scrollY: 0,
			onclone: (clonedDoc) => {
				// 在克隆文档中再次确保Summary可见
				const summaryInClonedDoc = clonedDoc.querySelector('.mt-6') as HTMLElement;
				if (summaryInClonedDoc) {
					summaryInClonedDoc.style.display = 'block';
					summaryInClonedDoc.style.visibility = 'visible';
					summaryInClonedDoc.style.opacity = '1';
					console.log('[PDF Export] Summary ensured in onclone callback');
				}
			},
		});

		// 移除克隆元素
		document.body.removeChild(clonedElement);

		console.log('[PDF Export] Canvas dimensions:', canvas.width, 'x', canvas.height);
		console.log('[PDF Export] Canvas created successfully');

		// 动态调整图片质量
		let quality = 0.8;
		let imgData = canvas.toDataURL('image/jpeg', quality);

		while (imgData.length > 2000000 && quality > 0.4) {
			quality -= 0.1;
			imgData = canvas.toDataURL('image/jpeg', quality);
		}

		const pdf = new jsPDF({
			orientation: 'portrait',
			unit: 'mm',
			format: 'a4',
			compress: true,
		});

		const imgWidth = 210; // A4 width in mm
		const pageHeight = 295; // A4 height in mm
		const imgHeight = (canvas.height * imgWidth) / canvas.width;
		let heightLeft = imgHeight;
		let position = 0;

		// 添加第一页
		pdf.addImage(imgData, 'JPEG', 0, position, imgWidth, imgHeight);
		heightLeft -= pageHeight;

		// 如果内容超过一页，添加更多页面
		while (heightLeft >= 0) {
			position = heightLeft - imgHeight;
			pdf.addPage();
			pdf.addImage(imgData, 'JPEG', 0, position, imgWidth, imgHeight);
			heightLeft -= pageHeight;
		}

		pdf.save(
			`Customer_Overview_${customerData.value?.leadName}_${customerData.value?.leadId}.pdf`
		);
		console.log('[PDF Export] PDF file saved successfully');
		ElMessage.success('PDF file exported successfully');
	} catch (error) {
		console.error('[PDF Export] Export PDF failed:', error);
		ElMessage.error('Failed to export PDF file');
	}
};

const applyFilters = () => {
	appliedSearchTerm.value = searchTerm.value;
	appliedQuestionnaires.value = [...selectedQuestionnaires.value];
	appliedSections.value = [...selectedSections.value];
	// Clear cache for filtered results
	const cacheKeys = Array.from(computedCache.keys()).filter((key) => key.startsWith('filtered_'));
	cacheKeys.forEach((key) => computedCache.delete(key));
};

const clearFilters = () => {
	searchTerm.value = '';
	selectedQuestionnaires.value = [];
	selectedSections.value = [];
	appliedSearchTerm.value = '';
	appliedQuestionnaires.value = [];
	appliedSections.value = [];
	// Clear filtered cache
	const cacheKeys = Array.from(computedCache.keys()).filter((key) => key.startsWith('filtered_'));
	cacheKeys.forEach((key) => computedCache.delete(key));
};

// Cleanup on unmount
const cleanup = () => {
	computedCache.clear();
};

// Watch for route parameter changes
watch(
	() => route.params.leadId,
	(newId) => {
		if (newId && newId !== 'undefined') {
			// Clear cache when switching to a different onboarding
			computedCache.clear();
			loadData();
		}
	}
);

// Load data on mount
onMounted(() => {
	if (!onboardingId.value || onboardingId.value === 'undefined') {
		ElMessage.error('Missing onboarding ID in route parameters');
		console.error('Invalid onboarding ID:', onboardingId.value);
		return;
	}
	loadData();
});

// Question type checking methods
const isShortAnswerType = (type: string): boolean => {
	return ['short_answer'].includes(type);
};

const isParagraphType = (type: string): boolean => {
	return ['paragraph'].includes(type);
};

const isMultipleChoiceType = (type: string): boolean => {
	return ['multiple_choice'].includes(type);
};

const isCheckboxType = (type: string): boolean => {
	return ['checkboxes'].includes(type);
};

const isDropdownType = (type: string): boolean => {
	return ['dropdown'].includes(type);
};

const isDateTimeType = (type: string): boolean => {
	return ['time', 'date'].includes(type);
};

const isRatingType = (type: string): boolean => {
	return type === 'rating';
};

const isLinearScaleType = (type: string): boolean => {
	return type === 'linear_scale';
};

// 获取线性量表的最大值
const getLinearScaleMax = (questionConfig: any): number => {
	// 尝试从不同可能的配置字段获取最大值
	if (questionConfig?.max !== undefined) return questionConfig.max;
	if (questionConfig?.maxValue !== undefined) return questionConfig.maxValue;
	if (questionConfig?.scale?.max !== undefined) return questionConfig.scale.max;
	if (questionConfig?.scaleMax !== undefined) return questionConfig.scaleMax;
	if (questionConfig?.range?.max !== undefined) return questionConfig.range.max;
	if (questionConfig?.settings?.max !== undefined) return questionConfig.settings.max;

	// 默认返回10（根据你的需求）
	return 10;
};

// 获取评分的最大值
const getRatingMax = (questionConfig: any): number => {
	// 尝试从不同可能的配置字段获取最大值
	if (questionConfig?.max !== undefined) return questionConfig.max;
	if (questionConfig?.maxValue !== undefined) return questionConfig.maxValue;
	if (questionConfig?.scale?.max !== undefined) return questionConfig.scale.max;
	if (questionConfig?.scaleMax !== undefined) return questionConfig.scaleMax;
	if (questionConfig?.range?.max !== undefined) return questionConfig.range.max;
	if (questionConfig?.settings?.max !== undefined) return questionConfig.settings.max;

	// 默认返回5（评分通常是5分制）
	return 5;
};

// 根据图标类型获取对应的图标组件
const getIconForType = (iconType: string, filled: boolean) => {
	const type = iconType || 'star';
	const iconConfig = iconOptions[type as keyof typeof iconOptions] || iconOptions.star;
	return filled ? iconConfig.filledIcon : iconConfig.voidIcon;
};

const isFileUploadType = (type: string): boolean => {
	return ['file_upload'].includes(type);
};

const isCheckboxGridType = (type: string): boolean => {
	return type === 'checkbox_grid';
};

const isMultipleChoiceGridType = (type: string): boolean => {
	return type === 'multiple_choice_grid';
};

// Answer formatting methods
const getCheckboxAnswers = (answer: any): string[] => {
	if (!answer) return [];

	// If it's already an array, return it
	if (Array.isArray(answer)) {
		return answer.map((item) => String(item)).filter(Boolean);
	}

	// If it's not a string, convert it to string first
	const answerStr = String(answer);

	try {
		// Try to parse as JSON array first
		const parsed = JSON.parse(answerStr);
		if (Array.isArray(parsed)) {
			return parsed.map((item) => String(item)).filter(Boolean);
		}
		// If it's a comma-separated string
		return answerStr
			.split(',')
			.map((item) => item.trim())
			.filter(Boolean);
	} catch {
		// Fallback to comma-separated string
		return answerStr
			.split(',')
			.map((item) => item.trim())
			.filter(Boolean);
	}
};

// Get label for multiple choice answer
const getMultipleChoiceLabel = (answer: string, questionConfig: any): string => {
	if (!answer || !questionConfig?.options) return answer;

	// 检查是否是空的JSON对象字符串
	if (typeof answer === 'string' && (answer.trim() === '{}' || answer.trim() === '[]')) {
		return '';
	}

	// Find the option with matching value
	const option = questionConfig.options.find((opt: any) => opt.value === answer);
	return option?.label || answer;
};

// Get labels for dropdown answer
const getDropdownLabel = (answer: string, questionConfig: any): string => {
	if (!answer || !questionConfig?.options) return answer;

	// Find the option with matching value
	const option = questionConfig.options.find((opt: any) => opt.value === answer);
	return option?.label || answer;
};

// Get labels for checkbox answers
const getCheckboxLabels = (
	answer: any,
	questionConfig: any,
	responseText?: string,
	questionId?: string
): string[] => {
	if (!answer || !questionConfig?.options) {
		return getCheckboxAnswers(answer);
	}

	const answerValues = getCheckboxAnswers(answer);

	// Create a map of value to label
	const optionMap = new Map<string, string>();
	const otherOptionIds = new Set<string>();

	questionConfig.options.forEach((option: any) => {
		optionMap.set(option.value, option.label);
		// 识别other类型的选项
		if (
			option.isOther ||
			option.type === 'other' ||
			option.allowCustom ||
			option.hasInput ||
			(option.label &&
				(option.label.toLowerCase().includes('other') ||
					option.label.toLowerCase().includes('enter other') ||
					option.label.toLowerCase().includes('custom') ||
					option.label.toLowerCase().includes('specify')))
		) {
			otherOptionIds.add(option.value);
		}
	});

	// 从responseText中提取Other选项的自定义值
	let otherValues: { [key: string]: string } = {};
	if (responseText && questionId) {
		otherValues = extractOtherValues(responseText, questionId);
	}

	// Convert values to labels
	const labels: string[] = [];
	answerValues.forEach((value) => {
		const optionLabel = optionMap.get(value);

		if (optionLabel) {
			// 如果这是一个other类型的选项，显示自定义值
			if (otherOptionIds.has(value)) {
				// 查找对应的自定义值
				const customValue =
					otherValues[value] || otherValues[value.replace('option_', 'option-')];
				if (customValue) {
					labels.push(`Other: ${customValue}`);
				} else {
					labels.push(optionLabel);
				}
			} else {
				labels.push(optionLabel);
			}
		} else {
			// 对于没有找到对应label的值，检查是否有other自定义值
			const isOtherValue = Object.keys(otherValues).some((otherKey) => {
				return (
					otherKey.includes(value) ||
					value.includes(otherKey.replace('option-', '').replace('option_', ''))
				);
			});

			if (isOtherValue) {
				// 如果这个值对应一个other选项，查找自定义值
				const customValue = Object.entries(otherValues).find(
					([key]) =>
						key.includes(value) ||
						value.includes(key.replace('option-', '').replace('option_', ''))
				)?.[1];
				if (customValue) {
					labels.push(`Other: ${customValue}`);
				} else {
					// 如果没有自定义值，跳过不显示（避免显示原始值如"d"）
				}
			} else {
				labels.push(value);
			}
		}
	});

	return labels.filter(Boolean);
};

// 解析网格答案，将column ID转换为对应的label
const getGridAnswerLabels = (
	answer: any,
	questionConfig: any,
	responseText?: string,
	questionId?: string
): string[] => {
	if (!answer || !questionConfig?.columns) return [];

	// 获取原始答案数组
	const answerIds = getCheckboxAnswers(answer);

<<<<<<< HEAD
	// 创建 column ID -> label 的映射
=======
	// 创建column ID到label的映射
>>>>>>> b1604baf
	const columnMap = new Map<string, string>();
	const otherColumnIds = new Set<string>();

	questionConfig.columns.forEach((column: any) => {
		columnMap.set(column.id, column.label);
		// 识别other类型的列
		if (
			column.isOther ||
			column.type === 'other' ||
			column.allowCustom ||
			column.hasInput ||
			(column.label &&
				(column.label.toLowerCase().includes('other') ||
					column.label.toLowerCase().includes('enter other') ||
					column.label.toLowerCase().includes('custom') ||
					column.label.toLowerCase().includes('specify')))
		) {
			otherColumnIds.add(column.id);
		}
	});

<<<<<<< HEAD
	// 从 responseText 中提取 Other 的自定义值
=======
	// 从responseText中提取Other选项的自定义值
>>>>>>> b1604baf
	let otherValues: { [key: string]: string } = {};
	if (responseText && questionId) {
		otherValues = extractOtherValues(responseText, questionId);
	}

<<<<<<< HEAD
	// 将 ID 转换为对应的 label
	const labels: string[] = [];
	answerIds.forEach((id) => {
		const idLower = String(id).toLowerCase();
=======
	// 将ID转换为对应的label
	const labels: string[] = [];
	answerIds.forEach((id) => {
>>>>>>> b1604baf
		const columnLabel = columnMap.get(id);

		if (columnLabel) {
			// 如果这是一个other类型的列，显示自定义值
			if (
				otherColumnIds.has(id) ||
				id.includes('other') ||
				columnLabel.toLowerCase().includes('other')
			) {
				// 查找对应的自定义值，尝试多种格式
				const customValue =
					otherValues[id] ||
					otherValues[id.replace('column-', 'column-other-')] ||
<<<<<<< HEAD
					Object.entries(otherValues).find(([key]) =>
						key.toLowerCase().includes(idLower)
					)?.[1];
=======
					Object.entries(otherValues).find(([key]) => key.includes(id))?.[1];
>>>>>>> b1604baf

				if (customValue) {
					labels.push(`Other: ${customValue}`);
				} else {
					labels.push(columnLabel);
				}
			} else {
				labels.push(columnLabel);
			}
		} else {
<<<<<<< HEAD
			// 未在 columnMap 中找到，可能是直接返回了 "Other"
			if (idLower === 'other' || idLower.includes('other')) {
				const customValue = otherValues[id] || Object.values(otherValues)[0];
				labels.push(customValue ? `Other: ${customValue}` : 'Other');
				return;
			}

			// 兜底：大小写不敏感地匹配 otherValues 的键
			const hasRelatedOther = Object.keys(otherValues).some((k) =>
				k.toLowerCase().includes(idLower)
			);
			if (hasRelatedOther) {
				const customValue = Object.entries(otherValues).find(([key]) =>
					key.toLowerCase().includes(idLower)
				)?.[1];
				labels.push(customValue ? `Other: ${customValue}` : String(id));
			} else {
				labels.push(String(id));
=======
			// 对于没有找到对应label的值，检查是否有other自定义值
			const isOtherValue = Object.keys(otherValues).some((otherKey) => {
				return otherKey.includes(id) || id.includes('other');
			});

			if (isOtherValue) {
				// 如果这个值对应一个other选项，查找自定义值
				const customValue = Object.entries(otherValues).find(
					([key]) => key.includes(id) || (id.includes('other') && key.includes('other'))
				)?.[1];
				if (customValue) {
					labels.push(`Other: ${customValue}`);
				} else if (id === 'Other' || id.toLowerCase() === 'other') {
					// 如果答案就是"Other"，查找任何other相关的自定义值
					const anyOtherValue = Object.values(otherValues)[0];
					if (anyOtherValue) {
						labels.push(`Other: ${anyOtherValue}`);
					} else {
						labels.push(id);
					}
				}
			} else {
				labels.push(id);
>>>>>>> b1604baf
			}
		}
	});

	return labels.filter(Boolean);
};

// 图标选项配置
const iconOptions = {
	star: {
		filledIcon: IconStar,
		voidIcon: IconStarOutline,
	},
	heart: {
		filledIcon: IconHeart,
		voidIcon: IconHeartOutline,
	},
	thumbs: {
		filledIcon: IconThumbUp,
		voidIcon: IconThumbUpOutline,
	},
};

const getFileAnswers = (answer: any): Array<{ name: string; size?: number; url?: string }> => {
	if (!answer) return [];

	// If it's already an array, process each item
	if (Array.isArray(answer)) {
		return answer.map((file) => {
			if (typeof file === 'object' && file !== null) {
<<<<<<< HEAD
				const url =
					file.url ||
					file.fileUrl ||
					file.downloadUrl ||
					file.href ||
					file.path ||
					undefined;
				return {
					name: file.name || file.fileName || 'Unknown file',
					size: file.size || file.fileSize,
					url,
				};
			}
			const str = String(file);
			const isUrl = /^https?:\/\//i.test(str) || str.startsWith('data:');
			return {
				name: isUrl ? str.split('/').pop() || 'file' : str,
				url: isUrl ? str : undefined,
			};
=======
				return {
					name: file.name || file.fileName || 'Unknown file',
					size: file.size || file.fileSize,
				};
			}
			return { name: String(file) };
>>>>>>> b1604baf
		});
	}

	// If it's an object (single file)
	if (typeof answer === 'object' && answer !== null) {
		return [
			{
				name: answer.name || answer.fileName || 'Unknown file',
				size: answer.size || answer.fileSize,
<<<<<<< HEAD
				url:
					answer.url ||
					answer.fileUrl ||
					answer.downloadUrl ||
					answer.href ||
					answer.path,
=======
>>>>>>> b1604baf
			},
		];
	}

	// Convert to string if not already
	const answerStr = String(answer);

	// Check if it's "[object Object]" - this indicates improper serialization
	if (answerStr === '[object Object]') {
		return [{ name: 'File uploaded (name not available)' }];
	}

	try {
		const parsed = JSON.parse(answerStr);
		if (Array.isArray(parsed)) {
			return parsed.map((file) => {
				if (typeof file === 'object' && file !== null) {
<<<<<<< HEAD
					const url =
						(file as any).url ||
						(file as any).fileUrl ||
						(file as any).downloadUrl ||
						(file as any).href ||
						(file as any).path ||
						undefined;
					return {
						name: (file as any).name || (file as any).fileName || 'Unknown file',
						size: (file as any).size || (file as any).fileSize,
						url,
					};
				}
				const str = String(file);
				const isUrl = /^https?:\/\//i.test(str) || str.startsWith('data:');
				return {
					name: isUrl ? str.split('/').pop() || 'file' : str,
					url: isUrl ? str : undefined,
				};
=======
					return {
						name: file.name || file.fileName || 'Unknown file',
						size: file.size || file.fileSize,
					};
				}
				return { name: String(file) };
>>>>>>> b1604baf
			});
		}
		if (typeof parsed === 'object' && parsed !== null) {
			return [
				{
<<<<<<< HEAD
					name: (parsed as any).name || (parsed as any).fileName || 'Unknown file',
					size: (parsed as any).size || (parsed as any).fileSize,
					url:
						(parsed as any).url ||
						(parsed as any).fileUrl ||
						(parsed as any).downloadUrl ||
						(parsed as any).href ||
						(parsed as any).path,
				},
			];
		}
		// primitive string
		const isUrl = /^https?:\/\//i.test(answerStr) || answerStr.startsWith('data:');
		return [
			{
				name: isUrl ? answerStr.split('/').pop() || 'file' : answerStr,
				url: isUrl ? answerStr : undefined,
			},
		];
	} catch {
		const isUrl = /^https?:\/\//i.test(answerStr) || answerStr.startsWith('data:');
		return [
			{
				name: isUrl ? answerStr.split('/').pop() || 'file' : answerStr,
				url: isUrl ? answerStr : undefined,
			},
		];
=======
					name: parsed.name || parsed.fileName || 'Unknown file',
					size: parsed.size || parsed.fileSize,
				},
			];
		}
		return [{ name: answerStr }];
	} catch {
		return [{ name: answerStr }];
>>>>>>> b1604baf
	}
};

const formatAnswerDate = (dateStr: any, questionType?: string): string => {
	if (!dateStr) return '';

	// Convert to string if not already
	const dateString = String(dateStr);

	try {
		const date = new Date(dateString);
		// Check if the date is valid
		if (isNaN(date.getTime())) {
			return dateString;
		}

		// For time type questions, show only time
		if (questionType === 'time') {
			const hours = String(date.getHours()).padStart(2, '0');
			const minutes = String(date.getMinutes()).padStart(2, '0');
			const seconds = String(date.getSeconds()).padStart(2, '0');
			return `${hours}:${minutes}:${seconds}`;
		}

		// For date type questions or general date display, show date
		// Use US date format for consistency
		const month = String(date.getMonth() + 1).padStart(2, '0');
		const day = String(date.getDate()).padStart(2, '0');
		const year = date.getFullYear();

		return `${month}/${day}/${year}`;
	} catch {
		return dateString;
	}
};

const formatFileSize = (bytes?: number): string => {
	if (!bytes) return '';
	const sizes = ['Bytes', 'KB', 'MB', 'GB'];
	if (bytes === 0) return '0 Bytes';
	const i = Math.floor(Math.log(bytes) / Math.log(1024));
	return Math.round((bytes / Math.pow(1024, i)) * 100) / 100 + ' ' + sizes[i];
};

// Cleanup on unmount
onUnmounted(() => {
	cleanup();
});
</script>

<style scoped lang="scss">
.space-y-2 > * + * {
	margin-top: 0.5rem;
}

.space-y-6 > * + * {
	margin-top: 1.5rem;
}

.space-x-2 > * + * {
	margin-left: 0.5rem;
}

.grid {
	display: grid;
}

.grid-cols-1 {
	grid-template-columns: repeat(1, minmax(0, 1fr));
}

@media (min-width: 768px) {
	.md\:grid-cols-4 {
		grid-template-columns: repeat(4, minmax(0, 1fr));
	}
}

.gap-4 {
	gap: 1rem;
}

.text-2xl {
	font-size: 1.5rem;
	line-height: 2rem;
}

.font-bold {
	font-weight: 700;
}

.font-medium {
	font-weight: 500;
}

.text-sm {
	font-size: 0.875rem;
	line-height: 1.25rem;
}

.text-xs {
	font-size: 0.75rem;
	line-height: 1rem;
}

.text-lg {
	font-size: 1.125rem;
	line-height: 1.75rem;
}

.text-gray-500 {
	color: #6b7280;
}

.text-gray-700 {
	color: #374151;
}

.text-gray-900 {
	color: #111827;
}

.text-blue-600 {
	color: #2563eb;
}

.text-green-600 {
	color: #16a34a;
}

.text-purple-600 {
	color: #9333ea;
}

.text-orange-600 {
	color: #ea580c;
}

.bg-blue-50 {
	background-color: var(--primary-10);
}

.rounded {
	border-radius: 0.25rem;
}

.p-2 {
	padding: 0.5rem;
}

.p-4 {
	padding: 1rem;
}

.py-6 {
	padding-top: 1.5rem;
	padding-bottom: 1.5rem;
}

.py-12 {
	padding-top: 3rem;
	padding-bottom: 3rem;
}

.px-4 {
	padding-left: 1rem;
	padding-right: 1rem;
}

.mb-2 {
	margin-bottom: 0.5rem;
}

.mb-4 {
	margin-bottom: 1rem;
}

.mb-6 {
	margin-bottom: 1.5rem;
}

.mt-6 {
	margin-top: 1.5rem;
}

.mr-1 {
	margin-right: 0.25rem;
}

.mr-2 {
	margin-right: 0.5rem;
}

.text-center {
	text-align: center;
}

.flex {
	display: flex;
}

.flex-1 {
	flex: 1 1 0%;
}

.items-center {
	align-items: center;
}

.justify-between {
	justify-content: space-between;
}

.w-full {
	width: 100%;
}

/* 暗色主题样式 */
html.dark {
	.bg-gray-50 {
		@apply bg-black-400 !important;
	}

	.text-gray-900 {
		@apply text-white-100 !important;
	}

	.text-gray-600,
	.text-gray-500 {
		@apply text-gray-300 !important;
	}
}

/* 表格全宽样式 */
:deep(.el-table) {
	width: 100% !important;
}

:deep(.el-table__body-wrapper) {
	width: 100% !important;
}

:deep(.el-table__header-wrapper) {
	width: 100% !important;
}

/* Section 标签样式 */
.section-tag {
	transition: all 0.2s ease;

	&:hover {
		background-color: #f5f5f5 !important;
		transform: translateY(-1px);
		box-shadow: 0 2px 4px rgba(0, 0, 0, 0.1);
	}
}

/* 选择类型答案样式优化 */
.checkbox-answers,
.single-choice-answer,
.dropdown-answer,
.grid-answer {
	.checkbox-tag,
	.choice-tag,
	.dropdown-tag,
	.grid-tag {
		display: inline-flex;
		align-items: center;
		margin: 2px;
		border-radius: 12px;
		font-weight: 500;
		transition: all 0.2s ease;

		.el-icon {
			opacity: 0.8;
		}

		&:hover {
			transform: translateY(-1px);
			box-shadow: 0 2px 4px rgba(0, 0, 0, 0.1);
		}
	}

	.flex {
		max-width: 100%;
	}
}

/* 确保卡片内容占满宽度 */
:deep(.el-card__body) {
	padding: 20px;
	width: 100%;
	color: #000;
}

/* 表格响应式调整 */
@media (max-width: 1024px) {
	:deep(.el-table .el-table__cell) {
		padding: 8px 4px;
	}
}

/* 确保标签内容在PDF导出时可见 */
:deep(.el-tag .el-tag__content) {
	position: relative !important;
	z-index: 10 !important;
	color: inherit !important;
	font-weight: bold !important;
}

/* PDF导出优化样式 */
.pdf-export-title {
	white-space: nowrap !important;
	overflow: hidden !important;
	text-overflow: ellipsis !important;
	max-width: 600px !important;
}

.pdf-export-summary {
	page-break-inside: avoid !important;
	margin-top: 24px !important;
}

/* 题目序号样式 */
.question-number {
	color: #2563eb;
	font-weight: 600;
	margin-right: 0.5rem;
	font-size: 0.9em;
}

/* 暗色主题下的题目序号样式 */
html.dark .question-number {
	color: #60a5fa;
}
</style><|MERGE_RESOLUTION|>--- conflicted
+++ resolved
@@ -426,53 +426,16 @@
 											<template v-if="getFileAnswers(row.answer).length > 0">
 												<div
 													v-for="file in getFileAnswers(row.answer)"
-<<<<<<< HEAD
-													:key="file.name + (file.url || '')"
-=======
 													:key="file.name"
->>>>>>> b1604baf
 													class="flex items-center text-sm bg-gray-100 p-1 rounded"
 												>
 													<el-icon class="mr-1 text-blue-500">
 														<Document />
 													</el-icon>
 													<span class="truncate">{{ file.name }}</span>
-<<<<<<< HEAD
-													<span
-														class="ml-1 text-xs text-gray-500"
-														v-if="file.size"
-													>
-														({{ formatFileSize(file.size) }})
-													</span>
-													<!-- 操作区：预览与下载 -->
-													<div
-														class="ml-auto flex items-center space-x-2"
-													>
-														<a
-															v-if="file.url"
-															:href="file.url"
-															target="_blank"
-															rel="noopener"
-															class="text-blue-600 hover:underline"
-															@click.stop
-														>
-															Preview
-														</a>
-														<a
-															v-if="file.url"
-															:href="file.url"
-															:download="file.name || 'download'"
-															class="text-blue-600 hover:underline"
-															@click.stop
-														>
-															Download
-														</a>
-													</div>
-=======
 													<span class="ml-1 text-xs text-gray-500">
 														({{ formatFileSize(file.size) }})
 													</span>
->>>>>>> b1604baf
 												</div>
 											</template>
 										</div>
@@ -492,18 +455,7 @@
 													<el-icon class="mr-1" size="12">
 														<Check />
 													</el-icon>
-<<<<<<< HEAD
-													{{
-														getGridAnswerLabels(
-															row.answer,
-															row.questionConfig,
-															row.responseText,
-															row.id
-														)[0] || row.answer
-													}}
-=======
 													{{ row.answer }}
->>>>>>> b1604baf
 												</el-tag>
 												<div class="mt-1 text-xs text-gray-500">
 													Grid selection
@@ -1019,25 +971,11 @@
 							}
 						}
 
-<<<<<<< HEAD
-						// 避免空选择时将 "{}" 作为有效答案展示
-						const sanitizedGridAnswer =
-							typeof gridAnswer.answer === 'string'
-								? gridAnswer.answer
-								: String(gridAnswer.answer ?? '');
-
-=======
->>>>>>> b1604baf
 						responses.push({
 							id: gridAnswer.questionId, // 使用网格行的完整ID
 							question: gridAnswer.question || question.title, // 使用网格行的问题标题
 							description: question.description,
-<<<<<<< HEAD
-							// 对于网格题，仅保留实际选择值；不再用 responseText 兜底，避免显示 "{}"
-							answer: sanitizedGridAnswer,
-=======
 							answer: gridAnswer.answer || gridAnswer.responseText || '',
->>>>>>> b1604baf
 							answeredBy:
 								firstAnsweredBy ||
 								gridAnswer?.lastModifiedBy ||
@@ -1375,17 +1313,8 @@
 			// 处理答案显示，确保所有选择类型都显示正确的 label
 			let displayAnswer = response.answer || '';
 
-<<<<<<< HEAD
-			// 如果是表格类型（单选/多选），转换为label显示
-			if (
-				(response.questionType === 'multiple_choice_grid' ||
-					response.questionType === 'checkbox_grid') &&
-				response.questionConfig
-			) {
-=======
 			// 如果是多选表格类型，转换为label显示
 			if (response.questionType === 'multiple_choice_grid' && response.questionConfig) {
->>>>>>> b1604baf
 				const labels = getGridAnswerLabels(
 					response.answer,
 					response.questionConfig,
@@ -1449,17 +1378,8 @@
 			// 处理答案显示，确保所有选择类型都显示正确的 label
 			let displayAnswer = response.answer || '';
 
-<<<<<<< HEAD
-			// 如果是表格类型（单选/多选），转换为label显示
-			if (
-				(response.questionType === 'multiple_choice_grid' ||
-					response.questionType === 'checkbox_grid') &&
-				response.questionConfig
-			) {
-=======
 			// 如果是多选表格类型，转换为label显示
 			if (response.questionType === 'multiple_choice_grid' && response.questionConfig) {
->>>>>>> b1604baf
 				const labels = getGridAnswerLabels(
 					response.answer,
 					response.questionConfig,
@@ -2425,11 +2345,7 @@
 	// 获取原始答案数组
 	const answerIds = getCheckboxAnswers(answer);
 
-<<<<<<< HEAD
-	// 创建 column ID -> label 的映射
-=======
 	// 创建column ID到label的映射
->>>>>>> b1604baf
 	const columnMap = new Map<string, string>();
 	const otherColumnIds = new Set<string>();
 
@@ -2451,26 +2367,15 @@
 		}
 	});
 
-<<<<<<< HEAD
-	// 从 responseText 中提取 Other 的自定义值
-=======
 	// 从responseText中提取Other选项的自定义值
->>>>>>> b1604baf
 	let otherValues: { [key: string]: string } = {};
 	if (responseText && questionId) {
 		otherValues = extractOtherValues(responseText, questionId);
 	}
 
-<<<<<<< HEAD
-	// 将 ID 转换为对应的 label
-	const labels: string[] = [];
-	answerIds.forEach((id) => {
-		const idLower = String(id).toLowerCase();
-=======
 	// 将ID转换为对应的label
 	const labels: string[] = [];
 	answerIds.forEach((id) => {
->>>>>>> b1604baf
 		const columnLabel = columnMap.get(id);
 
 		if (columnLabel) {
@@ -2484,13 +2389,7 @@
 				const customValue =
 					otherValues[id] ||
 					otherValues[id.replace('column-', 'column-other-')] ||
-<<<<<<< HEAD
-					Object.entries(otherValues).find(([key]) =>
-						key.toLowerCase().includes(idLower)
-					)?.[1];
-=======
 					Object.entries(otherValues).find(([key]) => key.includes(id))?.[1];
->>>>>>> b1604baf
 
 				if (customValue) {
 					labels.push(`Other: ${customValue}`);
@@ -2501,26 +2400,6 @@
 				labels.push(columnLabel);
 			}
 		} else {
-<<<<<<< HEAD
-			// 未在 columnMap 中找到，可能是直接返回了 "Other"
-			if (idLower === 'other' || idLower.includes('other')) {
-				const customValue = otherValues[id] || Object.values(otherValues)[0];
-				labels.push(customValue ? `Other: ${customValue}` : 'Other');
-				return;
-			}
-
-			// 兜底：大小写不敏感地匹配 otherValues 的键
-			const hasRelatedOther = Object.keys(otherValues).some((k) =>
-				k.toLowerCase().includes(idLower)
-			);
-			if (hasRelatedOther) {
-				const customValue = Object.entries(otherValues).find(([key]) =>
-					key.toLowerCase().includes(idLower)
-				)?.[1];
-				labels.push(customValue ? `Other: ${customValue}` : String(id));
-			} else {
-				labels.push(String(id));
-=======
 			// 对于没有找到对应label的值，检查是否有other自定义值
 			const isOtherValue = Object.keys(otherValues).some((otherKey) => {
 				return otherKey.includes(id) || id.includes('other');
@@ -2544,7 +2423,6 @@
 				}
 			} else {
 				labels.push(id);
->>>>>>> b1604baf
 			}
 		}
 	});
@@ -2575,34 +2453,12 @@
 	if (Array.isArray(answer)) {
 		return answer.map((file) => {
 			if (typeof file === 'object' && file !== null) {
-<<<<<<< HEAD
-				const url =
-					file.url ||
-					file.fileUrl ||
-					file.downloadUrl ||
-					file.href ||
-					file.path ||
-					undefined;
-				return {
-					name: file.name || file.fileName || 'Unknown file',
-					size: file.size || file.fileSize,
-					url,
-				};
-			}
-			const str = String(file);
-			const isUrl = /^https?:\/\//i.test(str) || str.startsWith('data:');
-			return {
-				name: isUrl ? str.split('/').pop() || 'file' : str,
-				url: isUrl ? str : undefined,
-			};
-=======
 				return {
 					name: file.name || file.fileName || 'Unknown file',
 					size: file.size || file.fileSize,
 				};
 			}
 			return { name: String(file) };
->>>>>>> b1604baf
 		});
 	}
 
@@ -2612,15 +2468,6 @@
 			{
 				name: answer.name || answer.fileName || 'Unknown file',
 				size: answer.size || answer.fileSize,
-<<<<<<< HEAD
-				url:
-					answer.url ||
-					answer.fileUrl ||
-					answer.downloadUrl ||
-					answer.href ||
-					answer.path,
-=======
->>>>>>> b1604baf
 			},
 		];
 	}
@@ -2638,68 +2485,17 @@
 		if (Array.isArray(parsed)) {
 			return parsed.map((file) => {
 				if (typeof file === 'object' && file !== null) {
-<<<<<<< HEAD
-					const url =
-						(file as any).url ||
-						(file as any).fileUrl ||
-						(file as any).downloadUrl ||
-						(file as any).href ||
-						(file as any).path ||
-						undefined;
-					return {
-						name: (file as any).name || (file as any).fileName || 'Unknown file',
-						size: (file as any).size || (file as any).fileSize,
-						url,
-					};
-				}
-				const str = String(file);
-				const isUrl = /^https?:\/\//i.test(str) || str.startsWith('data:');
-				return {
-					name: isUrl ? str.split('/').pop() || 'file' : str,
-					url: isUrl ? str : undefined,
-				};
-=======
 					return {
 						name: file.name || file.fileName || 'Unknown file',
 						size: file.size || file.fileSize,
 					};
 				}
 				return { name: String(file) };
->>>>>>> b1604baf
 			});
 		}
 		if (typeof parsed === 'object' && parsed !== null) {
 			return [
 				{
-<<<<<<< HEAD
-					name: (parsed as any).name || (parsed as any).fileName || 'Unknown file',
-					size: (parsed as any).size || (parsed as any).fileSize,
-					url:
-						(parsed as any).url ||
-						(parsed as any).fileUrl ||
-						(parsed as any).downloadUrl ||
-						(parsed as any).href ||
-						(parsed as any).path,
-				},
-			];
-		}
-		// primitive string
-		const isUrl = /^https?:\/\//i.test(answerStr) || answerStr.startsWith('data:');
-		return [
-			{
-				name: isUrl ? answerStr.split('/').pop() || 'file' : answerStr,
-				url: isUrl ? answerStr : undefined,
-			},
-		];
-	} catch {
-		const isUrl = /^https?:\/\//i.test(answerStr) || answerStr.startsWith('data:');
-		return [
-			{
-				name: isUrl ? answerStr.split('/').pop() || 'file' : answerStr,
-				url: isUrl ? answerStr : undefined,
-			},
-		];
-=======
 					name: parsed.name || parsed.fileName || 'Unknown file',
 					size: parsed.size || parsed.fileSize,
 				},
@@ -2708,7 +2504,6 @@
 		return [{ name: answerStr }];
 	} catch {
 		return [{ name: answerStr }];
->>>>>>> b1604baf
 	}
 };
 

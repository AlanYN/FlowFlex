--- conflicted
+++ resolved
@@ -1107,28 +1107,12 @@
 							}
 						});
 
-						// 避免空选择时将 "{}" 作为有效答案展示
-						const sanitizedGridAnswer =
-							typeof gridAnswer.answer === 'string'
-								? gridAnswer.answer
-								: String(gridAnswer.answer ?? '');
-
 						responses.push({
 							id: question.id,
 							question: question.title,
 							description: question.description,
-<<<<<<< HEAD
-							// 对于网格题，仅保留实际选择值；不再用 responseText 兜底，避免显示 "{}"
-							answer: sanitizedGridAnswer,
-							answeredBy:
-								firstAnsweredBy ||
-								gridAnswer?.lastModifiedBy ||
-								answer?.createBy ||
-								'',
-=======
 							answer: '',
 							answeredBy: firstAnsweredBy || answer?.createBy || '',
->>>>>>> 89023ddf
 							answeredDate: answer?.createDate || '',
 							firstAnsweredDate: firstAnsweredDate || answer?.createDate || '',
 							lastUpdated: lastUpdated || answer?.modifyDate || '',

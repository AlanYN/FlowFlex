<template>
	<div class="pb-6 bg-gray-50 dark:bg-black-400">
		<!-- 页面头部 -->
		<PageHeader
			:title="`${onboardingData?.leadId || ''} - ${onboardingData?.leadName || ''}`"
			:show-back-button="true"
			@go-back="handleBack"
		>
			<template #description>
				<!-- 状态显示 -->
				<div class="flex items-center" v-if="onboardingData?.status">
					<GradientTag
						:type="statusTagType"
						:text="statusDisplayText"
						:pulse="statusShouldPulse"
						size="small"
					/>
				</div>
			</template>
			<template #actions>
				<el-button
					type="primary"
					@click="saveQuestionnaireAndField"
					:loading="saveAllLoading"
					:disabled="isSaveDisabled"
					:icon="Document"
					class="page-header-btn page-header-btn-primary"
				>
					Save
				</el-button>
				<el-button
					type="primary"
					@click="handleCompleteStage"
					:loading="completing"
					:disabled="isCompleteStageDisabled"
					class="page-header-btn page-header-btn-primary"
					:icon="Check"
				>
					Complete
				</el-button>
				<el-button
					@click="handleCustomerOverview"
					class="page-header-btn page-header-btn-secondary"
					:icon="View"
				>
					Overview
				</el-button>
				<el-button
					@click="portalAccessDialogVisible = true"
					class="page-header-btn page-header-btn-secondary"
					:icon="User"
				>
					Share
				</el-button>
			</template>
		</PageHeader>

		<!-- 主要内容区域 -->
		<div class="flex w-full">
			<!-- 左侧阶段详情 (2/3 宽度) -->
			<div class="flex-[2] min-w-0 overflow-hidden customer-block">
				<EditableStageHeader
					:current-stage="onboardingActiveStageInfo"
					:disabled="isAbortedReadonly || onboardingStageStatus"
					@update:stage-data="handleStageDataUpdate"
				/>
				<el-scrollbar ref="leftScrollbarRef" class="h-full px-2 w-full">
					<div class="space-y-4 my-4">
						<!-- AI Summary 组件 -->
						<AISummary
							:show-a-i-summary-section="showAISummarySection"
							:loading="aiSummaryLoading"
							:loading-text="aiSummaryLoadingText"
							:current-a-i-summary="currentAISummary"
							:current-a-i-summary-generated-at="currentAISummaryGeneratedAt"
							@refresh="refreshAISummary"
						/>

						<!-- Stage Details 加载状态 -->
						<div
							v-if="stageDataLoading"
							class="bg-white dark:bg-black-300 rounded-xl p-8"
						>
							<div class="flex flex-col items-center justify-center space-y-4">
								<el-icon class="is-loading text-4xl text-primary-500">
									<Loading />
								</el-icon>
								<p class="text-gray-500 dark:text-gray-400">
									Loading stage details...
								</p>
							</div>
						</div>

						<!-- 根据Stage Components动态渲染 -->
						<template v-if="!stageDataLoading && onboardingActiveStageInfo?.components">
							<div
								v-for="component in sortedComponents"
								:key="`${component.key}-${component.order}`"
								v-show="component.isEnabled"
							>
								<!-- 静态字段表单 -->
								<StaticForm
									v-if="
										component.key === 'fields' &&
										component?.staticFields &&
										component.staticFields?.length > 0
									"
									:ref="setStaticFormRef"
									:static-fields="component.staticFields"
									:onboarding-id="onboardingId"
									:stage-id="activeStage"
									:disabled="isAbortedReadonly"
									@save-success="refreshChangeLog"
								/>

								<!-- 检查清单组件 -->
								<CheckList
									v-else-if="
										component.key === 'checklist' &&
										component?.checklistIds &&
										component.checklistIds?.length > 0
									"
									:loading="checkLoading"
									:stage-id="activeStage"
									:checklist-data="getChecklistDataForComponent(component)"
									:onboarding-id="onboardingId"
									:disabled="isAbortedReadonly"
									@task-toggled="handleTaskToggled"
									@refresh-checklist="loadCheckListData"
								/>

								<!-- 问卷组件 -->
								<QuestionnaireDetails
									v-else-if="
										component.key === 'questionnaires' &&
										component?.questionnaireIds &&
										component.questionnaireIds?.length > 0
									"
									:ref="setQuestionnaireDetailsRef"
									:stage-id="activeStage"
									:lead-data="onboardingData"
									:workflow-stages="workflowStages"
									:disabled="isAbortedReadonly"
									:questionnaire-data="
										getQuestionnaireDataForComponent(component)
									"
									:onboardingId="onboardingId"
									@stage-updated="handleStageUpdated"
									:questionnaire-answers="
										getQuestionnaireAnswersForComponent(component)
									"
								/>

								<!-- 文件组件 -->
								<Documents
									v-else-if="component.key === 'files'"
									ref="documentsRef"
									:onboarding-id="onboardingId"
									:stage-id="activeStage"
									:component="component"
									:disabled="isAbortedReadonly"
									@document-uploaded="handleDocumentUploaded"
									@document-deleted="handleDocumentDeleted"
								/>
							</div>
						</template>

						<!-- 兜底的StageDetails组件 -->
					</div>
				</el-scrollbar>
			</div>

			<!-- 右侧进度和笔记 (1/3 宽度) -->
			<div class="flex-1 flex-shrink-0 min-w-0">
				<el-scrollbar ref="rightScrollbarRef" class="h-full">
					<div class="space-y-4">
						<!-- OnboardingProgress组件 -->
						<OnboardingProgress
							v-if="onboardingData && onboardingId"
							:active-stage="activeStage"
							:onboarding-data="onboardingData"
							:workflow-stages="workflowStages"
							@set-active-stage="setActiveStage"
							@stage-completed="loadOnboardingDetail"
						/>

						<!-- 笔记区域 -->
						<InternalNotes
							v-if="activeStage && onboardingId"
							:onboarding-id="onboardingId"
							:stage-id="activeStage"
							@note-added="handleNoteAdded"
						/>
					</div>
				</el-scrollbar>
			</div>
		</div>

		<!-- 变更日志 -->
		<!-- ChangeLog 加载状态 -->
		<div class="mt-4">
			<ChangeLog
				v-if="onboardingId"
				ref="changeLogRef"
				:onboarding-id="onboardingId"
				:stage-id="activeStage"
			/>
		</div>

		<!-- 消息对话框 -->
		<MessageDialog v-model="messageDialogVisible" :onboarding-data="onboardingData" />
		<!-- Portal Access Management 对话框 -->
		<el-dialog
			v-model="portalAccessDialogVisible"
			title="Portal Access Management"
			width="1000px"
			:before-close="() => (portalAccessDialogVisible = false)"
		>
			<PortalAccessContent :onboarding-id="onboardingId" :onboarding-data="onboardingData" />
		</el-dialog>
	</div>
</template>

<script setup lang="ts">
import { ref, computed, onMounted, nextTick, onBeforeUpdate } from 'vue';
import { useRoute, useRouter } from 'vue-router';
import { ElMessage, ElMessageBox } from 'element-plus';
import { Loading, User, Document, Check, View } from '@element-plus/icons-vue';
import { getTokenobj } from '@/utils/auth';
import { getTimeZoneInfo } from '@/hooks/time';
import { useGlobSetting } from '@/settings';
import {
	getOnboardingByLead,
	getStaticFieldValuesByOnboarding,
	saveCheckListTask,
	getCheckListIds,
	getCheckListIsCompleted,
	getQuestionIds,
	getQuestionnaireAnswer,
	completeCurrentStage,
	onboardingSave,
	updateStageFields,
} from '@/apis/ow/onboarding';
import { OnboardingItem, ComponentData, SectionAnswer, Stage } from '#/onboard';
import { useAdaptiveScrollbar } from '@/hooks/useAdaptiveScrollbar';
import { useI18n } from 'vue-i18n';
import { defaultStr } from '@/settings/projectSetting';
import { useUserStore } from '@/stores/modules/user';
// 导入组件
import PageHeader from '@/components/global/PageHeader/index.vue';
import GradientTag from '@/components/global/GradientTag/index.vue';
import OnboardingProgress from './components/OnboardingProgress.vue';
import QuestionnaireDetails from './components/QuestionnaireDetails.vue';
import InternalNotes from './components/InternalNotes.vue';
import ChangeLog from './components/ChangeLog.vue';
import MessageDialog from './components/MessageDialog.vue';
import CheckList from './components/CheckList.vue';
import Documents from './components/Documents.vue';
import StaticForm from './components/StaticForm.vue';
import PortalAccessContent from './components/PortalAccessContent.vue';
import AISummary from './components/AISummary.vue';
import EditableStageHeader from './components/EditableStageHeader.vue';
import { getAppCode } from '@/utils/threePartyLogin';

const { t } = useI18n();
const userStore = useUserStore();
const globSetting = useGlobSetting();

// 常量定义
const router = useRouter();
const route = useRoute();

// 响应式数据
const onboardingData = ref<OnboardingItem | null>(null);
const activeStage = ref<string>(''); // 初始为空，等待从服务器获取当前阶段
const workflowStages = ref<Stage[]>([]);
const messageDialogVisible = ref(false);
const portalAccessDialogVisible = ref(false);

// 存储批量查询到的数据
const checklistsData = ref<any[]>([]);
const questionnairesData = ref<any[]>([]);
// 问卷答案映射：questionnaireId -> responses[]
const questionnaireAnswersMap = ref<SectionAnswer[]>([]);

// Loading状态管理
const stageDataLoading = ref(false); // 初始加载和阶段完成后的数据加载状态
const initialLoading = ref(true); // 初始页面加载状态

// AI Summary相关状态
const aiSummaryLoading = ref(false);
const aiSummaryLoadingText = ref('Generating AI summary...');
const currentAISummary = ref('');
const currentAISummaryGeneratedAt = ref('');
const showAISummarySection = ref(true);
// 用于取消AI摘要请求的AbortController
let aiSummaryAbortController: AbortController | null = null;

// 使用自适应滚动条 hook
const { scrollbarRef: leftScrollbarRef } = useAdaptiveScrollbar(100);
const { scrollbarRef: rightScrollbarRef } = useAdaptiveScrollbar(100);

// 计算属性
const onboardingId = computed(() => {
	const id = route.query.onboardingId;
	if (!id || typeof id !== 'string') {
		return '';
	}
	return id;
});

// 状态显示映射
const statusTagType = computed(() => {
	const status = onboardingData.value?.status;
	if (!status) return 'default';

	switch (status) {
		case 'Inactive':
			return 'info';
		case 'Active':
		case 'InProgress':
		case 'Started':
			return 'primary';
		case 'Completed':
			return 'success';
		case 'Paused':
			return 'warning';
		case 'Aborted':
		case 'Cancelled':
			return 'danger';
		default:
			return 'info';
	}
});

const statusDisplayText = computed(() => {
	const status = onboardingData.value?.status;
	if (!status) return defaultStr;

	switch (status) {
		case 'Active':
		case 'Started':
			return 'In progress';
		case 'Cancelled':
			return 'Aborted';
		default:
			return status;
	}
});

const statusShouldPulse = computed(() => {
	const status = onboardingData.value?.status;
	return ['Active', 'InProgress', 'Started', 'Paused'].includes(status || '');
});

// 计算是否禁用保存按钮
const isSaveDisabled = computed(() => {
	const status = onboardingData.value?.status;
	if (!status) return false;

<<<<<<< HEAD
	// 对于已中止、已取消、暂停或强制完成的状态，禁用保存
	return ['Aborted', 'Cancelled', 'Paused', 'Force Completed'].includes(status);
=======
	// 对于已中止或已取消的状态，禁用保存
	return ['Aborted', 'Cancelled'].includes(status);
>>>>>>> e5702cf6
});

// 计算是否禁用完成阶段按钮
const isCompleteStageDisabled = computed(() => {
	const status = onboardingData.value?.status;
	if (!status) return false;

	// 对于已中止、已取消或暂停的状态，禁用完成阶段
	return ['Aborted', 'Cancelled', 'Paused'].includes(status);
});

// 计算是否因为Aborted状态而禁用组件（类似于Viewable only逻辑）
const isAbortedReadonly = computed(() => {
	const status = onboardingData.value?.status;
<<<<<<< HEAD
	return !!status && ['Aborted', 'Cancelled', 'Paused', 'Force Completed'].includes(status);
=======
	return !!status && ['Aborted', 'Cancelled'].includes(status);
>>>>>>> e5702cf6
});

const onboardingStageStatus = computed(() => {
	const onboardingActiveStage = workflowStages.value.find(
		(stage) => stage?.stageId === activeStage?.value
	);
	return !!onboardingActiveStage?.completedBy;
});

// 添加组件引用
const questionnaireDetailsRefs = ref<any[]>([]);
const staticFormRefs = ref<any[]>([]);
const onboardingActiveStageInfo = ref<Stage | null>(null);
const documentsRef = ref<any[]>([]);

// 在组件更新前重置 refs，避免多次渲染导致重复收集
onBeforeUpdate(() => {
	staticFormRefs.value = [];
	questionnaireDetailsRefs.value = [];
});

// 函数式ref，用于收集StaticForm组件实例（去重）
const setStaticFormRef = (el: any) => {
	if (el && !staticFormRefs.value.includes(el)) {
		staticFormRefs.value.push(el);
	}
};

// 函数式ref，用于收集QuestionnaireDetails组件实例（去重）
const setQuestionnaireDetailsRef = (el: any) => {
	if (el && !questionnaireDetailsRefs.value.includes(el)) {
		questionnaireDetailsRefs.value.push(el);
	}
};

// 清理StaticForm refs
const clearStaticFormRefs = () => {
	staticFormRefs.value = [];
};

// 清理QuestionnaireDetails refs
const clearQuestionnaireDetailsRefs = () => {
	questionnaireDetailsRefs.value = [];
};

// 辅助函数：根据组件的checklistIds获取对应的checklist数据
const getChecklistDataForComponent = (component: ComponentData) => {
	if (!component.checklistIds || component.checklistIds.length === 0) {
		return [];
	}
	return checklistsData.value.filter((checklist) =>
		component.checklistIds.includes(checklist.id)
	);
};

// 辅助函数：根据组件的questionnaireIds获取对应的questionnaire数据
const getQuestionnaireDataForComponent = (component: ComponentData) => {
	if (!component.questionnaireIds || component.questionnaireIds.length === 0) {
		return null;
	}

	// 检查questionnairesData是否包含当前组件需要的问卷
	for (const questionnaire of questionnairesData.value) {
		if (component.questionnaireIds.includes(questionnaire.id)) {
			return questionnaire;
		}
	}

	return null;
};

// 根据组件获取对应问卷答案数组
const getQuestionnaireAnswersForComponent = (component: ComponentData) => {
	if (!component.questionnaireIds || component.questionnaireIds.length === 0) {
		return [];
	}
	const qId = component.questionnaireIds[0];
	return questionnaireAnswersMap.value[qId] || [];
};

// 根据components数组排序，确保静态字段表单在前面
const sortedComponents = computed(() => {
	if (!onboardingActiveStageInfo.value?.components) {
		return [];
	}

	return [...onboardingActiveStageInfo.value.components].sort((a, b) => {
		return a.order - b.order; // 根据order排序
	});
});

// 处理onboarding数据的共同逻辑
const processOnboardingData = (responseData: any) => {
	onboardingData.value = responseData;

	workflowStages.value = responseData.stagesProgress;

	// 根据 workflowStages 返回第一个未完成的 stageId
	// 首先按 order 排序，然后找到第一个未完成的阶段
	const sortedStages = [...workflowStages.value].sort((a, b) => (a.order || 0) - (b.order || 0));
	const firstIncompleteStage = sortedStages.find((stage) => !stage.isCompleted);

	// 如果所有阶段都完成了，返回最后一个阶段
	const newStageId =
		firstIncompleteStage?.stageId || sortedStages[sortedStages.length - 1]?.stageId;

	onboardingActiveStageInfo.value =
		workflowStages.value.find((stage) => stage.stageId === newStageId) || null;

	// 更新AI Summary显示
	updateAISummaryFromStageInfo();

	return newStageId;
};

// API调用函数
const loadOnboardingDetail = async () => {
	if (!onboardingId.value) {
		ElMessage.error('Invalid onboarding ID');
		return;
	}

	try {
		// 通过 leadId 获取 onboarding 详情，包含stage进度信息
		const response = await getOnboardingByLead(onboardingId.value);
		if (response.code === '200') {
			const newStageId = processOnboardingData(response.data);

			// 设置activeStage
			if (newStageId) {
				activeStage.value = newStageId;
				// 设置 activeStage 后，加载当前阶段的基础数据
				await loadCurrentStageData();
				// 检查并自动生成AI Summary
				await checkAndGenerateAISummary();
			}
		}
	} finally {
		initialLoading.value = false;
		refreshChangeLog();
	}
};

// 批量加载检查清单数据
const loadCheckListData = async (onboardingId: string, stageId: string) => {
	if (!onboardingActiveStageInfo.value?.components) return;

	// 收集所有checklistIds
	const allChecklistIds: string[] = [];
	onboardingActiveStageInfo.value.components.forEach((component) => {
		if (component.key === 'checklist' && component.checklistIds?.length > 0) {
			allChecklistIds.push(...component.checklistIds);
		}
	});

	if (allChecklistIds.length === 0) return;

	try {
		// 并行调用两个接口
		const [checklistResponse, completionResponse] = await Promise.all([
			getCheckListIds(allChecklistIds),
			getCheckListIsCompleted(onboardingId, stageId),
		]);

		if (checklistResponse.code === '200') {
			// 获取已完成的任务信息，包含完成者和完成时间
			const completedTasksMap = new Map<string, any>();
			if (completionResponse.code === '200' && completionResponse.data) {
				// completionResponse.data 包含已完成的任务列表，包含 modifyBy 和 completedTime
				if (Array.isArray(completionResponse.data)) {
					completionResponse.data.forEach((completedTask: any) => {
						// 根据实际API返回的数据结构调整
						const taskId = completedTask.taskId || completedTask.id;
						if (taskId) {
							completedTasksMap.set(taskId, {
								isCompleted: completedTask.isCompleted,
								completedBy: completedTask.modifyBy || completedTask.createBy,
								completedTime:
									completedTask.completedTime || completedTask.modifyDate,
								filesJson: completedTask?.filesJson,
								assigneeName: completedTask?.assigneeName,
								filesCount: completedTask?.filesCount,
								notesCount: completedTask?.notesCount,
							});
						}
					});
				}
			}

			// 处理每个 checklist 的数据，合并完成状态信息
			const processedChecklists = (checklistResponse.data || []).map((checklist: any) => {
				// 确保 tasks 存在
				if (!checklist.tasks || !Array.isArray(checklist.tasks)) {
					checklist.tasks = [];
				}

				// 更新每个任务的完成状态和完成者信息
				checklist.tasks = checklist.tasks.map((task: any) => {
					const completionInfo = completedTasksMap.get(task.id);
					return {
						...task,
						isCompleted: completionInfo?.isCompleted || task.isCompleted || false,
						completedBy:
							completionInfo?.completedBy || task.assigneeName || task.createBy,
						completedDate: completionInfo?.completedTime || task.completedDate,
						filesJson: completionInfo?.filesJson,
						assigneeName: completionInfo?.assigneeName || task?.assigneeName,
						filesCount: completionInfo?.filesCount || task?.filesCount,
						notesCount: completionInfo?.notesCount || task?.notesCount,
					};
				});

				// 重新计算完成任务数和总任务数
				const completedTasks = checklist.tasks.filter(
					(task: any) => task.isCompleted
				).length;
				const totalTasks = checklist.tasks.length;

				// 重新计算完成率
				const completionRate =
					totalTasks > 0 ? Math.round((completedTasks / totalTasks) * 100) : 0;

				// 更新 checklist 的统计信息
				return {
					...checklist,
					completedTasks,
					totalTasks,
					completionRate,
				};
			});

			checklistsData.value = processedChecklists;
		}
	} catch (error) {
		ElMessage.error('Failed to load checklists');
	}
};

// 批量加载问卷结构和答案
const loadQuestionnaireDataBatch = async (onboardingId: string, stageId: string) => {
	if (!onboardingActiveStageInfo.value?.components) return;

	// 收集所有questionnaireIds
	const allQuestionnaireIds: string[] = [];
	onboardingActiveStageInfo.value.components.forEach((component) => {
		if (component.key === 'questionnaires' && component.questionnaireIds?.length > 0) {
			allQuestionnaireIds.push(...component.questionnaireIds);
		}
	});

	if (allQuestionnaireIds.length === 0) return;

	try {
		// 并行请求：结构 + 答案
		const [structureRes, answerRes] = await Promise.all([
			getQuestionIds(allQuestionnaireIds),
			getQuestionnaireAnswer(onboardingId, stageId),
		]);

		// 处理结构
		if (structureRes.code === '200') {
			questionnairesData.value = structureRes.data || [];
		}
		await nextTick();
		// 处理答案
		if (answerRes.code === '200' && answerRes.data && Array.isArray(answerRes.data)) {
			const map: SectionAnswer[] = [];
			answerRes.data.forEach((item: any) => {
				if (item.questionnaireId && item.answerJson) {
					let parsed;
					try {
						parsed =
							typeof item.answerJson === 'string'
								? JSON.parse(item.answerJson)
								: item.answerJson;
					} catch {
						parsed = null;
					}
					if (parsed && Array.isArray(parsed.responses)) {
						map[item.questionnaireId] = {
							answer: parsed.responses,
							...item,
						};
					}
				}
			});
			questionnaireAnswersMap.value = map;
		}
	} catch (error) {
		ElMessage.error('Failed to load questionnaires');
	}
};

// 加载依赖stageId的数据（问卷、检查清单、变更日志）
const loadStageRelatedData = async (stageId: string) => {
	if (!stageId) return;

	try {
		// 设置加载状态
		stageDataLoading.value = true;

		// 清理之前的组件refs
		clearStaticFormRefs();
		clearQuestionnaireDetailsRefs();

		// 并行加载依赖stageId的数据
		await Promise.all([
			loadCheckListData(onboardingId.value, stageId),
			loadQuestionnaireDataBatch(onboardingId.value, stageId),
		]);
	} finally {
		stageDataLoading.value = false;
	}
};

// 加载当前阶段的基础数据（仅在初始加载时调用）
const loadCurrentStageData = async () => {
	if (!activeStage.value) return;

	await loadStageRelatedData(activeStage.value);
	await loadStaticFieldValues();
};

// 事件处理函数
const handleBack = () => {
	router.back();
};

const handleCustomerOverview = () => {
	// 跳转到客户概览页面，传递 leadId 参数
	router.push({
		name: 'CustomerOverview',
		params: {
			leadId: onboardingId.value,
		},
		query: {
			companyName: onboardingData.value?.leadName || '',
			from: 'onboardingDetail',
		},
	});
};

const handleStageUpdated = async () => {
	// 当stage内容更新后，重新加载当前stage的相关数据
	loadOnboardingDetail();
};

const loadStaticFieldValues = async () => {
	if (!onboardingId.value) return;

	try {
		const response = await getStaticFieldValuesByOnboarding(onboardingId.value);
		if (response.code === '200' && response.data && Array.isArray(response.data)) {
			// 接口返回的是数组格式的静态字段数据
			// 仅传递给 StaticForm 组件处理
			staticFormRefs.value.forEach((formRef) => {
				formRef.setFieldValues(response.data);
			});
		}
	} catch (error) {
		ElMessage.error('Failed to load static field values');
	}
};

const setActiveStage = async (stageId: string) => {
	// 如果切换到相同的阶段，不需要重新加载
	if (activeStage.value === stageId) {
		return;
	}

	// 取消当前正在进行的AI摘要生成（如果有）
	if (aiSummaryAbortController) {
		aiSummaryAbortController.abort();
		aiSummaryLoading.value = false;
		console.log('🚫 [Stage Switch] Cancelled AI summary generation due to stage change');
	}

	// 更新activeStage
	activeStage.value = stageId;
	onboardingActiveStageInfo.value =
		workflowStages.value.find((stage) => stage.stageId === stageId) || null;

	// 更新AI Summary显示
	updateAISummaryFromStageInfo();

	// 重新加载依赖stageId的数据
	await loadStageRelatedData(stageId);
	await loadStaticFieldValues(); // 添加加载字段值的调用

	// 页面切换时自动检查并生成AI Summary
	console.log(
		'🔄 [Stage Switch] Stage switched to:',
		stageId,
		'AI Summary exists:',
		!!onboardingActiveStageInfo.value?.aiSummary
	);

	// 自动检查并生成AI Summary（如果不存在）
	await checkAndGenerateAISummary();
};

const handleNoteAdded = () => {
	// 笔记添加后的处理
	refreshChangeLog();
};

const handleDocumentUploaded = (document: any) => {
	// 文档上传后的处理
	refreshChangeLog();
};

const handleDocumentDeleted = (documentId: string) => {
	// 文档删除后的处理
	refreshChangeLog();
};

const checkLoading = ref(false);
const handleTaskToggled = async (task: any) => {
	// 处理任务状态切换
	try {
		checkLoading.value = true;
		const res = await saveCheckListTask({
			checklistId: task.checklistId,
			isCompleted: task.isCompleted,
			taskId: task.id,
			onboardingId: onboardingId.value,
			stageId: activeStage.value, // 添加当前阶段ID
		});
		if (res.code === '200') {
			ElMessage.success(t('sys.api.operationSuccess'));

			// 更新本地 checklist 数据
			checklistsData.value.forEach((checklist) => {
				if (checklist.id === task.checklistId) {
					const taskToUpdate = checklist.tasks?.find((t: any) => t.id === task.id);
					if (taskToUpdate) {
						taskToUpdate.isCompleted = task.isCompleted;
						taskToUpdate.completedDate = task.isCompleted
							? new Date().toISOString()
							: null;
						// 更新完成者信息 - 从当前用户信息获取
						if (task.isCompleted) {
							taskToUpdate.completedBy =
								userStore.getUserInfo?.email || 'unknown@email.com';
						} else {
							taskToUpdate.completedBy = null;
						}

						// 更新 checklist 的完成统计
						const completedTasks =
							checklist.tasks?.filter((t: any) => t.isCompleted).length || 0;
						const totalTasks = checklist.tasks?.length || 0;
						checklist.completedTasks = completedTasks;
						checklist.completionRate =
							totalTasks > 0 ? Math.round((completedTasks / totalTasks) * 100) : 0;
					}
					if (task.actionId) {
						loadOnboardingDetail();
					}
				}
			});
			refreshChangeLog();
		} else {
			ElMessage.error(res.msg || t('sys.api.operationFailed'));
		}
	} finally {
		checkLoading.value = false;
	}
};

const saveAllLoading = ref(false);
const saveAllForm = async (isValidate: boolean = true) => {
	try {
		saveAllLoading.value = true;
		const validationResults: Array<{ component: string; result: any }> = [];

		// 校验StaticForm组件
		if (staticFormRefs.value.length > 0) {
			for (let i = 0; i < staticFormRefs.value.length; i++) {
				const formRef = staticFormRefs.value[i];
				if (formRef && typeof formRef.handleSave === 'function') {
					try {
						const result = await formRef.handleSave(isValidate);
						validationResults.push({ component: `StaticForm-${i}`, result });
						if (!result) {
							return false;
						}
					} catch (error) {
						validationResults.push({ component: `StaticForm-${i}`, result: false });
						return false;
					}
				}
			}
		}

		// 校验QuestionnaireDetails组件
		if (questionnaireDetailsRefs.value.length > 0) {
			for (let i = 0; i < questionnaireDetailsRefs.value.length; i++) {
				const questRef = questionnaireDetailsRefs.value[i];
				if (questRef && typeof questRef.handleSave === 'function') {
					try {
						const result = await questRef.handleSave(false, isValidate);
						validationResults.push({ component: `QuestionnaireDetails-${i}`, result });
						if (!result) {
							return false;
						}
					} catch (error) {
						validationResults.push({
							component: `QuestionnaireDetails-${i}`,
							result: false,
						});
						return false;
					}
				}
			}
		}

		// 校验Documents组件
		if (documentsRef.value.length > 0 && isValidate) {
			for (let i = 0; i < documentsRef.value.length; i++) {
				const docRef = documentsRef.value[i];
				if (docRef && typeof docRef.vailComponent === 'function') {
					try {
						const result = docRef.vailComponent();
						validationResults.push({ component: `Documents-${i}`, result });
						if (!result) {
							return false;
						}
					} catch (error) {
						validationResults.push({ component: `Documents-${i}`, result: false });
						return false;
					}
				}
			}
		}

		return true;
	} catch (error) {
		return false;
	} finally {
		saveAllLoading.value = false;
	}
};

const completing = ref(false);
const handleCompleteStage = async () => {
	ElMessageBox.confirm(
		`Are you sure you want to mark this stage as complete? This action will record your name and the current time as the completion signature.`,
		'⚠️ Confirm Stage Completion',
		{
			confirmButtonText: 'Complete Stage',
			cancelButtonText: 'Cancel',
			distinguishCancelAndClose: true,
			showCancelButton: true,
			showConfirmButton: true,
			beforeClose: async (action, instance, done) => {
				if (action === 'confirm') {
					// 显示loading状态
					instance.confirmButtonLoading = true;
					instance.confirmButtonText = 'Deactivating...';

					completing.value = true;
					try {
						const res = await saveAllForm();
						if (!res) {
							instance.confirmButtonLoading = false;
							instance.confirmButtonText = 'Complete Stage';
						} else {
							const res = await completeCurrentStage(onboardingId.value, {
								currentStageId: activeStage.value,
							});
							if (res.code === '200') {
								ElMessage.success(t('sys.api.operationSuccess'));
								loadOnboardingDetail();
							} else {
								ElMessage.error(res.msg || t('sys.api.operationFailed'));
							}
						}
						done();
					} finally {
						instance.confirmButtonLoading = false;
						instance.confirmButtonText = 'Complete Stage';
						completing.value = false;
					}
				} else {
					done();
				}
			},
		}
	);
};

const saveQuestionnaireAndField = async () => {
	const res = await saveAllForm(false);
	if (res) {
		ElMessage.success(t('sys.api.operationSuccess'));
		await onboardingSave(onboardingId.value, {
			onboardingId: onboardingId.value,
			stageId: activeStage.value,
		});
		loadOnboardingDetail();
	} else {
		ElMessage.error(t('sys.api.operationFailed'));
	}
};

const changeLogRef = ref<InstanceType<typeof ChangeLog>>();
const refreshChangeLog = () => {
	if (!changeLogRef.value) return;
	changeLogRef.value.loadChangeLogs();
};

// 处理阶段数据更新
const handleStageDataUpdate = async (updateData: {
	stageId: string;
	customEstimatedDays: number;
	customEndTime: string;
}) => {
	try {
		// 这里应该调用API来更新阶段数据
		// 暂时先更新本地数据，实际项目中需要调用相应的API
		const res = await updateStageFields(onboardingId.value, updateData);
		if (res.code === '200') {
			ElMessage.success('Stage data updated successfully');
			loadOnboardingDetail();
		} else {
			ElMessage.error(res.msg || 'Failed to update stage data');
		}
	} catch (error) {
		console.error('Error updating stage data:', error);
		ElMessage.error('Failed to update stage data');
	}
};

// AI Summary相关方法
const updateAISummaryFromStageInfo = () => {
	if (onboardingActiveStageInfo.value?.aiSummary) {
		currentAISummary.value = onboardingActiveStageInfo.value.aiSummary;
		currentAISummaryGeneratedAt.value =
			onboardingActiveStageInfo.value.aiSummaryGeneratedAt || '';
	} else {
		currentAISummary.value = '';
		currentAISummaryGeneratedAt.value = '';
	}
};

const refreshAISummary = async () => {
	if (!activeStage.value) {
		ElMessage.error('No active stage selected');
		return;
	}

	// 取消之前的请求（如果存在）
	if (aiSummaryAbortController) {
		aiSummaryAbortController.abort();
		console.log('🚫 [AI Summary] Cancelled previous request');
	}

	// 创建新的AbortController
	aiSummaryAbortController = new AbortController();
	const currentStageId = activeStage.value; // 保存当前阶段ID，用于验证

	// 重置状态，开始流式生成
	aiSummaryLoading.value = true;
	aiSummaryLoadingText.value = 'Starting AI summary generation...';
	currentAISummary.value = ''; // 清空现有内容，准备流式显示
	console.log('🔄 [AI Summary] Starting generation for stage:', currentStageId);

	try {
		// 获取认证信息
		const tokenObj = getTokenobj();
		const userInfo = userStore.getUserInfo;

		// 构建请求头
		const headers: Record<string, string> = {
			'Content-Type': 'application/json',
			Accept: 'text/plain',
			'Time-Zone': getTimeZoneInfo().timeZone,
			'Application-code': globSetting?.ssoCode || '',
		};

		// 添加认证头
		if (tokenObj?.accessToken?.token) {
			const token = tokenObj.accessToken.token;
			const tokenType = tokenObj.accessToken.tokenType || 'Bearer';
			headers.Authorization = `${tokenType} ${token}`;
		}

		// 添加用户相关头信息
		headers['X-App-Code'] = getAppCode();
		if (userInfo?.tenantId) {
			headers['X-Tenant-Id'] = String(userInfo.tenantId);
		}

		// 使用fetch进行POST流式请求
		const url = `/api/ow/stages/v1/${currentStageId}/ai-summary/stream?onboardingId=${onboardingId.value}`;
		const response = await fetch(url, {
			method: 'POST',
			headers,
			signal: aiSummaryAbortController.signal,
		});

		if (!response.ok) {
			throw new Error(`HTTP error! status: ${response.status}`);
		}

		const reader = response.body?.getReader();
		const decoder = new TextDecoder();

		if (!reader) {
			throw new Error('Response body is not readable');
		}

		// 直接处理纯文本流式响应
		for (let done = false; !done; ) {
			const { value, done: isDone } = await reader.read();
			done = isDone;
			if (done) break;

			// 检查当前阶段是否已经改变
			if (activeStage.value !== currentStageId) {
				console.log(
					'🚫 [AI Summary] Stage changed during generation, stopping stream processing'
				);
				aiSummaryLoading.value = false;
				return;
			}

			const chunk = decoder.decode(value, { stream: true });

			// 检查是否是错误信息
			if (chunk.startsWith('Error:')) {
				console.error('❌ [AI Summary] Server error:', chunk);
				ElMessage.error(chunk.replace('Error: ', '') || 'Failed to generate AI summary');
				aiSummaryLoading.value = false;
				return;
			}

			// 直接将文本内容添加到AI Summary中
			if (chunk.trim()) {
				currentAISummary.value += chunk;
				console.log('📝 [AI Summary] Text chunk received:', chunk.length, 'chars');
			}
		}

		// 最终验证阶段是否仍然是开始时的阶段
		if (activeStage.value !== currentStageId) {
			console.log(
				'🚫 [AI Summary] Stage changed after generation completed, discarding result'
			);
			aiSummaryLoading.value = false;
			return;
		}

		// 流结束，设置状态
		console.log('✅ [AI Summary] Stream completed for stage:', currentStageId);
		currentAISummaryGeneratedAt.value = new Date().toISOString();
		aiSummaryLoading.value = false;
		ElMessage.success('AI Summary generated successfully');

		// 更新本地stage信息 - 再次验证阶段
		if (onboardingActiveStageInfo.value && activeStage.value === currentStageId) {
			onboardingActiveStageInfo.value.aiSummary = currentAISummary.value;
			onboardingActiveStageInfo.value.aiSummaryGeneratedAt =
				currentAISummaryGeneratedAt.value;
			console.log('📝 [AI Summary] Updated stage info for stage:', currentStageId);
		} else {
			console.log('⚠️ [AI Summary] Skipped updating stage info due to stage change');
		}
	} catch (error: any) {
		// 检查是否是用户取消的请求
		if (error.name === 'AbortError') {
			console.log('🚫 [AI Summary] Request was cancelled');
			aiSummaryLoading.value = false;
			return;
		}

		console.error('Error generating AI summary:', error);
		aiSummaryLoading.value = false;
		ElMessage.error('Failed to generate AI summary');
	} finally {
		// 清理AbortController引用
		aiSummaryAbortController = null;
	}
};

const checkAndGenerateAISummary = async () => {
	// 检查当前阶段是否有AI Summary，如果没有则自动生成
	// 只有在stagesProgress中确实没有aiSummary时才自动生成
	if (
		!onboardingActiveStageInfo.value?.aiSummary &&
		!aiSummaryLoading.value &&
		onboardingActiveStageInfo.value &&
		activeStage.value
	) {
		console.log(
			'🤖 [AI Summary] Auto-generating for stage without existing summary:',
			activeStage.value
		);
		await refreshAISummary();
	} else if (onboardingActiveStageInfo.value?.aiSummary) {
		console.log('✅ [AI Summary] Stage already has AI summary, skipping auto-generation');
	} else {
		console.log('⏸️ [AI Summary] Skipping auto-generation:', {
			hasAiSummary: !!onboardingActiveStageInfo.value?.aiSummary,
			isLoading: aiSummaryLoading.value,
			hasStageInfo: !!onboardingActiveStageInfo.value,
			hasActiveStage: !!activeStage.value,
		});
	}
};

// 生命周期
onMounted(async () => {
	// 检查是否有有效的 onboarding ID
	if (!onboardingId.value) {
		ElMessage.error('Invalid onboarding ID from route parameters');
		router.push('/onboard/onboardList'); // 重定向到列表页
		return;
	}

	// 加载入职详情，这会获取 workflowId，然后加载对应的 stages，设置 activeStage 并加载基于 stage 的数据
	await loadOnboardingDetail();
});
</script>

<style scoped lang="scss">
/* 滚动条样式 */
:deep(.el-scrollbar__view) {
	padding: 0;
}

:deep(.el-scrollbar__bar) {
	opacity: 0.3;
	transition: opacity 0.3s;
}

:deep(.el-scrollbar:hover .el-scrollbar__bar) {
	opacity: 1;
}

/* 文字溢出处理 */
.word-wrap {
	word-wrap: break-word;
	-webkit-hyphens: auto;
	-moz-hyphens: auto;
	hyphens: auto;
}

/* 响应式设计 */
@media (max-width: 1024px) {
	/* 在小屏幕设备上的样式调整 */
}

/* 暗色主题样式 */
html.dark {
	:deep(.el-scrollbar__thumb) {
		background-color: rgba(255, 255, 255, 0.2);
	}

	:deep(.el-scrollbar__track) {
		background-color: rgba(0, 0, 0, 0.1);
	}
}
</style><|MERGE_RESOLUTION|>--- conflicted
+++ resolved
@@ -358,13 +358,8 @@
 	const status = onboardingData.value?.status;
 	if (!status) return false;
 
-<<<<<<< HEAD
 	// 对于已中止、已取消、暂停或强制完成的状态，禁用保存
 	return ['Aborted', 'Cancelled', 'Paused', 'Force Completed'].includes(status);
-=======
-	// 对于已中止或已取消的状态，禁用保存
-	return ['Aborted', 'Cancelled'].includes(status);
->>>>>>> e5702cf6
 });
 
 // 计算是否禁用完成阶段按钮
@@ -379,11 +374,7 @@
 // 计算是否因为Aborted状态而禁用组件（类似于Viewable only逻辑）
 const isAbortedReadonly = computed(() => {
 	const status = onboardingData.value?.status;
-<<<<<<< HEAD
 	return !!status && ['Aborted', 'Cancelled', 'Paused', 'Force Completed'].includes(status);
-=======
-	return !!status && ['Aborted', 'Cancelled'].includes(status);
->>>>>>> e5702cf6
 });
 
 const onboardingStageStatus = computed(() => {

--- conflicted
+++ resolved
@@ -3,8 +3,12 @@
 		<!-- 顶部导航栏 -->
 		<div class="flex justify-between items-center mb-6">
 			<div class="flex items-center">
-				<el-button link size="small" @click="handleBack"
-					class="mr-2 !p-1 hover:bg-gray-100 dark:hover:bg-black-200 rounded">
+				<el-button
+					link
+					size="small"
+					@click="handleBack"
+					class="mr-2 !p-1 hover:bg-gray-100 dark:hover:bg-black-200 rounded"
+				>
 					<el-icon class="text-lg">
 						<ArrowLeft />
 					</el-icon>
@@ -43,14 +47,18 @@
 			<div class="flex-[2]">
 				<div class="rounded-md el-card is-always-shadow rounded-md el-card__header">
 					<div
-						class="bg-gradient-to-r from-blue-500 to-indigo-500 text-white -mx-5 -my-5 px-5 py-4 rounded-t-lg">
+						class="bg-gradient-to-r from-blue-500 to-indigo-500 text-white -mx-5 -my-5 px-5 py-4 rounded-t-lg"
+					>
 						<h2 class="text-lg font-semibold">{{ currentStageTitle }}</h2>
 					</div>
 				</div>
 				<el-scrollbar ref="leftScrollbarRef" class="h-full">
 					<div class="space-y-6 pr-4 mt-4">
 						<!-- Stage Details 加载状态 -->
-						<div v-if="stageDataLoading" class="bg-white dark:bg-black-300 rounded-md p-8">
+						<div
+							v-if="stageDataLoading"
+							class="bg-white dark:bg-black-300 rounded-md p-8"
+						>
 							<div class="flex flex-col items-center justify-center space-y-4">
 								<el-icon class="is-loading text-4xl text-primary-500">
 									<Loading />
@@ -61,7 +69,6 @@
 							</div>
 						</div>
 
-<<<<<<< HEAD
 						<!-- 根据Stage Components动态渲染 -->
 						<template v-if="!stageDataLoading && onboardingActiveStageInfo?.components">
 							<div
@@ -86,16 +93,15 @@
 								/>
 
 								<!-- 问卷组件 -->
-								<StageDetails
+								<QuestionnaireDetails
 									v-else-if="component.key === 'questionnaires'"
 									:stage-id="activeStage"
-									:lead-id="onboardingId"
-									:onboarding-id="onboardingId"
 									:lead-data="onboardingData"
 									:workflow-stages="workflowStages"
 									:questionnaire-data="
 										getQuestionnaireDataForComponent(component)
 									"
+									:onboardingId="onboardingId"
 									@stage-updated="handleStageUpdated"
 									ref="stageDetailsRef"
 								/>
@@ -108,41 +114,10 @@
 									@document-uploaded="handleDocumentUploaded"
 									@document-deleted="handleDocumentDeleted"
 								/>
-=======
-						<StaticForm v-show="onboardingData && activeStage && onboardingId && !stageDataLoading
-							" ref="staticFormRef" :static-fields="onboardingActiveStageInfo?.staticFields || []"
-							:onboarding-id="onboardingId" :stage-id="activeStage" />
-
-						<StageDetails v-show="onboardingData && activeStage && onboardingId && !stageDataLoading
-							" :stage-id="activeStage" :lead-id="onboardingId" :onboarding-id="onboardingId" :lead-data="onboardingData"
-							:workflow-stages="workflowStages" :questionnaire-data="questionnaireData"
-							:static-fields="onboardingActiveStageInfo?.staticFields || []"
-							@stage-updated="handleStageUpdated" ref="stageDetailsRef" />
-
-						<!-- CheckList 加载状态 -->
-						<div v-if="checkListLoading" class="bg-white dark:bg-black-300 rounded-md p-8">
-							<div class="flex flex-col items-center justify-center space-y-4">
-								<el-icon class="is-loading text-4xl text-primary-500">
-									<Loading />
-								</el-icon>
-								<p class="text-gray-500 dark:text-gray-400">Loading checklist...</p>
->>>>>>> 5d32298b
 							</div>
 						</template>
 
-<<<<<<< HEAD
 						<!-- 兜底的StageDetails组件 -->
-=======
-						<CheckList v-if="activeStage && onboardingId && !checkListLoading"
-							:checklist-data="checkListData" @task-toggled="handleTaskToggled" />
-
-						<!-- Documents 组件 -->
-						<div class="rounded-md overflow-hidden">
-							<Documents v-if="activeStage && onboardingId" :onboarding-id="onboardingId"
-								:stage-id="activeStage" @document-uploaded="handleDocumentUploaded"
-								@document-deleted="handleDocumentDeleted" />
-						</div>
->>>>>>> 5d32298b
 					</div>
 				</el-scrollbar>
 			</div>
@@ -153,16 +128,25 @@
 					<div class="space-y-6 pr-4">
 						<!-- OnboardingProgress组件 -->
 						<div class="rounded-md overflow-hidden">
-							<OnboardingProgress v-if="onboardingData && onboardingId" :active-stage="activeStage"
-								:onboarding-data="onboardingData" :workflow-stages="workflowStages"
-								@set-active-stage="setActiveStage" @stage-completed="loadOnboardingDetail"
-								class="bg-white dark:bg-black-300 rounded-md shadow-lg border border-gray-200 dark:border-gray-600" />
+							<OnboardingProgress
+								v-if="onboardingData && onboardingId"
+								:active-stage="activeStage"
+								:onboarding-data="onboardingData"
+								:workflow-stages="workflowStages"
+								@set-active-stage="setActiveStage"
+								@stage-completed="loadOnboardingDetail"
+								class="bg-white dark:bg-black-300 rounded-md shadow-lg border border-gray-200 dark:border-gray-600"
+							/>
 						</div>
 
 						<!-- 笔记区域 -->
 						<div class="rounded-md overflow-hidden">
-							<InternalNotes v-if="activeStage && onboardingId" :onboarding-id="onboardingId"
-								:stage-id="activeStage" @note-added="handleNoteAdded" />
+							<InternalNotes
+								v-if="activeStage && onboardingId"
+								:onboarding-id="onboardingId"
+								:stage-id="activeStage"
+								@note-added="handleNoteAdded"
+							/>
 						</div>
 					</div>
 				</el-scrollbar>
@@ -172,23 +156,37 @@
 		<!-- 变更日志 -->
 		<!-- ChangeLog 加载状态 -->
 		<div class="mt-4">
-			<div v-if="stageDataLoading"
-				class="flex flex-col items-center justify-center space-y-4 py-8 bg-white dark:bg-black-300 rounded-md mt-6">
+			<div
+				v-if="stageDataLoading"
+				class="flex flex-col items-center justify-center space-y-4 py-8 bg-white dark:bg-black-300 rounded-md mt-6"
+			>
 				<el-icon class="is-loading text-4xl text-primary-500">
 					<Loading />
 				</el-icon>
 				<p class="text-gray-500 dark:text-gray-400">Loading change log...</p>
 			</div>
 
-			<ChangeLog v-if="onboardingId && !stageDataLoading" :onboarding-id="onboardingId" :stage-id="activeStage" />
+			<ChangeLog
+				v-if="onboardingId && !stageDataLoading"
+				:onboarding-id="onboardingId"
+				:stage-id="activeStage"
+			/>
 		</div>
 
 		<!-- 编辑对话框 -->
-		<el-dialog v-model="editDialogVisible" title="Edit Onboarding" width="500px"
-			:before-close="handleEditDialogClose">
+		<el-dialog
+			v-model="editDialogVisible"
+			title="Edit Onboarding"
+			width="500px"
+			:before-close="handleEditDialogClose"
+		>
 			<el-form :model="editForm" label-width="100px">
 				<el-form-item label="Priority">
-					<el-select v-model="editForm.priority" placeholder="Select Priority" class="w-full">
+					<el-select
+						v-model="editForm.priority"
+						placeholder="Select Priority"
+						class="w-full"
+					>
 						<el-option label="High" value="High" />
 						<el-option label="Medium" value="Medium" />
 						<el-option label="Low" value="Low" />
@@ -198,7 +196,12 @@
 					<el-input v-model="editForm.assignee" placeholder="Enter assignee name" />
 				</el-form-item>
 				<el-form-item label="Notes">
-					<el-input v-model="editForm.notes" type="textarea" :rows="3" placeholder="Enter notes" />
+					<el-input
+						v-model="editForm.notes"
+						type="textarea"
+						:rows="3"
+						placeholder="Enter notes"
+					/>
 				</el-form-item>
 			</el-form>
 
@@ -215,8 +218,12 @@
 		<!-- 消息对话框 -->
 		<MessageDialog v-model="messageDialogVisible" :onboarding-data="onboardingData" />
 		<!-- Portal Access Management 对话框 -->
-		<el-dialog v-model="portalAccessDialogVisible" title="Portal Access Management" width="800px"
-			:before-close="() => (portalAccessDialogVisible = false)">
+		<el-dialog
+			v-model="portalAccessDialogVisible"
+			title="Portal Access Management"
+			width="800px"
+			:before-close="() => (portalAccessDialogVisible = false)"
+		>
 			<PortalAccessContent :onboarding-id="onboardingId" :onboarding-data="onboardingData" />
 		</el-dialog>
 	</div>
@@ -233,16 +240,16 @@
 	getStaticFieldValuesByOnboarding,
 	saveCheckListTask,
 	getCheckListIds,
+	getCheckListIsCompleted,
 	getQuestionIds,
 } from '@/apis/ow/onboarding';
-import { getStageQuestionnaire } from '@/apis/ow/questionnaire';
 import { OnboardingItem, StageInfo, ComponentData } from '#/onboard';
 import { useAdaptiveScrollbar } from '@/hooks/useAdaptiveScrollbar';
 import { useI18n } from 'vue-i18n';
 import { defaultStr } from '@/settings/projectSetting';
 // 导入组件
 import OnboardingProgress from './components/OnboardingProgress.vue';
-import StageDetails from './components/StageDetails.vue';
+import QuestionnaireDetails from './components/QuestionnaireDetails.vue';
 import InternalNotes from './components/InternalNotes.vue';
 import ChangeLog from './components/ChangeLog.vue';
 import MessageDialog from './components/MessageDialog.vue';
@@ -250,8 +257,6 @@
 import Documents from './components/Documents.vue';
 import StaticForm from './components/StaticForm.vue';
 import PortalAccessContent from './components/PortalAccessContent.vue';
-import * as userInvitationApi from '@/apis/ow/userInvitation';
-
 
 const { t } = useI18n();
 
@@ -286,7 +291,6 @@
 const activeStage = ref<string>(''); // 初始为空，等待从服务器获取当前阶段
 const workflowStages = ref<any[]>([]);
 const changeLogData = ref<Change[]>([]);
-const questionnaireData = ref<any>(null); // 当前阶段的问卷数据
 const editDialogVisible = ref(false);
 const messageDialogVisible = ref(false);
 const portalAccessDialogVisible = ref(false);
@@ -351,11 +355,17 @@
 // 辅助函数：根据组件的questionnaireIds获取对应的questionnaire数据
 const getQuestionnaireDataForComponent = (component: ComponentData) => {
 	if (!component.questionnaireIds || component.questionnaireIds.length === 0) {
-		return [];
-	}
-	return questionnairesData.value.filter((questionnaire) =>
-		component.questionnaireIds.includes(questionnaire.id)
-	);
+		return null;
+	}
+
+	// 检查questionnairesData是否包含当前组件需要的问卷
+	for (const questionnaire of questionnairesData.value) {
+		if (component.questionnaireIds.includes(questionnaire.id)) {
+			return questionnaire;
+		}
+	}
+
+	return null;
 };
 
 // 根据components数组排序，确保静态字段表单在前面
@@ -444,21 +454,6 @@
 	}
 };
 
-// 加载问卷数据
-const loadQuestionnaireData = async (stageId: string) => {
-	try {
-		const response = await getStageQuestionnaire(stageId);
-		if (response.code === '200') {
-			questionnaireData.value = response.data;
-		} else {
-			questionnaireData.value = null;
-		}
-	} catch (error) {
-		console.error('Failed to load questionnaire data:', error);
-		questionnaireData.value = null;
-	}
-};
-
 // 批量加载检查清单数据
 const loadCheckListData = async (onboardingId: string, stageId: string) => {
 	if (!onboardingActiveStageInfo.value?.components) return;
@@ -474,10 +469,63 @@
 	if (allChecklistIds.length === 0) return;
 
 	try {
-		const response = await getCheckListIds({ ids: allChecklistIds });
-		if (response.code === '200') {
-			checklistsData.value = response.data || [];
-			console.log('Loaded checklists data:', checklistsData.value);
+		// 并行调用两个接口
+		const [checklistResponse, completionResponse] = await Promise.all([
+			getCheckListIds(allChecklistIds),
+			getCheckListIsCompleted(onboardingId, stageId),
+		]);
+
+		if (checklistResponse.code === '200') {
+			// 获取已完成的任务信息
+			const completedTasksMap = new Map<string, boolean>();
+			if (completionResponse.code === '200' && completionResponse.data) {
+				// 假设 completionResponse.data 包含已完成的任务列表
+				if (Array.isArray(completionResponse.data)) {
+					completionResponse.data.forEach((completedTask: any) => {
+						// 根据实际API返回的数据结构调整
+						const taskId = completedTask.taskId || completedTask.id;
+						if (taskId) {
+							completedTasksMap.set(taskId, true);
+						}
+					});
+				}
+			}
+
+			// 处理每个 checklist 的数据，合并完成状态信息
+			const processedChecklists = (checklistResponse.data || []).map((checklist: any) => {
+				// 确保 tasks 存在
+				if (!checklist.tasks || !Array.isArray(checklist.tasks)) {
+					checklist.tasks = [];
+				}
+
+				// 更新每个任务的完成状态
+				checklist.tasks = checklist.tasks.map((task: any) => ({
+					...task,
+					isCompleted: completedTasksMap.has(task.id) || task.isCompleted || false,
+				}));
+
+				// 重新计算完成任务数和总任务数
+				const completedTasks = checklist.tasks.filter(
+					(task: any) => task.isCompleted
+				).length;
+				const totalTasks = checklist.tasks.length;
+
+				// 重新计算完成率
+				const completionRate =
+					totalTasks > 0 ? Math.round((completedTasks / totalTasks) * 100) : 0;
+
+				// 更新 checklist 的统计信息
+				return {
+					...checklist,
+					completedTasks,
+					totalTasks,
+					completionRate,
+				};
+			});
+
+			checklistsData.value = processedChecklists;
+			console.log('Loaded and processed checklists data:', checklistsData.value);
+			console.log('Completed tasks map:', completedTasksMap);
 		}
 	} catch (error) {
 		console.error('Failed to load checklists:', error);
@@ -500,13 +548,11 @@
 	if (allQuestionnaireIds.length === 0) return;
 
 	try {
-		const response = await getQuestionIds({ ids: allQuestionnaireIds });
+		const response = await getQuestionIds(allQuestionnaireIds);
 		if (response.code === '200') {
 			questionnairesData.value = response.data || [];
-			console.log('Loaded questionnaires data:', questionnairesData.value);
 		}
 	} catch (error) {
-		console.error('Failed to load questionnaires:', error);
 		ElMessage.error('Failed to load questionnaires');
 	}
 };
@@ -524,7 +570,6 @@
 
 		// 并行加载依赖stageId的数据
 		await Promise.all([
-			loadQuestionnaireData(stageId),
 			loadChangeLog(stageId),
 			loadCheckListData(onboardingId.value, stageId),
 			loadQuestionnaireDataBatch(onboardingId.value, stageId),
@@ -541,7 +586,8 @@
 const loadCurrentStageData = async () => {
 	if (!activeStage.value) return;
 
-	await Promise.all([loadStageRelatedData(activeStage.value), loadStaticFieldValues()]);
+	await loadStageRelatedData(activeStage.value);
+	await loadStaticFieldValues();
 };
 
 // 事件处理函数
@@ -602,10 +648,8 @@
 	);
 
 	// 重新加载依赖stageId的数据
-	await Promise.all([
-		loadStageRelatedData(stageId),
-		loadStaticFieldValues(), // 添加加载字段值的调用
-	]);
+	await loadStageRelatedData(stageId);
+	await loadStaticFieldValues(); // 添加加载字段值的调用
 };
 
 const handleNoteAdded = () => {
@@ -631,10 +675,27 @@
 		});
 		if (res.code === '200') {
 			ElMessage.success(t('sys.api.operationSuccess'));
-			// 直接更新本地状态，避免重新加载整个检查清单
-			if (stageDetailsRef.value) {
-				stageDetailsRef.value.setFormFieldValues?.();
-			}
+
+			// 更新本地 checklist 数据
+			checklistsData.value.forEach((checklist) => {
+				if (checklist.id === task.checklistId) {
+					const taskToUpdate = checklist.tasks?.find((t: any) => t.id === task.id);
+					if (taskToUpdate) {
+						taskToUpdate.isCompleted = task.isCompleted;
+						taskToUpdate.completedDate = task.isCompleted
+							? new Date().toISOString()
+							: null;
+
+						// 更新 checklist 的完成统计
+						const completedTasks =
+							checklist.tasks?.filter((t: any) => t.isCompleted).length || 0;
+						const totalTasks = checklist.tasks?.length || 0;
+						checklist.completedTasks = completedTasks;
+						checklist.completionRate =
+							totalTasks > 0 ? Math.round((completedTasks / totalTasks) * 100) : 0;
+					}
+				}
+			});
 		} else {
 			ElMessage.error(res.msg || t('sys.api.operationFailed'));
 		}
@@ -713,41 +774,6 @@
 		return;
 	}
 
-	// 检查是否有token参数（从邮件链接访问）
-	const token = route.query.token as string;
-	if (token) {
-		// 如果有token，进行验证
-		try {
-			// 调用API验证token是否有效
-			console.log('Portal access token detected:', token);
-			const response = await userInvitationApi.validateInvitationToken({
-				token: token,
-				onboardingId: onboardingId.value,
-			});
-			
-			// 从响应中提取实际的验证数据
-			const tokenValidation = response.data || response;
-			console.log('Token validation response:', response);
-			console.log('Token validation data:', tokenValidation);
-			
-			if (tokenValidation.isValid) {
-				ElMessage.success('Welcome! You are accessing through the portal invitation.');
-				// 将token存储到本地存储，供后续API调用使用
-				localStorage.setItem('portal_access_token', token);
-				if (tokenValidation.email) {
-					localStorage.setItem('portal_user_email', tokenValidation.email);
-				}
-			} else {
-				ElMessage.error(tokenValidation.errorMessage || 'Invalid or expired invitation link');
-				return;
-			}
-		} catch (error) {
-			console.error('Token validation failed:', error);
-			ElMessage.error('Invalid or expired invitation link');
-			return;
-		}
-	}
-
 	// 加载入职详情，这会获取 workflowId，然后加载对应的 stages，设置 activeStage 并加载基于 stage 的数据
 	await loadOnboardingDetail();
 });

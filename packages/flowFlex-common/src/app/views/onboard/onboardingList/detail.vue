<template>
	<div class="pb-6 bg-gray-50 dark:bg-black-400">
		<!-- 顶部导航栏 -->
		<div class="flex justify-between items-center mb-6">
			<div class="flex items-center">
				<el-button
					link
					size="small"
					@click="handleBack"
					class="mr-2 !p-1 hover:bg-gray-100 dark:hover:bg-black-200 rounded"
				>
					<el-icon class="text-lg">
						<ArrowLeft />
					</el-icon>
					Back
				</el-button>
				<h1 class="text-2xl font-bold text-gray-900 dark:text-white-100">
					Onboarding Details: {{ onboardingData?.leadId }} {{ onboardingData?.leadName }}
				</h1>
			</div>
			<div class="flex items-center space-x-2">
				<el-button
					type="primary"
					@click="saveQuestionnaireAndField"
					:loading="saveAllLoading"
					:icon="Document"
				>
					Save
				</el-button>
				<el-button type="primary" @click="handleCompleteStage" :loading="completing">
					<el-icon class="mr-1">
						<Check />
					</el-icon>
					Complete Stage
				</el-button>
				<el-button @click="handleCustomerOverview">Customer Overview</el-button>
				<el-button @click="portalAccessDialogVisible = true">
					<el-icon>
						<User />
					</el-icon>
					&nbsp;&nbsp;Portal Access Management
				</el-button>
				<!-- <el-button type="primary" @click="messageDialogVisible = true">
					<el-icon>
						<ChatDotSquare />
					</el-icon>
					&nbsp;&nbsp;Send Message
				</el-button> -->
			</div>
		</div>

		<!-- 主要内容区域 -->
		<div class="flex w-full gap-6">
			<!-- 左侧阶段详情 (2/3 宽度) -->
			<div class="flex-[2] min-w-0 overflow-hidden">
				<div class="rounded-md el-card is-always-shadow rounded-md el-card__header">
					<div
						class="bg-gradient-to-r from-blue-500 to-indigo-500 text-white -mx-5 -my-5 px-5 py-4 rounded-t-lg"
					>
						<h2 class="text-lg font-semibold">{{ currentStageTitle }}</h2>
					</div>
				</div>
				<el-scrollbar ref="leftScrollbarRef" class="h-full pr-4 w-full">
					<div class="space-y-6 mt-4">
<<<<<<< HEAD
						<!-- AI Summary 展示（当前阶段） -->
						<div
							v-if="showAISummarySection"
							class="ai-summary-container relative overflow-hidden ml-2"
						>
							<!-- AI装饰性背景元素 -->
							<div class="ai-bg-decoration"></div>
							<div class="ai-circuit-pattern"></div>

							<!-- 主要内容区域 -->
							<div
								class="relative z-10 bg-white dark:bg-gradient-to-br dark:from-slate-900 dark:to-slate-800 backdrop-blur-sm rounded-lg ai-gradient-border shadow-lg"
							>
								<!-- Header区域 -->
								<div
									class="ai-summary-header px-6 py-4 border-b border-blue-200/50 dark:border-blue-400/20"
								>
									<div class="flex items-center justify-between">
										<div class="flex items-center space-x-3">
											<!-- AI图标 -->
											<div class="ai-icon-container">
												<div class="ai-icon">
													<svg
														width="24"
														height="24"
														viewBox="0 0 24 24"
														fill="none"
														xmlns="http://www.w3.org/2000/svg"
													>
														<path
															d="M12 2L13.09 5.5L16 6L13.09 6.5L12 10L10.91 6.5L8 6L10.91 5.5L12 2Z"
															fill="currentColor"
														/>
														<path
															d="M18 8L18.82 10.5L21 11L18.82 11.5L18 14L17.18 11.5L15 11L17.18 10.5L18 8Z"
															fill="currentColor"
														/>
														<path
															d="M6 14L6.82 16.5L9 17L6.82 17.5L6 20L5.18 17.5L3 17L5.18 16.5L6 14Z"
															fill="currentColor"
														/>
													</svg>
												</div>
												<div class="ai-pulse-ring"></div>
											</div>

											<!-- 标题和状态 -->
											<div>
												<h3
													class="ai-title font-semibold text-transparent bg-clip-text bg-gradient-to-r from-blue-600 via-purple-600 to-indigo-600 dark:from-blue-400 dark:via-purple-400 dark:to-indigo-400"
												>
													AI Summary
												</h3>
												<div class="flex items-center space-x-2 mt-1">
													<div
														v-if="aiSummaryLoading"
														class="ai-status-badge generating"
													>
														<div class="status-dot"></div>
														<span class="text-xs">Generating...</span>
													</div>
													<div
														v-else-if="currentAISummary"
														class="ai-status-badge ready"
													>
														<div class="status-dot"></div>
														<span class="text-xs">Ready</span>
													</div>
													<div v-else class="ai-status-badge idle">
														<div class="status-dot"></div>
														<span class="text-xs">Idle</span>
													</div>
													<!-- 时间戳移到Ready状态后面 -->
													<div
														v-if="
															currentAISummaryGeneratedAt &&
															currentAISummary
														"
														class="text-xs text-gray-400 dark:text-gray-500 ml-2"
													>
														Generated:
														{{
															timeZoneConvert(
																currentAISummaryGeneratedAt
															)
														}}
													</div>
												</div>
											</div>
										</div>

										<!-- 刷新按钮 -->
										<el-button
											:icon="Refresh"
											size="small"
											circle
											:loading="aiSummaryLoading"
											@click="refreshAISummary"
											title="Regenerate AI Summary"
											class="ai-refresh-btn"
										/>
									</div>
								</div>

								<!-- 内容区域 -->
								<div class="ai-summary-body px-6 py-4">
									<!-- AI Summary content (always visible if exists) -->
									<div v-if="currentAISummary" class="ai-summary-content">
										<div class="ai-content-wrapper">
											<p
												class="break-words word-wrap text-sm leading-7 text-gray-800 dark:text-gray-100 overflow-hidden"
												:class="{ 'ai-streaming': aiSummaryLoading }"
											>
												{{ currentAISummary }}
												<span
													v-if="aiSummaryLoading"
													class="ai-typing-cursor"
												>
													|
												</span>
											</p>
										</div>
									</div>

									<!-- Loading state (only when no content yet) -->
									<div v-else-if="aiSummaryLoading" class="ai-loading-state">
										<div class="ai-loading-animation">
											<div class="loading-brain">
												<div class="brain-wave"></div>
												<div class="brain-wave"></div>
												<div class="brain-wave"></div>
											</div>
										</div>
										<div class="ai-loading-text">
											<div
												class="text-sm font-medium text-gray-700 dark:text-gray-300 mb-1"
											>
												AI is analyzing your data
											</div>
											<div class="text-xs text-gray-500 dark:text-gray-400">
												{{ aiSummaryLoadingText }}
											</div>
										</div>
										<div class="ai-loading-progress">
											<div class="progress-bar"></div>
										</div>
									</div>

									<!-- Empty state -->
									<div
										v-else
										class="ai-empty-state cursor-pointer hover:bg-gray-50 dark:hover:bg-gray-800 rounded-lg transition-colors"
										@click="refreshAISummary"
										title="Click to generate AI summary"
									>
										<div class="empty-icon">
											<svg
												width="48"
												height="48"
												viewBox="0 0 24 24"
												fill="none"
												xmlns="http://www.w3.org/2000/svg"
											>
												<path
													d="M12 2L13.09 5.5L16 6L13.09 6.5L12 10L10.91 6.5L8 6L10.91 5.5L12 2Z"
													fill="currentColor"
													opacity="0.3"
												/>
												<path
													d="M18 8L18.82 10.5L21 11L18.82 11.5L18 14L17.18 11.5L15 11L17.18 10.5L18 8Z"
													fill="currentColor"
													opacity="0.3"
												/>
												<path
													d="M6 14L6.82 16.5L9 17L6.82 17.5L6 20L5.18 17.5L3 17L5.18 16.5L6 14Z"
													fill="currentColor"
													opacity="0.3"
												/>
											</svg>
										</div>
										<div class="text-sm text-gray-500 dark:text-gray-400 mb-1">
											No AI insights available
										</div>
										<div class="text-xs text-gray-400 dark:text-gray-500 mb-2">
											Click here or the refresh button to generate intelligent
											summary
										</div>
										<div
											class="text-xs text-blue-600 dark:text-blue-400 font-medium"
										>
											🚀 Generate AI Summary
										</div>
									</div>

									<!-- Loading indicator when streaming content -->
									<div
										v-if="aiSummaryLoading && currentAISummary"
										class="ai-streaming-indicator"
									>
										<div class="streaming-dots">
											<div class="dot"></div>
											<div class="dot"></div>
											<div class="dot"></div>
										</div>
										<span class="text-xs text-blue-600 dark:text-blue-400 ml-2">
											{{ aiSummaryLoadingText }}
										</span>
									</div>
								</div>
							</div>
						</div>
=======
						<!-- AI Summary 组件 -->
						<AISummary
							:show-a-i-summary-section="showAISummarySection"
							:loading="aiSummaryLoading"
							:loading-text="aiSummaryLoadingText"
							:current-a-i-summary="currentAISummary"
							:current-a-i-summary-generated-at="currentAISummaryGeneratedAt"
							@refresh="refreshAISummary"
						/>
>>>>>>> 2704131a

						<!-- Stage Details 加载状态 -->
						<div
							v-if="stageDataLoading"
							class="bg-white dark:bg-black-300 rounded-md p-8"
						>
							<div class="flex flex-col items-center justify-center space-y-4">
								<el-icon class="is-loading text-4xl text-primary-500">
									<Loading />
								</el-icon>
								<p class="text-gray-500 dark:text-gray-400">
									Loading stage details...
								</p>
							</div>
						</div>

						<!-- 根据Stage Components动态渲染 -->
						<template v-if="!stageDataLoading && onboardingActiveStageInfo?.components">
							<div
								v-for="component in sortedComponents"
								:key="`${component.key}-${component.order}`"
								v-show="component.isEnabled"
							>
								<!-- 静态字段表单 -->
								<StaticForm
									v-if="
										component.key === 'fields' &&
										component?.staticFields &&
										component.staticFields?.length > 0
									"
									:ref="setStaticFormRef"
									:static-fields="component.staticFields"
									:onboarding-id="onboardingId"
									:stage-id="activeStage"
									@save-success="refreshChangeLog"
								/>

								<!-- 检查清单组件 -->
								<CheckList
									v-else-if="
										component.key === 'checklist' &&
										component?.checklistIds &&
										component.checklistIds?.length > 0
									"
									:loading="checkLoading"
									:stage-id="activeStage"
									:checklist-data="getChecklistDataForComponent(component)"
									:onboarding-id="onboardingId"
									@task-toggled="handleTaskToggled"
									@refresh-checklist="loadCheckListData"
								/>

								<!-- 问卷组件 -->
								<QuestionnaireDetails
									v-else-if="
										component.key === 'questionnaires' &&
										component?.questionnaireIds &&
										component.questionnaireIds?.length > 0
									"
									:ref="setQuestionnaireDetailsRef"
									:stage-id="activeStage"
									:lead-data="onboardingData"
									:workflow-stages="workflowStages"
									:questionnaire-data="
										getQuestionnaireDataForComponent(component)
									"
									:onboardingId="onboardingId"
									@stage-updated="handleStageUpdated"
									:questionnaire-answers="
										getQuestionnaireAnswersForComponent(component)
									"
								/>

								<!-- 文件组件 -->
								<Documents
									v-else-if="component.key === 'files'"
									ref="documentsRef"
									:onboarding-id="onboardingId"
									:stage-id="activeStage"
									:component="component"
									@document-uploaded="handleDocumentUploaded"
									@document-deleted="handleDocumentDeleted"
								/>
							</div>
						</template>

						<!-- 兜底的StageDetails组件 -->
					</div>
				</el-scrollbar>
			</div>

			<!-- 右侧进度和笔记 (1/3 宽度) -->
			<div class="flex-1 flex-shrink-0">
				<el-scrollbar ref="rightScrollbarRef" class="h-full pr-4">
					<div class="space-y-6">
						<!-- OnboardingProgress组件 -->
						<div class="rounded-md overflow-hidden">
							<OnboardingProgress
								v-if="onboardingData && onboardingId"
								:active-stage="activeStage"
								:onboarding-data="onboardingData"
								:workflow-stages="workflowStages"
								@set-active-stage="setActiveStage"
								@stage-completed="loadOnboardingDetail"
								class="bg-white dark:bg-black-300 rounded-md shadow-lg border border-gray-200 dark:border-gray-600"
							/>
						</div>

						<!-- 笔记区域 -->
						<div class="rounded-md overflow-hidden">
							<InternalNotes
								v-if="activeStage && onboardingId"
								:onboarding-id="onboardingId"
								:stage-id="activeStage"
								@note-added="handleNoteAdded"
							/>
						</div>
					</div>
				</el-scrollbar>
			</div>
		</div>

		<!-- 变更日志 -->
		<!-- ChangeLog 加载状态 -->
		<div class="mt-4">
			<ChangeLog
				v-if="onboardingId"
				ref="changeLogRef"
				:onboarding-id="onboardingId"
				:stage-id="activeStage"
			/>
		</div>

		<!-- 消息对话框 -->
		<MessageDialog v-model="messageDialogVisible" :onboarding-data="onboardingData" />
		<!-- Portal Access Management 对话框 -->
		<el-dialog
			v-model="portalAccessDialogVisible"
			title="Portal Access Management"
			width="1000px"
			:before-close="() => (portalAccessDialogVisible = false)"
		>
			<PortalAccessContent :onboarding-id="onboardingId" :onboarding-data="onboardingData" />
		</el-dialog>
	</div>
</template>

<script setup lang="ts">
import { ref, computed, onMounted, nextTick, onBeforeUpdate } from 'vue';
import { useRoute, useRouter } from 'vue-router';
import { ElMessage, ElMessageBox } from 'element-plus';
import { ArrowLeft, Loading, User, Document, Check } from '@element-plus/icons-vue';
import { getTokenobj } from '@/utils/auth';
import { getTimeZoneInfo } from '@/hooks/time';
import { useGlobSetting } from '@/settings';
import {
	getOnboardingByLead,
	getStaticFieldValuesByOnboarding,
	saveCheckListTask,
	getCheckListIds,
	getCheckListIsCompleted,
	getQuestionIds,
	getQuestionnaireAnswer,
	completeCurrentStage,
	onboardingSave,
} from '@/apis/ow/onboarding';
import { OnboardingItem, StageInfo, ComponentData, SectionAnswer } from '#/onboard';
import { useAdaptiveScrollbar } from '@/hooks/useAdaptiveScrollbar';
import { useI18n } from 'vue-i18n';
import { defaultStr } from '@/settings/projectSetting';
import { useUserStore } from '@/stores/modules/user';
// 导入组件
import OnboardingProgress from './components/OnboardingProgress.vue';
import QuestionnaireDetails from './components/QuestionnaireDetails.vue';
import InternalNotes from './components/InternalNotes.vue';
import ChangeLog from './components/ChangeLog.vue';
import MessageDialog from './components/MessageDialog.vue';
import CheckList from './components/CheckList.vue';
import Documents from './components/Documents.vue';
import StaticForm from './components/StaticForm.vue';
import PortalAccessContent from './components/PortalAccessContent.vue';
import AISummary from './components/AISummary.vue';

const { t } = useI18n();
const userStore = useUserStore();
const globSetting = useGlobSetting();

// 常量定义
const router = useRouter();
const route = useRoute();

// 响应式数据
const onboardingData = ref<OnboardingItem | null>(null);
const activeStage = ref<string>(''); // 初始为空，等待从服务器获取当前阶段
const workflowStages = ref<any[]>([]);
const messageDialogVisible = ref(false);
const portalAccessDialogVisible = ref(false);

// 存储批量查询到的数据
const checklistsData = ref<any[]>([]);
const questionnairesData = ref<any[]>([]);
// 问卷答案映射：questionnaireId -> responses[]
const questionnaireAnswersMap = ref<SectionAnswer[]>([]);

// Loading状态管理
const stageDataLoading = ref(false); // 初始加载和阶段完成后的数据加载状态
const initialLoading = ref(true); // 初始页面加载状态

// AI Summary相关状态
const aiSummaryLoading = ref(false);
const aiSummaryLoadingText = ref('Generating AI summary...');
const currentAISummary = ref('');
const currentAISummaryGeneratedAt = ref('');
const showAISummarySection = ref(true);
// 用于取消AI摘要请求的AbortController
let aiSummaryAbortController: AbortController | null = null;

// 使用自适应滚动条 hook
const { scrollbarRef: leftScrollbarRef } = useAdaptiveScrollbar(100);
const { scrollbarRef: rightScrollbarRef } = useAdaptiveScrollbar(100);

// 计算属性
const onboardingId = computed(() => {
	const id = route.query.onboardingId;
	if (!id || typeof id !== 'string') {
		return '';
	}
	return id;
});

// 添加组件引用
const questionnaireDetailsRefs = ref<any[]>([]);
const staticFormRefs = ref<any[]>([]);
const onboardingActiveStageInfo = ref<StageInfo | null>(null);
const documentsRef = ref<any[]>([]);

// 在组件更新前重置 refs，避免多次渲染导致重复收集
onBeforeUpdate(() => {
	staticFormRefs.value = [];
	questionnaireDetailsRefs.value = [];
});

// 函数式ref，用于收集StaticForm组件实例（去重）
const setStaticFormRef = (el: any) => {
	if (el && !staticFormRefs.value.includes(el)) {
		staticFormRefs.value.push(el);
	}
};

// 函数式ref，用于收集QuestionnaireDetails组件实例（去重）
const setQuestionnaireDetailsRef = (el: any) => {
	if (el && !questionnaireDetailsRefs.value.includes(el)) {
		questionnaireDetailsRefs.value.push(el);
	}
};

// 清理StaticForm refs
const clearStaticFormRefs = () => {
	staticFormRefs.value = [];
};

// 清理QuestionnaireDetails refs
const clearQuestionnaireDetailsRefs = () => {
	questionnaireDetailsRefs.value = [];
};

// 辅助函数：根据组件的checklistIds获取对应的checklist数据
const getChecklistDataForComponent = (component: ComponentData) => {
	if (!component.checklistIds || component.checklistIds.length === 0) {
		return [];
	}
	return checklistsData.value.filter((checklist) =>
		component.checklistIds.includes(checklist.id)
	);
};

// 辅助函数：根据组件的questionnaireIds获取对应的questionnaire数据
const getQuestionnaireDataForComponent = (component: ComponentData) => {
	if (!component.questionnaireIds || component.questionnaireIds.length === 0) {
		return null;
	}

	// 检查questionnairesData是否包含当前组件需要的问卷
	for (const questionnaire of questionnairesData.value) {
		if (component.questionnaireIds.includes(questionnaire.id)) {
			return questionnaire;
		}
	}

	return null;
};

// 根据组件获取对应问卷答案数组
const getQuestionnaireAnswersForComponent = (component: ComponentData) => {
	if (!component.questionnaireIds || component.questionnaireIds.length === 0) {
		return [];
	}
	const qId = component.questionnaireIds[0];
	return questionnaireAnswersMap.value[qId] || [];
};

// 根据components数组排序，确保静态字段表单在前面
const sortedComponents = computed(() => {
	if (!onboardingActiveStageInfo.value?.components) {
		return [];
	}

	return [...onboardingActiveStageInfo.value.components].sort((a, b) => {
		return a.order - b.order; // 根据order排序
	});
});

// 处理onboarding数据的共同逻辑
const processOnboardingData = (responseData: any) => {
	onboardingData.value = responseData;

	workflowStages.value = responseData.stagesProgress;

	// 根据 workflowStages 返回第一个未完成的 stageId
	// 首先按 order 排序，然后找到第一个未完成的阶段
	const sortedStages = [...workflowStages.value].sort((a, b) => (a.order || 0) - (b.order || 0));
	const firstIncompleteStage = sortedStages.find((stage) => !stage.isCompleted);

	// 如果所有阶段都完成了，返回最后一个阶段
	const newStageId =
		firstIncompleteStage?.stageId || sortedStages[sortedStages.length - 1]?.stageId;

	onboardingActiveStageInfo.value = workflowStages.value.find(
		(stage) => stage.stageId === newStageId
	);

	// 更新AI Summary显示
	updateAISummaryFromStageInfo();

	return newStageId;
};

// 计算属性
const currentStageTitle = computed(() => {
	const currentStage = workflowStages.value.find((stage) => stage.stageId === activeStage.value);
	return currentStage?.stageName || defaultStr;
});

// API调用函数
const loadOnboardingDetail = async () => {
	if (!onboardingId.value) {
		ElMessage.error('Invalid onboarding ID');
		return;
	}

	try {
		// 通过 leadId 获取 onboarding 详情，包含stage进度信息
		const response = await getOnboardingByLead(onboardingId.value);
		if (response.code === '200') {
			const newStageId = processOnboardingData(response.data);

			// 设置activeStage
			if (newStageId) {
				activeStage.value = newStageId;
				// 设置 activeStage 后，加载当前阶段的基础数据
				await loadCurrentStageData();
				// 检查并自动生成AI Summary
				await checkAndGenerateAISummary();
			}
		}
	} finally {
		initialLoading.value = false;
		refreshChangeLog();
	}
};

// 批量加载检查清单数据
const loadCheckListData = async (onboardingId: string, stageId: string) => {
	if (!onboardingActiveStageInfo.value?.components) return;

	// 收集所有checklistIds
	const allChecklistIds: string[] = [];
	onboardingActiveStageInfo.value.components.forEach((component) => {
		if (component.key === 'checklist' && component.checklistIds?.length > 0) {
			allChecklistIds.push(...component.checklistIds);
		}
	});

	if (allChecklistIds.length === 0) return;

	try {
		// 并行调用两个接口
		const [checklistResponse, completionResponse] = await Promise.all([
			getCheckListIds(allChecklistIds),
			getCheckListIsCompleted(onboardingId, stageId),
		]);

		if (checklistResponse.code === '200') {
			// 获取已完成的任务信息，包含完成者和完成时间
			const completedTasksMap = new Map<string, any>();
			if (completionResponse.code === '200' && completionResponse.data) {
				// completionResponse.data 包含已完成的任务列表，包含 modifyBy 和 completedTime
				if (Array.isArray(completionResponse.data)) {
					completionResponse.data.forEach((completedTask: any) => {
						// 根据实际API返回的数据结构调整
						const taskId = completedTask.taskId || completedTask.id;
						if (taskId) {
							completedTasksMap.set(taskId, {
								isCompleted: completedTask.isCompleted,
								completedBy: completedTask.modifyBy || completedTask.createBy,
								completedTime:
									completedTask.completedTime || completedTask.modifyDate,
								filesJson: completedTask?.filesJson,
								assigneeName: completedTask?.assigneeName,
								filesCount: completedTask?.filesCount,
								notesCount: completedTask?.notesCount,
							});
						}
					});
				}
			}

			// 处理每个 checklist 的数据，合并完成状态信息
			const processedChecklists = (checklistResponse.data || []).map((checklist: any) => {
				// 确保 tasks 存在
				if (!checklist.tasks || !Array.isArray(checklist.tasks)) {
					checklist.tasks = [];
				}

				// 更新每个任务的完成状态和完成者信息
				checklist.tasks = checklist.tasks.map((task: any) => {
					const completionInfo = completedTasksMap.get(task.id);
					return {
						...task,
						isCompleted: completionInfo?.isCompleted || task.isCompleted || false,
						completedBy:
							completionInfo?.completedBy || task.assigneeName || task.createBy,
						completedDate: completionInfo?.completedTime || task.completedDate,
						filesJson: completionInfo?.filesJson,
						assigneeName: completionInfo?.assigneeName || task?.assigneeName,
						filesCount: completionInfo?.filesCount || task?.filesCount,
						notesCount: completionInfo?.notesCount || task?.notesCount,
					};
				});

				// 重新计算完成任务数和总任务数
				const completedTasks = checklist.tasks.filter(
					(task: any) => task.isCompleted
				).length;
				const totalTasks = checklist.tasks.length;

				// 重新计算完成率
				const completionRate =
					totalTasks > 0 ? Math.round((completedTasks / totalTasks) * 100) : 0;

				// 更新 checklist 的统计信息
				return {
					...checklist,
					completedTasks,
					totalTasks,
					completionRate,
				};
			});

			checklistsData.value = processedChecklists;
		}
	} catch (error) {
		ElMessage.error('Failed to load checklists');
	}
};

// 批量加载问卷结构和答案
const loadQuestionnaireDataBatch = async (onboardingId: string, stageId: string) => {
	if (!onboardingActiveStageInfo.value?.components) return;

	// 收集所有questionnaireIds
	const allQuestionnaireIds: string[] = [];
	onboardingActiveStageInfo.value.components.forEach((component) => {
		if (component.key === 'questionnaires' && component.questionnaireIds?.length > 0) {
			allQuestionnaireIds.push(...component.questionnaireIds);
		}
	});

	if (allQuestionnaireIds.length === 0) return;

	try {
		// 并行请求：结构 + 答案
		const [structureRes, answerRes] = await Promise.all([
			getQuestionIds(allQuestionnaireIds),
			getQuestionnaireAnswer(onboardingId, stageId),
		]);

		// 处理结构
		if (structureRes.code === '200') {
			questionnairesData.value = structureRes.data || [];
		}
		await nextTick();
		// 处理答案
		if (answerRes.code === '200' && answerRes.data && Array.isArray(answerRes.data)) {
			const map: SectionAnswer[] = [];
			answerRes.data.forEach((item: any) => {
				if (item.questionnaireId && item.answerJson) {
					let parsed;
					try {
						parsed =
							typeof item.answerJson === 'string'
								? JSON.parse(item.answerJson)
								: item.answerJson;
					} catch {
						parsed = null;
					}
					if (parsed && Array.isArray(parsed.responses)) {
						map[item.questionnaireId] = {
							answer: parsed.responses,
							...item,
						};
					}
				}
			});
			questionnaireAnswersMap.value = map;
		}
	} catch (error) {
		ElMessage.error('Failed to load questionnaires');
	}
};

// 加载依赖stageId的数据（问卷、检查清单、变更日志）
const loadStageRelatedData = async (stageId: string) => {
	if (!stageId) return;

	try {
		// 设置加载状态
		stageDataLoading.value = true;

		// 清理之前的组件refs
		clearStaticFormRefs();
		clearQuestionnaireDetailsRefs();

		// 并行加载依赖stageId的数据
		await Promise.all([
			loadCheckListData(onboardingId.value, stageId),
			loadQuestionnaireDataBatch(onboardingId.value, stageId),
		]);
	} finally {
		stageDataLoading.value = false;
	}
};

// 加载当前阶段的基础数据（仅在初始加载时调用）
const loadCurrentStageData = async () => {
	if (!activeStage.value) return;

	await loadStageRelatedData(activeStage.value);
	await loadStaticFieldValues();
};

// 事件处理函数
const handleBack = () => {
	router.back();
};

const handleCustomerOverview = () => {
	// 跳转到客户概览页面，传递 leadId 参数
	router.push({
		name: 'CustomerOverview',
		params: {
			leadId: onboardingId.value,
		},
		query: {
			companyName: onboardingData.value?.leadName || '',
			from: 'onboardingDetail',
		},
	});
};

const handleStageUpdated = async () => {
	// 当stage内容更新后，重新加载当前stage的相关数据
	loadOnboardingDetail();
};

const loadStaticFieldValues = async () => {
	if (!onboardingId.value) return;

	try {
		const response = await getStaticFieldValuesByOnboarding(onboardingId.value);
		if (response.code === '200' && response.data && Array.isArray(response.data)) {
			// 接口返回的是数组格式的静态字段数据
			// 仅传递给 StaticForm 组件处理
			staticFormRefs.value.forEach((formRef) => {
				formRef.setFieldValues(response.data);
			});
		}
	} catch (error) {
		ElMessage.error('Failed to load static field values');
	}
};

const setActiveStage = async (stageId: string) => {
	// 如果切换到相同的阶段，不需要重新加载
	if (activeStage.value === stageId) {
		return;
	}

	// 取消当前正在进行的AI摘要生成（如果有）
	if (aiSummaryAbortController) {
		aiSummaryAbortController.abort();
		aiSummaryLoading.value = false;
		console.log('🚫 [Stage Switch] Cancelled AI summary generation due to stage change');
	}

	// 更新activeStage
	activeStage.value = stageId;
	onboardingActiveStageInfo.value = workflowStages.value.find(
		(stage) => stage.stageId === stageId
	);

	// 更新AI Summary显示
	updateAISummaryFromStageInfo();

	// 重新加载依赖stageId的数据
	await loadStageRelatedData(stageId);
	await loadStaticFieldValues(); // 添加加载字段值的调用

	// 页面切换时自动检查并生成AI Summary
	console.log(
		'🔄 [Stage Switch] Stage switched to:',
		stageId,
		'AI Summary exists:',
		!!onboardingActiveStageInfo.value?.aiSummary
	);

	// 自动检查并生成AI Summary（如果不存在）
	await checkAndGenerateAISummary();
};

const handleNoteAdded = () => {
	// 笔记添加后的处理
	refreshChangeLog();
};

const handleDocumentUploaded = (document: any) => {
	// 文档上传后的处理
	refreshChangeLog();
};

const handleDocumentDeleted = (documentId: string) => {
	// 文档删除后的处理
	refreshChangeLog();
};

const checkLoading = ref(false);
const handleTaskToggled = async (task: any) => {
	// 处理任务状态切换
	try {
		checkLoading.value = true;
		const res = await saveCheckListTask({
			checklistId: task.checklistId,
			isCompleted: task.isCompleted,
			taskId: task.id,
			onboardingId: onboardingId.value,
			stageId: activeStage.value, // 添加当前阶段ID
		});
		if (res.code === '200') {
			ElMessage.success(t('sys.api.operationSuccess'));

			// 更新本地 checklist 数据
			checklistsData.value.forEach((checklist) => {
				if (checklist.id === task.checklistId) {
					const taskToUpdate = checklist.tasks?.find((t: any) => t.id === task.id);
					if (taskToUpdate) {
						taskToUpdate.isCompleted = task.isCompleted;
						taskToUpdate.completedDate = task.isCompleted
							? new Date().toISOString()
							: null;
						// 更新完成者信息 - 从当前用户信息获取
						if (task.isCompleted) {
							taskToUpdate.completedBy =
								userStore.getUserInfo?.email || 'unknown@email.com';
						} else {
							taskToUpdate.completedBy = null;
						}

						// 更新 checklist 的完成统计
						const completedTasks =
							checklist.tasks?.filter((t: any) => t.isCompleted).length || 0;
						const totalTasks = checklist.tasks?.length || 0;
						checklist.completedTasks = completedTasks;
						checklist.completionRate =
							totalTasks > 0 ? Math.round((completedTasks / totalTasks) * 100) : 0;
					}
				}
			});
			refreshChangeLog();
		} else {
			ElMessage.error(res.msg || t('sys.api.operationFailed'));
		}
	} finally {
		checkLoading.value = false;
	}
};

const saveAllLoading = ref(false);
const saveAllForm = async (isValidate: boolean = true) => {
	try {
		saveAllLoading.value = true;
		const validationResults: Array<{ component: string; result: any }> = [];

		// 校验StaticForm组件
		if (staticFormRefs.value.length > 0) {
			for (let i = 0; i < staticFormRefs.value.length; i++) {
				const formRef = staticFormRefs.value[i];
				if (formRef && typeof formRef.handleSave === 'function') {
					try {
						const result = await formRef.handleSave(isValidate);
						validationResults.push({ component: `StaticForm-${i}`, result });
						if (!result) {
							return false;
						}
					} catch (error) {
						validationResults.push({ component: `StaticForm-${i}`, result: false });
						return false;
					}
				}
			}
		}

		// 校验QuestionnaireDetails组件
		if (questionnaireDetailsRefs.value.length > 0) {
			for (let i = 0; i < questionnaireDetailsRefs.value.length; i++) {
				const questRef = questionnaireDetailsRefs.value[i];
				if (questRef && typeof questRef.handleSave === 'function') {
					try {
						const result = await questRef.handleSave(false, isValidate);
						validationResults.push({ component: `QuestionnaireDetails-${i}`, result });
						if (!result) {
							return false;
						}
					} catch (error) {
						validationResults.push({
							component: `QuestionnaireDetails-${i}`,
							result: false,
						});
						return false;
					}
				}
			}
		}

		// 校验Documents组件
		if (documentsRef.value.length > 0 && isValidate) {
			for (let i = 0; i < documentsRef.value.length; i++) {
				const docRef = documentsRef.value[i];
				if (docRef && typeof docRef.vailComponent === 'function') {
					try {
						const result = docRef.vailComponent();
						validationResults.push({ component: `Documents-${i}`, result });
						if (!result) {
							return false;
						}
					} catch (error) {
						validationResults.push({ component: `Documents-${i}`, result: false });
						return false;
					}
				}
			}
		}

		return true;
	} catch (error) {
		return false;
	} finally {
		saveAllLoading.value = false;
	}
};

const completing = ref(false);
const handleCompleteStage = async () => {
	ElMessageBox.confirm(
		`Are you sure you want to mark this stage as complete? This action will record your name and the current time as the completion signature.`,
		'⚠️ Confirm Stage Completion',
		{
			confirmButtonText: 'Complete Stage',
			cancelButtonText: 'Cancel',
			distinguishCancelAndClose: true,
			showCancelButton: true,
			showConfirmButton: true,
			beforeClose: async (action, instance, done) => {
				if (action === 'confirm') {
					// 显示loading状态
					instance.confirmButtonLoading = true;
					instance.confirmButtonText = 'Deactivating...';

					completing.value = true;
					try {
						const res = await saveAllForm();
						if (!res) {
							instance.confirmButtonLoading = false;
							instance.confirmButtonText = 'Complete Stage';
						} else {
							const res = await completeCurrentStage(onboardingId.value, {
								currentStageId: activeStage.value,
							});
							if (res.code === '200') {
								ElMessage.success(t('sys.api.operationSuccess'));
								loadOnboardingDetail();
							} else {
								ElMessage.error(res.msg || t('sys.api.operationFailed'));
							}
						}
						done();
					} finally {
						instance.confirmButtonLoading = false;
						instance.confirmButtonText = 'Complete Stage';
						completing.value = false;
					}
				} else {
					done();
				}
			},
		}
	);
};

const saveQuestionnaireAndField = async () => {
	const res = await saveAllForm(false);
	if (res) {
		ElMessage.success(t('sys.api.operationSuccess'));
		await onboardingSave(onboardingId.value, {
			onboardingId: onboardingId.value,
			stageId: activeStage.value,
		});
		loadOnboardingDetail();
	} else {
		ElMessage.error(t('sys.api.operationFailed'));
	}
};

const changeLogRef = ref<InstanceType<typeof ChangeLog>>();
const refreshChangeLog = () => {
	if (!changeLogRef.value) return;
	changeLogRef.value.loadChangeLogs();
};

// AI Summary相关方法
const updateAISummaryFromStageInfo = () => {
	if (onboardingActiveStageInfo.value?.aiSummary) {
		currentAISummary.value = onboardingActiveStageInfo.value.aiSummary;
		currentAISummaryGeneratedAt.value =
			onboardingActiveStageInfo.value.aiSummaryGeneratedAt || '';
	} else {
		currentAISummary.value = '';
		currentAISummaryGeneratedAt.value = '';
	}
};

const refreshAISummary = async () => {
	if (!activeStage.value) {
		ElMessage.error('No active stage selected');
		return;
	}

	// 取消之前的请求（如果存在）
	if (aiSummaryAbortController) {
		aiSummaryAbortController.abort();
		console.log('🚫 [AI Summary] Cancelled previous request');
	}

	// 创建新的AbortController
	aiSummaryAbortController = new AbortController();
	const currentStageId = activeStage.value; // 保存当前阶段ID，用于验证

	// 重置状态，开始流式生成
	aiSummaryLoading.value = true;
	aiSummaryLoadingText.value = 'Starting AI summary generation...';
	currentAISummary.value = ''; // 清空现有内容，准备流式显示
	console.log('🔄 [AI Summary] Starting generation for stage:', currentStageId);

	try {
		// 获取认证信息
		const tokenObj = getTokenobj();
		const userInfo = userStore.getUserInfo;

		// 构建请求头
		const headers: Record<string, string> = {
			'Content-Type': 'application/json',
			Accept: 'text/plain',
			'Time-Zone': getTimeZoneInfo().timeZone,
			'Application-code': globSetting?.ssoCode || '',
		};

		// 添加认证头
		if (tokenObj?.accessToken?.token) {
			const token = tokenObj.accessToken.token;
			const tokenType = tokenObj.accessToken.tokenType || 'Bearer';
			headers.Authorization = `${tokenType} ${token}`;
		}

		// 添加用户相关头信息
		if (userInfo?.appCode) {
			headers['X-App-Code'] = String(userInfo.appCode);
		}
		if (userInfo?.tenantId) {
			headers['X-Tenant-Id'] = String(userInfo.tenantId);
		}

		// 使用fetch进行POST流式请求
		const url = `/api/ow/stages/v1/${currentStageId}/ai-summary/stream?onboardingId=${onboardingId.value}`;
		const response = await fetch(url, {
			method: 'POST',
			headers,
			signal: aiSummaryAbortController.signal,
		});

		if (!response.ok) {
			throw new Error(`HTTP error! status: ${response.status}`);
		}

		const reader = response.body?.getReader();
		const decoder = new TextDecoder();

		if (!reader) {
			throw new Error('Response body is not readable');
		}

		// 直接处理纯文本流式响应
		for (let done = false; !done; ) {
			const { value, done: isDone } = await reader.read();
			done = isDone;
			if (done) break;

			// 检查当前阶段是否已经改变
			if (activeStage.value !== currentStageId) {
				console.log(
					'🚫 [AI Summary] Stage changed during generation, stopping stream processing'
				);
				aiSummaryLoading.value = false;
				return;
			}

			const chunk = decoder.decode(value, { stream: true });

			// 检查是否是错误信息
			if (chunk.startsWith('Error:')) {
				console.error('❌ [AI Summary] Server error:', chunk);
				ElMessage.error(chunk.replace('Error: ', '') || 'Failed to generate AI summary');
				aiSummaryLoading.value = false;
				return;
			}

			// 直接将文本内容添加到AI Summary中
			if (chunk.trim()) {
				currentAISummary.value += chunk;
				console.log('📝 [AI Summary] Text chunk received:', chunk.length, 'chars');
			}
		}

		// 最终验证阶段是否仍然是开始时的阶段
		if (activeStage.value !== currentStageId) {
			console.log(
				'🚫 [AI Summary] Stage changed after generation completed, discarding result'
			);
			aiSummaryLoading.value = false;
			return;
		}

		// 流结束，设置状态
		console.log('✅ [AI Summary] Stream completed for stage:', currentStageId);
		currentAISummaryGeneratedAt.value = new Date().toISOString();
		aiSummaryLoading.value = false;
		ElMessage.success('AI Summary generated successfully');

		// 更新本地stage信息 - 再次验证阶段
		if (onboardingActiveStageInfo.value && activeStage.value === currentStageId) {
			onboardingActiveStageInfo.value.aiSummary = currentAISummary.value;
			onboardingActiveStageInfo.value.aiSummaryGeneratedAt =
				currentAISummaryGeneratedAt.value;
			console.log('📝 [AI Summary] Updated stage info for stage:', currentStageId);
		} else {
			console.log('⚠️ [AI Summary] Skipped updating stage info due to stage change');
		}
	} catch (error: any) {
		// 检查是否是用户取消的请求
		if (error.name === 'AbortError') {
			console.log('🚫 [AI Summary] Request was cancelled');
			aiSummaryLoading.value = false;
			return;
		}

		console.error('Error generating AI summary:', error);
		aiSummaryLoading.value = false;
		ElMessage.error('Failed to generate AI summary');
	} finally {
		// 清理AbortController引用
		aiSummaryAbortController = null;
	}
};

const checkAndGenerateAISummary = async () => {
	// 检查当前阶段是否有AI Summary，如果没有则自动生成
	// 只有在stagesProgress中确实没有aiSummary时才自动生成
	if (
		!onboardingActiveStageInfo.value?.aiSummary &&
		!aiSummaryLoading.value &&
		onboardingActiveStageInfo.value &&
		activeStage.value
	) {
		console.log(
			'🤖 [AI Summary] Auto-generating for stage without existing summary:',
			activeStage.value
		);
		await refreshAISummary();
	} else if (onboardingActiveStageInfo.value?.aiSummary) {
		console.log('✅ [AI Summary] Stage already has AI summary, skipping auto-generation');
	} else {
		console.log('⏸️ [AI Summary] Skipping auto-generation:', {
			hasAiSummary: !!onboardingActiveStageInfo.value?.aiSummary,
			isLoading: aiSummaryLoading.value,
			hasStageInfo: !!onboardingActiveStageInfo.value,
			hasActiveStage: !!activeStage.value,
		});
	}
};

// 生命周期
onMounted(async () => {
	// 检查是否有有效的 onboarding ID
	if (!onboardingId.value) {
		ElMessage.error('Invalid onboarding ID from route parameters');
		router.push('/onboard/onboardList'); // 重定向到列表页
		return;
	}

	// 加载入职详情，这会获取 workflowId，然后加载对应的 stages，设置 activeStage 并加载基于 stage 的数据
	await loadOnboardingDetail();
});
</script>

<style scoped lang="scss">
/* 滚动条样式 */
:deep(.el-scrollbar__view) {
	padding: 0;
}

:deep(.el-scrollbar__bar) {
	opacity: 0.3;
	transition: opacity 0.3s;
}

:deep(.el-scrollbar:hover .el-scrollbar__bar) {
	opacity: 1;
}

/* 文字溢出处理 */
.word-wrap {
	word-wrap: break-word;
	-webkit-hyphens: auto;
	-moz-hyphens: auto;
	hyphens: auto;
}

/* 响应式设计 */
@media (max-width: 1024px) {
	/* 在小屏幕设备上的样式调整 */
}

/* 暗色主题样式 */
html.dark {
	.bg-gray-50 {
		@apply bg-black-400 !important;
	}

	.text-gray-900 {
		@apply text-white-100 !important;
	}

	.text-gray-600,
	.text-gray-500 {
		@apply text-gray-300 !important;
	}

	:deep(.el-scrollbar__thumb) {
		background-color: rgba(255, 255, 255, 0.2);
	}

	:deep(.el-scrollbar__track) {
		background-color: rgba(0, 0, 0, 0.1);
	}
}
</style><|MERGE_RESOLUTION|>--- conflicted
+++ resolved
@@ -62,219 +62,6 @@
 				</div>
 				<el-scrollbar ref="leftScrollbarRef" class="h-full pr-4 w-full">
 					<div class="space-y-6 mt-4">
-<<<<<<< HEAD
-						<!-- AI Summary 展示（当前阶段） -->
-						<div
-							v-if="showAISummarySection"
-							class="ai-summary-container relative overflow-hidden ml-2"
-						>
-							<!-- AI装饰性背景元素 -->
-							<div class="ai-bg-decoration"></div>
-							<div class="ai-circuit-pattern"></div>
-
-							<!-- 主要内容区域 -->
-							<div
-								class="relative z-10 bg-white dark:bg-gradient-to-br dark:from-slate-900 dark:to-slate-800 backdrop-blur-sm rounded-lg ai-gradient-border shadow-lg"
-							>
-								<!-- Header区域 -->
-								<div
-									class="ai-summary-header px-6 py-4 border-b border-blue-200/50 dark:border-blue-400/20"
-								>
-									<div class="flex items-center justify-between">
-										<div class="flex items-center space-x-3">
-											<!-- AI图标 -->
-											<div class="ai-icon-container">
-												<div class="ai-icon">
-													<svg
-														width="24"
-														height="24"
-														viewBox="0 0 24 24"
-														fill="none"
-														xmlns="http://www.w3.org/2000/svg"
-													>
-														<path
-															d="M12 2L13.09 5.5L16 6L13.09 6.5L12 10L10.91 6.5L8 6L10.91 5.5L12 2Z"
-															fill="currentColor"
-														/>
-														<path
-															d="M18 8L18.82 10.5L21 11L18.82 11.5L18 14L17.18 11.5L15 11L17.18 10.5L18 8Z"
-															fill="currentColor"
-														/>
-														<path
-															d="M6 14L6.82 16.5L9 17L6.82 17.5L6 20L5.18 17.5L3 17L5.18 16.5L6 14Z"
-															fill="currentColor"
-														/>
-													</svg>
-												</div>
-												<div class="ai-pulse-ring"></div>
-											</div>
-
-											<!-- 标题和状态 -->
-											<div>
-												<h3
-													class="ai-title font-semibold text-transparent bg-clip-text bg-gradient-to-r from-blue-600 via-purple-600 to-indigo-600 dark:from-blue-400 dark:via-purple-400 dark:to-indigo-400"
-												>
-													AI Summary
-												</h3>
-												<div class="flex items-center space-x-2 mt-1">
-													<div
-														v-if="aiSummaryLoading"
-														class="ai-status-badge generating"
-													>
-														<div class="status-dot"></div>
-														<span class="text-xs">Generating...</span>
-													</div>
-													<div
-														v-else-if="currentAISummary"
-														class="ai-status-badge ready"
-													>
-														<div class="status-dot"></div>
-														<span class="text-xs">Ready</span>
-													</div>
-													<div v-else class="ai-status-badge idle">
-														<div class="status-dot"></div>
-														<span class="text-xs">Idle</span>
-													</div>
-													<!-- 时间戳移到Ready状态后面 -->
-													<div
-														v-if="
-															currentAISummaryGeneratedAt &&
-															currentAISummary
-														"
-														class="text-xs text-gray-400 dark:text-gray-500 ml-2"
-													>
-														Generated:
-														{{
-															timeZoneConvert(
-																currentAISummaryGeneratedAt
-															)
-														}}
-													</div>
-												</div>
-											</div>
-										</div>
-
-										<!-- 刷新按钮 -->
-										<el-button
-											:icon="Refresh"
-											size="small"
-											circle
-											:loading="aiSummaryLoading"
-											@click="refreshAISummary"
-											title="Regenerate AI Summary"
-											class="ai-refresh-btn"
-										/>
-									</div>
-								</div>
-
-								<!-- 内容区域 -->
-								<div class="ai-summary-body px-6 py-4">
-									<!-- AI Summary content (always visible if exists) -->
-									<div v-if="currentAISummary" class="ai-summary-content">
-										<div class="ai-content-wrapper">
-											<p
-												class="break-words word-wrap text-sm leading-7 text-gray-800 dark:text-gray-100 overflow-hidden"
-												:class="{ 'ai-streaming': aiSummaryLoading }"
-											>
-												{{ currentAISummary }}
-												<span
-													v-if="aiSummaryLoading"
-													class="ai-typing-cursor"
-												>
-													|
-												</span>
-											</p>
-										</div>
-									</div>
-
-									<!-- Loading state (only when no content yet) -->
-									<div v-else-if="aiSummaryLoading" class="ai-loading-state">
-										<div class="ai-loading-animation">
-											<div class="loading-brain">
-												<div class="brain-wave"></div>
-												<div class="brain-wave"></div>
-												<div class="brain-wave"></div>
-											</div>
-										</div>
-										<div class="ai-loading-text">
-											<div
-												class="text-sm font-medium text-gray-700 dark:text-gray-300 mb-1"
-											>
-												AI is analyzing your data
-											</div>
-											<div class="text-xs text-gray-500 dark:text-gray-400">
-												{{ aiSummaryLoadingText }}
-											</div>
-										</div>
-										<div class="ai-loading-progress">
-											<div class="progress-bar"></div>
-										</div>
-									</div>
-
-									<!-- Empty state -->
-									<div
-										v-else
-										class="ai-empty-state cursor-pointer hover:bg-gray-50 dark:hover:bg-gray-800 rounded-lg transition-colors"
-										@click="refreshAISummary"
-										title="Click to generate AI summary"
-									>
-										<div class="empty-icon">
-											<svg
-												width="48"
-												height="48"
-												viewBox="0 0 24 24"
-												fill="none"
-												xmlns="http://www.w3.org/2000/svg"
-											>
-												<path
-													d="M12 2L13.09 5.5L16 6L13.09 6.5L12 10L10.91 6.5L8 6L10.91 5.5L12 2Z"
-													fill="currentColor"
-													opacity="0.3"
-												/>
-												<path
-													d="M18 8L18.82 10.5L21 11L18.82 11.5L18 14L17.18 11.5L15 11L17.18 10.5L18 8Z"
-													fill="currentColor"
-													opacity="0.3"
-												/>
-												<path
-													d="M6 14L6.82 16.5L9 17L6.82 17.5L6 20L5.18 17.5L3 17L5.18 16.5L6 14Z"
-													fill="currentColor"
-													opacity="0.3"
-												/>
-											</svg>
-										</div>
-										<div class="text-sm text-gray-500 dark:text-gray-400 mb-1">
-											No AI insights available
-										</div>
-										<div class="text-xs text-gray-400 dark:text-gray-500 mb-2">
-											Click here or the refresh button to generate intelligent
-											summary
-										</div>
-										<div
-											class="text-xs text-blue-600 dark:text-blue-400 font-medium"
-										>
-											🚀 Generate AI Summary
-										</div>
-									</div>
-
-									<!-- Loading indicator when streaming content -->
-									<div
-										v-if="aiSummaryLoading && currentAISummary"
-										class="ai-streaming-indicator"
-									>
-										<div class="streaming-dots">
-											<div class="dot"></div>
-											<div class="dot"></div>
-											<div class="dot"></div>
-										</div>
-										<span class="text-xs text-blue-600 dark:text-blue-400 ml-2">
-											{{ aiSummaryLoadingText }}
-										</span>
-									</div>
-								</div>
-							</div>
-						</div>
-=======
 						<!-- AI Summary 组件 -->
 						<AISummary
 							:show-a-i-summary-section="showAISummarySection"
@@ -284,7 +71,6 @@
 							:current-a-i-summary-generated-at="currentAISummaryGeneratedAt"
 							@refresh="refreshAISummary"
 						/>
->>>>>>> 2704131a
 
 						<!-- Stage Details 加载状态 -->
 						<div

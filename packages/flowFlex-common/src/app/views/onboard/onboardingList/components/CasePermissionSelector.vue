--- conflicted
+++ resolved
@@ -117,27 +117,13 @@
 					v-model="localPermissions.operateTeams"
 					selection-type="team"
 					:clearable="true"
+					checkStrictly
 				/>
 
 				<!-- User 选择器 -->
 				<FlowflexUserSelector
 					v-show="
 						localPermissions.operatePermissionSubjectType ===
-<<<<<<< HEAD
-=======
-						PermissionSubjectTypeEnum.Team
-					"
-					v-model="localPermissions.operateTeams"
-					selection-type="team"
-					:clearable="true"
-					checkStrictly
-				/>
-
-				<!-- User 选择器 -->
-				<FlowflexUserSelector
-					v-show="
-						localPermissions.operatePermissionSubjectType ===
->>>>>>> d8ebc68f
 						PermissionSubjectTypeEnum.User
 					"
 					v-model="localPermissions.operateUsers"

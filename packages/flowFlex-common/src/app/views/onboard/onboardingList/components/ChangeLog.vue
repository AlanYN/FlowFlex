<template>
	<div class="customer-block">
		<div class="flex items-center justify-between">
			<h2 class="text-lg font-semibold">Change Log</h2>
			<el-button
				size="small"
				:icon="RefreshRight"
				:loading="loading"
				@click="loadChangeLogs"
				class="ml-2"
			>
				Refresh
			</el-button>
		</div>
		<el-divider />

		<div class="p-0" v-loading="loading">
			<el-table
				:data="processedChanges"
				max-height="384px"
				class="w-full"
				border
				stripe
				row-key="id"
			>
				<el-table-column label="Type" width="140">
					<template #default="{ row }">
						<el-tag
							:type="getTagType(row.type)"
							class="flex items-center w-fit"
							size="small"
						>
							<span class="mr-1 text-xs">{{ row.typeIcon }}</span>
							{{ row.type }}
						</el-tag>
					</template>
				</el-table-column>

				<el-table-column label="Changes" min-width="350">
					<template #default="{ row }">
						<div class="text-sm">
							<!-- 静态字段变更详情 -->
							<div v-if="row.type === 'Field Change' && row.fieldChanges?.length">
								<div class="space-y-2">
									<div
										v-for="(change, index) in row.fieldChanges"
										:key="index"
										class="bg-yellow-50 dark:bg-yellow-900/20 p-3 rounded-md border-l-4 border-yellow-400"
									>
										<div class="text-sm">
											<div
												class="font-semibold text-yellow-800 dark:text-yellow-200 mb-2"
											>
												{{ change.fieldName }}
											</div>
											<div class="space-y-1">
												<!-- 如果有原值，显示前后对比 -->
												<template v-if="change.beforeValue">
													<div class="flex items-center text-xs">
														<span
															class="text-red-600 dark:text-red-400 font-medium mr-2"
														>
															Before:
														</span>
														<span
															class="bg-red-100 dark:bg-red-900/30 px-2 py-1 rounded text-red-800 dark:text-red-200"
														>
															{{ change.beforeValue }}
														</span>
													</div>
													<div class="flex items-center text-xs">
														<span
															class="text-green-600 dark:text-green-400 font-medium mr-2"
														>
															After:
														</span>
														<span
															class="bg-green-100 dark:bg-green-900/30 px-2 py-1 rounded text-green-800 dark:text-green-200"
														>
															{{ change.afterValue || 'N/A' }}
														</span>
													</div>
												</template>
												<!-- 如果没有原值，只显示新设置的值 -->
												<template v-else>
													<div class="flex items-center text-xs">
														<span
															class="text-blue-600 dark:text-blue-400 font-medium mr-2"
														>
															Value Set:
														</span>
														<span
															class="bg-blue-100 dark:bg-blue-900/30 px-2 py-1 rounded text-blue-800 dark:text-blue-200"
														>
															{{ change.afterValue || 'N/A' }}
														</span>
													</div>
												</template>
											</div>
										</div>
									</div>
								</div>
							</div>

							<!-- 问卷答案变更详情 -->
							<div
								v-else-if="
									(row.type === 'Answer Update' ||
										row.type === 'Answer Submit') &&
									row.answerChanges?.length
								"
							>
								<div class="space-y-2">
									<div
										v-for="(change, index) in row.answerChanges"
										:key="index"
										class="bg-blue-50 dark:bg-blue-900/20 p-2 rounded text-xs border-l-4 border-blue-400"
									>
										{{ change }}
									</div>
								</div>
							</div>

							<!-- 文件上传详情 -->
							<div v-else-if="row.type === 'File Upload' && row.fileInfo">
								<div
									class="bg-cyan-50 dark:bg-cyan-900/20 p-2 rounded text-xs border-l-4 border-cyan-400"
								>
									<div class="flex items-center">
										<el-icon class="mr-2 text-cyan-600">
											<Document />
										</el-icon>
										<span class="font-medium">{{ row.fileInfo.fileName }}</span>
										<span
											v-if="row.fileInfo.fileSize"
											class="ml-2 text-gray-500"
										>
											({{ formatFileSize(row.fileInfo.fileSize) }})
										</span>
									</div>
								</div>
							</div>

							<!-- 任务状态变更详情 -->
							<div
								v-else-if="
									(row.type === 'Task Complete' ||
										row.type === 'Task Incomplete') &&
									row.taskInfo
								"
							>
								<div
									class="bg-green-50 dark:bg-green-900/20 p-2 rounded text-xs border-l-4 border-green-400"
								>
									<div class="text-gray-600 mt-1">
										{{ row.taskInfo.statusChange }}
									</div>
								</div>
							</div>

							<!-- Action Execution 详情 -->
							<div
								v-else-if="
									(row.type === 'Action Success' ||
										row.type === 'Action Failed' ||
										row.type === 'Action Running' ||
										row.type === 'Action Pending' ||
										row.type === 'Action Cancelled') &&
									row.actionInfo
								"
							>
								<div
									:class="getActionExecutionBgClass(row.type)"
									class="p-3 rounded-md border-l-4"
								>
									<div class="text-sm">
										<div
											class="font-semibold mb-2 flex items-center justify-between"
										>
											<span class="text-gray-800 dark:text-gray-200">
												{{ row.actionInfo.actionName }}
											</span>
											<span
												:class="getActionExecutionStatusClass(row.type)"
												class="px-2 py-1 rounded text-xs font-medium"
											>
												{{ getActionExecutionStatusText(row.type) }}
											</span>
										</div>
										<div class="space-y-1 text-xs">
											<div class="flex items-center">
												<span class="text-gray-500 mr-2">Type:</span>
												<span class="text-gray-700 dark:text-gray-300">
													{{ row.actionInfo.actionType }}
												</span>
											</div>
											<div
												v-if="row.actionInfo.duration"
												class="flex items-center"
											>
												<span class="text-gray-500 mr-2">Duration:</span>
												<span class="text-gray-700 dark:text-gray-300">
													{{ formatDuration(row.actionInfo.duration) }}
												</span>
											</div>
											<div
												v-if="row.actionInfo.executionId"
												class="flex items-center"
											>
												<span class="text-gray-500 mr-2">
													Execution ID:
												</span>
												<span
													class="text-gray-700 dark:text-gray-300 font-mono text-xs"
												>
													{{ row.actionInfo.executionId }}
												</span>
											</div>
											<div
												v-if="row.actionInfo.triggerContext"
												class="flex items-center"
											>
												<span class="text-gray-500 mr-2">Context:</span>
												<span class="text-gray-700 dark:text-gray-300">
													{{ row.actionInfo.triggerContext }}
												</span>
											</div>
											<div v-if="row.actionInfo.errorMessage" class="mt-2">
												<div class="text-red-600 dark:text-red-400 text-xs">
													<span class="font-medium">Error:</span>
													{{ row.actionInfo.errorMessage }}
												</div>
											</div>
										</div>
									</div>
								</div>
							</div>

							<!-- 默认显示（简化的标题） -->
							<div v-else class="text-gray-700 dark:text-gray-300">
								{{ getSimplifiedTitle(row) }}
							</div>
						</div>
					</template>
				</el-table-column>

				<el-table-column label="Updated By" width="150">
					<template #default="{ row }">
						<span
							class="text-gray-900 dark:text-white-100 truncate"
							:title="row.updatedBy"
						>
							{{ row.updatedBy || defaultStr }}
						</span>
					</template>
				</el-table-column>

				<el-table-column label="Date & Time" width="200">
					<template #default="{ row }">
						<div class="flex items-center text-gray-600 dark:text-gray-400 text-sm">
							<el-icon class="mr-1 text-xs">
								<Clock />
							</el-icon>
							{{ formatDateTime(row.dateTime) }}
						</div>
					</template>
				</el-table-column>

				<template #empty>
					<div class="py-8 text-gray-500 dark:text-gray-400 text-center">
						<el-icon class="text-4xl mb-2">
							<Document />
						</el-icon>
						<div class="text-lg mb-2">No change records found</div>
						<div class="text-sm">
							{{
								props.stageId
									? 'No changes recorded for this stage yet.'
									: 'No changes recorded for this onboarding yet.'
							}}
						</div>
					</div>
				</template>
			</el-table>

			<!-- 分页 -->
			<div v-if="total > 0" class="border-t bg-white dark:bg-black-400 rounded-b-md">
				<CustomerPagination
					:total="total"
					:limit="pageSize"
					:page="currentPage"
					:background="true"
					@pagination="handlePaginationUpdate"
					@update:page="handleCurrentChange"
					@update:limit="handlePageUpdate"
				/>
			</div>
		</div>
	</div>
</template>

<script setup lang="ts">
import { ref, watch, onMounted } from 'vue'; // 移除 computed
import { Clock, Document, RefreshRight } from '@element-plus/icons-vue';
import { defaultStr, projectTenMinutesSsecondsDate } from '@/settings/projectSetting';
import { timeZoneConvert } from '@/hooks/time';
import {
	getChangeLogsByOnboarding,
	type ChangeLogItem,
	parseTaskStatusChanges,
	parseStaticFieldChanges,
	getOperationTypeInfo,
} from '@/apis/ow/change-log';
import { ElMessage } from 'element-plus';
import { useI18n } from 'vue-i18n';
import CustomerPagination from '@/components/global/u-pagination/index.vue';
import { getStageQuestionnairesBatch } from '@/apis/ow/questionnaire'; // 使用批量获取API

// Props
interface Props {
	onboardingId?: string | number;
	stageId?: string | number;
}

const props = defineProps<Props>();
const { t } = useI18n();

// 响应式数据
const loading = ref(false);
const changes = ref<ChangeLogItem[]>([]);
const currentPage = ref(1);
const pageSize = ref(20);
const total = ref(0);
const questionnaireConfigCache = ref<Map<string, any>>(new Map()); // 问卷配置缓存

interface ProcessedChange extends ChangeLogItem {
	type: string;
	typeIcon: string;
	typeColor: string;
	answerChanges?: string[];
	fieldChanges?: Array<{
		fieldName: string;
		beforeValue: string;
		afterValue: string;
	}>;
	taskInfo?: any;
	fileInfo?: any;
	actionInfo?: any;
}

const processedChanges = ref<ProcessedChange[]>([]); // 修正类型

// 防止重复请求

// 加载数据
const loadChangeLogs = async () => {
	if (!props.onboardingId) return;

	// 防止重复请求
	if (loading.value) return;

	loading.value = true;

	try {
		// 使用真实API调用
		const apiParams = {
			stageId: props.stageId ? String(props.stageId) : undefined,
			pageIndex: currentPage.value,
			pageSize: pageSize.value,
		};
		const response = await getChangeLogsByOnboarding(props.onboardingId, apiParams);

		if (response.code == '200') {
			// 映射API数据到组件期望的格式
			let rawItems = response.data.items || [];

			changes.value = rawItems.map((item: any) => ({
				id: item.id,
				type: item.operationType, // 使用operationType作为type
				details: item.operationDescription || item.operationTitle || '', // 详细描述
				operationTitle: item.operationTitle, // 保留原始标题
				beforeData: item.beforeData,
				afterData: item.afterData,
				changedFields: item.changedFields || [],
				updatedBy: item.operatorName || 'Unknown', // 操作人
				dateTime: item.operationTime || item.createDate || '', // 操作时间
				extendedInfo: item.extendedData, // 扩展信息
				stageId: item.stageId, // 添加 stageId 映射
				onboardingId: item.onboardingId, // 也添加 onboardingId 以备后用
			}));

			// 处理变更数据
			await processChangesData();

			// 更新总数（如果进行了前端过滤）
			total.value = response?.data?.totalCount || 0;
		} else {
			ElMessage.error(response.msg || t('sys.api.operationFailed'));
			changes.value = [];
			processedChanges.value = [];
			total.value = 0;
		}
	} finally {
		loading.value = false;
	}
};

// 处理变更数据
const processChangesData = async () => {
	const processedData: ProcessedChange[] = [];

	for (const change of changes.value) {
		// 如果API直接返回了处理过的数据，则使用它们
		const typeInfo =
			change.typeIcon && change.typeColor
				? { label: change.type, icon: change.typeIcon, color: change.typeColor }
				: getOperationTypeInfo(change.type);

		// 解析具体的变更详情
		let answerChanges: string[] = [];
		let fieldChanges: Array<{
			fieldName: string;
			beforeValue: string;
			afterValue: string;
		}> = [];
		let taskInfo: any = null;
		let fileInfo: any = null;

		// 根据类型解析不同的变更信息
		const operationType = change.type;
		let actionInfo: any = null;

		switch (operationType) {
			case 'Answer Update':
			case 'QuestionnaireAnswerUpdate':
			case 'QuestionnaireAnswerSubmit':
				try {
					answerChanges = await parseQuestionnaireAnswerChangesWithConfig(
						change.beforeData,
						change.afterData,
						change // Pass the current change to identify the questionnaire
					);
				} catch (error) {
					console.warn('Enhanced parsing failed, using basic parsing:', error);
					// 回退到基本解析
					answerChanges = ['问卷答案已更新'];
				}
				break;

			case 'Field Change':
			case 'StaticFieldValueChange':
				fieldChanges = parseStaticFieldChanges(
					change.beforeData,
					change.afterData,
					change.changedFields
				);
				break;

			case 'Task Complete':
			case 'Task Incomplete':
			case 'ChecklistTaskComplete':
			case 'ChecklistTaskUncomplete':
				const taskStatusChange = parseTaskStatusChanges(
					change.beforeData,
					change.afterData
				);
				taskInfo = {
					taskName: extractTaskName(change.details),
					statusChange: taskStatusChange,
				};
				break;

			case 'File Upload':
			case 'FileUpload':
				fileInfo = extractFileInfo(change.extendedInfo);
				break;

			case 'Action Success':
			case 'Action Failed':
			case 'Action Running':
			case 'Action Pending':
			case 'Action Cancelled':
				actionInfo = extractActionInfo(change);
				break;

			case 'Completion':
			case 'Update':
			case 'StageTransition':
			case 'PriorityChange':
				// 这些类型通常只需要显示基本详情
				break;

			default:
				console.log('Unknown change type:', operationType);
				break;
		}

		processedData.push({
			...change,
			type: typeInfo.label,
			typeIcon: typeInfo.icon,
			typeColor: typeInfo.color,
			answerChanges,
			fieldChanges,
			taskInfo,
			fileInfo,
			actionInfo,
		});
	}

	processedChanges.value = processedData;
};

// 获取问卷配置（通过阶段ID）
const getQuestionnaireConfigByStageId = async (stageId: string | number): Promise<any> => {
	const cacheKey = `stage_${String(stageId)}`;

	// 检查缓存
	if (questionnaireConfigCache.value.has(cacheKey)) {
		return questionnaireConfigCache.value.get(cacheKey);
	}

	try {
		// 使用批量API获取阶段对应的问卷
		const response = await getStageQuestionnairesBatch([String(stageId)]);

		if (response.success && response.data && response.data.stageQuestionnaires) {
			const stageData = response.data.stageQuestionnaires[String(stageId)];

			if (stageData && Array.isArray(stageData) && stageData.length > 0) {
				// 获取第一个问卷的配置（一个阶段可能有多个问卷，这里取第一个）
				const questionnaire = stageData[0];
				let questionnaireConfig = null;

				if (questionnaire.structureJson) {
					try {
						questionnaireConfig = JSON.parse(questionnaire.structureJson);
					} catch (error) {
						console.warn('Failed to parse questionnaire structure:', error);
					}
				}

				// 缓存配置
				questionnaireConfigCache.value.set(cacheKey, questionnaireConfig);
				return questionnaireConfig;
			}
		}
	} catch (error) {
		console.warn('❌ Failed to fetch questionnaire config by stage ID:', error);
	}

	return null;
};

// 解析responseText中的Unicode编码
const parseResponseText = (responseText: string): { [key: string]: string } => {
	if (!responseText || responseText.trim() === '{}') {
		return {};
	}

	try {
		// 处理Unicode转义序列
		let decodedText = responseText;
		decodedText = decodedText.replace(/u0022/g, '"');
		decodedText = decodedText.replace(/u0020/g, ' ');
		decodedText = decodedText.replace(/u003A/g, ':');
		decodedText = decodedText.replace(/u002C/g, ',');
		decodedText = decodedText.replace(/u007B/g, '{');
		decodedText = decodedText.replace(/u007D/g, '}');

		const parsed = JSON.parse(decodedText);
		return parsed || {};
	} catch (error) {
		console.warn('Failed to parse responseText:', responseText, error);
		return {};
	}
};

// 从responseText中提取Other选项的自定义值
const extractOtherValues = (
	responseText: string,
	questionId: string
): { [key: string]: string } => {
	const parsed = parseResponseText(responseText);
	const otherValues: { [key: string]: string } = {};

	// 查找包含questionId的键
	Object.keys(parsed).forEach((key) => {
		if (key.includes(questionId)) {
			// 对于网格类型：查找包含"other"的键
			if (key.includes('other')) {
				// 提取column ID，格式如：question-xxx_row-xxx_column-other-xxx
				const parts = key.split('_');
				const columnPart = parts.find((part) => part.startsWith('column-other-'));
				if (columnPart) {
					otherValues[columnPart] = parsed[key];
				}
			}
			// 对于多选题：查找option类型的键
			else if (key.includes('option-') || key.includes('option_')) {
				// 提取option ID，格式如：question-xxx_option-xxx
				const parts = key.split('_');
				let optionPart = parts.find((part) => part.startsWith('option-'));
				if (optionPart) {
					// 同时支持 option- 和 option_ 格式
					const alternativeKey = optionPart.replace('option-', 'option_');
					otherValues[optionPart] = parsed[key];
					otherValues[alternativeKey] = parsed[key];
				}
			}
		}
	});

	return otherValues;
};

// Column ID 到字母标签的映射缓存 (按问题分组)
const questionColumnMaps = new Map<string, Map<string, string>>();

// 为特定问题的 column ID 生成字母标签
const getColumnLabel = (columnId: string, questionId?: string): string => {
	const mapKey = questionId || 'global';

	if (!questionColumnMaps.has(mapKey)) {
		questionColumnMaps.set(mapKey, new Map<string, string>());
	}

	const columnMap = questionColumnMaps.get(mapKey)!;

	if (columnMap.has(columnId)) {
		return columnMap.get(columnId)!;
	}

	// 生成字母标签 (a, b, c, d, ...)
	const label = String.fromCharCode(97 + columnMap.size); // 97 = 'a'
	columnMap.set(columnId, label);

	return label;
};

// 获取多选答案数组
const getCheckboxAnswers = (answer: any): string[] => {
	if (!answer) return [];

	if (Array.isArray(answer)) {
		return answer.filter(Boolean);
	}

	if (typeof answer === 'string') {
		// 检查是否是JSON数组字符串
		if (answer.startsWith('[') && answer.endsWith(']')) {
			try {
				const parsed = JSON.parse(answer);
				if (Array.isArray(parsed)) {
					return parsed.filter(Boolean);
				}
			} catch {
				// 如果解析失败，按逗号分割
			}
		}

		// 按逗号分割字符串
		return answer
			.split(',')
			.map((item) => item.trim())
			.filter(Boolean);
	}

	return [String(answer)];
};

// 获取多选题标签
const getCheckboxLabels = (
	answer: any,
	questionConfig: any,
	responseText?: string,
	questionId?: string
): string[] => {
	if (!answer) {
		return [];
	}

	// 如果没有questionConfig，仍然尝试解析Other选项
	if (!questionConfig?.options) {
		const answerValues = getCheckboxAnswers(answer);

		// 尝试提取Other选项的自定义值
		let otherValues: { [key: string]: string } = {};
		if (responseText && questionId) {
			otherValues = extractOtherValues(responseText, questionId);
		}

		// 处理答案值，替换Other选项
		const processedAnswers: string[] = [];
		let hasOtherWithCustomValue = false;

		// 首先检查是否有Other选项带自定义值
		answerValues.forEach((value) => {
			if (value.startsWith('option_')) {
				const customValue =
					otherValues[value] || otherValues[value.replace('option_', 'option-')];
				if (customValue) {
					hasOtherWithCustomValue = true;
				}
			}
		});

		answerValues.forEach((value) => {
			// 检查是否是option_开头的Other选项
			if (value.startsWith('option_')) {
				const customValue =
					otherValues[value] || otherValues[value.replace('option_', 'option-')];
				if (customValue) {
					processedAnswers.push(`Other: ${customValue}`);
				} else {
					processedAnswers.push(value);
				}
			} else {
				// 检查是否是Other选项的自定义输入值，如果是则跳过
				const isCustomInput = Object.values(otherValues).some(
					(customVal) => customVal.toLowerCase() === value.toLowerCase()
				);

				// 如果有Other自定义值且当前值等于自定义值，则跳过
				if (isCustomInput && hasOtherWithCustomValue) {
					return;
				}

				processedAnswers.push(value);
			}
		});

		return processedAnswers;
	}

	const answerValues = getCheckboxAnswers(answer);

	const optionMap = new Map<string, string>();
	const otherOptionIds = new Set<string>();

	// 建立选项映射并识别Other选项
	questionConfig.options.forEach((option: any) => {
		optionMap.set(option.value, option.label);
		if (
			option.isOther ||
			option.type === 'other' ||
			option.allowCustom ||
			option.hasInput ||
			(option.label &&
				(option.label.toLowerCase().includes('other') ||
					option.label.toLowerCase().includes('enter other') ||
					option.label.toLowerCase().includes('custom') ||
					option.label.toLowerCase().includes('specify')))
		) {
			otherOptionIds.add(option.value);
		}
	});

	// 提取Other选项的自定义值
	let otherValues: { [key: string]: string } = {};
	if (responseText && questionId) {
		otherValues = extractOtherValues(responseText, questionId);
	}

	const labels: string[] = [];
	const processedValues = new Set<string>(); // 跟踪已处理的值

	answerValues.forEach((value) => {
		const optionLabel = optionMap.get(value);

		if (optionLabel) {
			if (otherOptionIds.has(value)) {
				// 这是一个Other选项，查找自定义值
				const customValue =
					otherValues[value] || otherValues[value.replace('option_', 'option-')];
				if (customValue) {
					labels.push(`Other: ${customValue}`);
					// 标记这个自定义值已处理，避免显示原始的输入值
					processedValues.add(customValue.toLowerCase());
				} else {
					labels.push(optionLabel);
				}
			} else {
				// 检查这个值是否是某个Other选项的自定义输入值
				const isCustomInput = Object.values(otherValues).some(
					(customVal) => customVal.toLowerCase() === value.toLowerCase()
				);
				if (!isCustomInput) {
					labels.push(optionLabel);
				}
			}
		} else {
			// 检查是否是Other相关的值
			const isOtherValue = Object.keys(otherValues).some((otherKey) => {
				return (
					otherKey.includes(value) ||
					value.includes(otherKey.replace('option-', '').replace('option_', ''))
				);
			});

			if (isOtherValue) {
				const customValue = Object.entries(otherValues).find(
					([key]) =>
						key.includes(value) ||
						value.includes(key.replace('option-', '').replace('option_', ''))
				)?.[1];
				if (customValue) {
					labels.push(`Other: ${customValue}`);
					processedValues.add(customValue.toLowerCase());
				}
			} else {
				// 检查这个值是否是某个Other选项的自定义输入值，如果是则跳过
				const isCustomInput = Object.values(otherValues).some(
					(customVal) => customVal.toLowerCase() === value.toLowerCase()
				);
				if (!isCustomInput && !processedValues.has(value.toLowerCase())) {
					labels.push(value);
				}
			}
		}
	});

	return labels.filter(Boolean);
};

// 获取网格答案标签
const getGridAnswerLabels = (
<<<<<<< HEAD
    answer: any,
    questionConfig: any,
    responseText?: string,
    questionId?: string
): string[] => {
    if (!answer) return [];

    // 如果没有 questionConfig，仍然尝试解析 Other 选项
    if (!questionConfig?.columns) {
        const answerIds = getCheckboxAnswers(answer);

        // 提取 Other 自定义值
        let otherValues: { [key: string]: string } = {};
        if (responseText && questionId) {
            otherValues = extractOtherValues(responseText, questionId);
        }

        const processedLabels: string[] = [];
        answerIds.forEach((rawId) => {
            const id = String(rawId);
            const idLower = id.toLowerCase();
            if (idLower.includes('other') || idLower === 'other' || idLower.startsWith('column-other-')) {
                const customValue =
                    otherValues[id] ||
                    Object.entries(otherValues).find(([key]) => key.toLowerCase().includes(idLower))?.[1] ||
                    Object.values(otherValues)[0];
                processedLabels.push(customValue ? `Other: ${customValue}` : 'Other');
            } else {
                // 为 column ID 创建简化的标签
                let displayLabel = id;
                if (id.startsWith('column-')) {
                    displayLabel = getColumnLabel(id, questionId);
                }
                processedLabels.push(displayLabel);
            }
        });

        return processedLabels;
    }

    const answerIds = getCheckboxAnswers(answer);
    const columnMap = new Map<string, string>();
    const otherColumnIds = new Set<string>();

    // 建立列映射并识别 Other 列
    questionConfig.columns.forEach((column: any) => {
        columnMap.set(column.id, column.label);
        if (
            column.isOther ||
            column.type === 'other' ||
            column.allowCustom ||
            column.hasInput ||
            (column.label &&
                (column.label.toLowerCase().includes('other') ||
                    column.label.toLowerCase().includes('enter other') ||
                    column.label.toLowerCase().includes('custom') ||
                    column.label.toLowerCase().includes('specify')))
        ) {
            otherColumnIds.add(column.id);
        }
    });

    // 从 responseText 中提取 Other 自定义值
    let otherValues: { [key: string]: string } = {};
    if (responseText && questionId) {
        otherValues = extractOtherValues(responseText, questionId);
    }

    // 将 ID 转换为对应的 label
    const labels: string[] = [];
    answerIds.forEach((rawId) => {
        const id = String(rawId);
        const idLower = id.toLowerCase();
        const columnLabel = columnMap.get(id);

        if (columnLabel) {
            // Other 列显示自定义值
            if (otherColumnIds.has(id) || idLower.includes('other') || columnLabel.toLowerCase().includes('other')) {
                const customValue =
                    otherValues[id] ||
                    otherValues[id.replace('column-', 'column-other-')] ||
                    Object.entries(otherValues).find(([key]) => key.toLowerCase().includes(idLower))?.[1] ||
                    Object.values(otherValues)[0];

                labels.push(customValue ? `Other: ${customValue}` : columnLabel);
            } else {
                labels.push(columnLabel);
            }
        } else {
            // 未配置映射，尝试与 otherValues 关联
            const hasRelatedOther = Object.keys(otherValues).some((key) => key.toLowerCase().includes(idLower));
            if (hasRelatedOther || idLower.includes('other')) {
                const customValue =
                    Object.entries(otherValues).find(([key]) => key.toLowerCase().includes(idLower))?.[1] ||
                    Object.values(otherValues)[0];
                labels.push(customValue ? `Other: ${customValue}` : 'Other');
            } else {
                let displayLabel = id;
                if (id.startsWith('column-')) {
                    displayLabel = getColumnLabel(id, questionId);
                }
                labels.push(displayLabel);
            }
        }
    });

    return labels.filter(Boolean);
=======
	answer: any,
	questionConfig: any,
	responseText?: string,
	questionId?: string
): string[] => {
	if (!answer) return [];

	// 如果没有 questionConfig，仍然尝试解析 Other 选项
	if (!questionConfig?.columns) {
		const answerIds = getCheckboxAnswers(answer);

		// 提取 Other 自定义值
		let otherValues: { [key: string]: string } = {};
		if (responseText && questionId) {
			otherValues = extractOtherValues(responseText, questionId);
		}

		const processedLabels: string[] = [];
		answerIds.forEach((rawId) => {
			const id = String(rawId);
			const idLower = id.toLowerCase();
			if (
				idLower.includes('other') ||
				idLower === 'other' ||
				idLower.startsWith('column-other-')
			) {
				const customValue =
					otherValues[id] ||
					Object.entries(otherValues).find(([key]) =>
						key.toLowerCase().includes(idLower)
					)?.[1] ||
					Object.values(otherValues)[0];
				processedLabels.push(customValue ? `Other: ${customValue}` : 'Other');
			} else {
				// 为 column ID 创建简化的标签
				let displayLabel = id;
				if (id.startsWith('column-')) {
					displayLabel = getColumnLabel(id, questionId);
				}
				processedLabels.push(displayLabel);
			}
		});

		return processedLabels;
	}

	const answerIds = getCheckboxAnswers(answer);
	const columnMap = new Map<string, string>();
	const otherColumnIds = new Set<string>();

	// 建立列映射并识别 Other 列
	questionConfig.columns.forEach((column: any) => {
		columnMap.set(column.id, column.label);
		if (
			column.isOther ||
			column.type === 'other' ||
			column.allowCustom ||
			column.hasInput ||
			(column.label &&
				(column.label.toLowerCase().includes('other') ||
					column.label.toLowerCase().includes('enter other') ||
					column.label.toLowerCase().includes('custom') ||
					column.label.toLowerCase().includes('specify')))
		) {
			otherColumnIds.add(column.id);
		}
	});

	// 从 responseText 中提取 Other 自定义值
	let otherValues: { [key: string]: string } = {};
	if (responseText && questionId) {
		otherValues = extractOtherValues(responseText, questionId);
	}

	// 将 ID 转换为对应的 label
	const labels: string[] = [];
	answerIds.forEach((rawId) => {
		const id = String(rawId);
		const idLower = id.toLowerCase();
		const columnLabel = columnMap.get(id);

		if (columnLabel) {
			// Other 列显示自定义值
			if (
				otherColumnIds.has(id) ||
				idLower.includes('other') ||
				columnLabel.toLowerCase().includes('other')
			) {
				const customValue =
					otherValues[id] ||
					otherValues[id.replace('column-', 'column-other-')] ||
					Object.entries(otherValues).find(([key]) =>
						key.toLowerCase().includes(idLower)
					)?.[1] ||
					Object.values(otherValues)[0];

				labels.push(customValue ? `Other: ${customValue}` : columnLabel);
			} else {
				labels.push(columnLabel);
			}
		} else {
			// 未配置映射，尝试与 otherValues 关联
			const hasRelatedOther = Object.keys(otherValues).some((key) =>
				key.toLowerCase().includes(idLower)
			);
			if (hasRelatedOther || idLower.includes('other')) {
				const customValue =
					Object.entries(otherValues).find(([key]) =>
						key.toLowerCase().includes(idLower)
					)?.[1] || Object.values(otherValues)[0];
				labels.push(customValue ? `Other: ${customValue}` : 'Other');
			} else {
				let displayLabel = id;
				if (id.startsWith('column-')) {
					displayLabel = getColumnLabel(id, questionId);
				}
				labels.push(displayLabel);
			}
		}
	});

	return labels.filter(Boolean);
>>>>>>> 89023ddf
};

// 解析短答网格单行（或多行）答案为 “行:值” 列表字符串
const getShortAnswerGridRowSummary = (response: any, questionConfig: any): string => {
	const parsed = parseResponseText(response?.responseText || '');
	if (!parsed || Object.keys(parsed).length === 0) {
		return 'No answer';
	}

	// 建立 rowId -> label 的映射
	const rowIdToLabel = new Map<string, string>();
	if (questionConfig?.rows && Array.isArray(questionConfig.rows)) {
		questionConfig.rows.forEach((r: any) => rowIdToLabel.set(r.id, r.label));
	}

	const rows: Array<{ label: string; value: string }> = [];
	Object.entries(parsed).forEach(([key, val]) => {
		const parts = key.split('_');
		const rowPart = parts.find((p) => p.startsWith('row-')) || '';
		const label = rowIdToLabel.get(rowPart) || rowPart.replace('row-', '');
		const value = String(val ?? '').trim();
		if (label && value) {
			rows.push({ label, value });
		}
	});

	// 兜底：如果解析不到 rowPart，尝试从 question 文本中取行号
	if (rows.length === 0) {
		const firstVal = Object.values(parsed)[0];
		let rowLabel = '';
		if (typeof response?.question === 'string') {
			const match = response.question.match(/-\s*(\d+)\s*$/);
			if (match) rowLabel = match[1];
		}
		if (rowLabel && firstVal) {
			return `${rowLabel}:${String(firstVal)}`;
		}
	}

	return rows.map((r) => `${r.label}:${r.value}`).join(' ');
};

// 检查是否有有效答案
const hasValidAnswer = (answer: string | any): boolean => {
	if (!answer) return false;

	if (typeof answer === 'string') {
		const trimmed = answer.trim();
		// 检查空的JSON对象字符串
		if (trimmed === '{}' || trimmed === '[]') {
			return false;
		}
		return (
			trimmed !== '' &&
			trimmed !== 'No answer provided' &&
			trimmed !== 'No selection made' &&
			trimmed !== 'null' &&
			trimmed !== 'undefined'
		);
	}

	if (Array.isArray(answer)) {
		return answer.length > 0;
	}

	if (typeof answer === 'object' && answer !== null) {
		// 检查是否是空对象
		return Object.keys(answer).length > 0;
	}

	return true;
};

// 增强的答案格式化函数
const formatAnswerWithConfig = (response: any, questionnaireConfig: any): string => {
	if (!response.answer && !response.responseText) {
		return 'No answer';
	}

	const answer = response.answer || response.responseText;

	// 检查是否有有效答案
	if (!hasValidAnswer(answer)) {
		return 'No answer';
	}
	const type = response.type;
	const questionId = response.questionId;

	// 查找问题配置
	let questionConfig: any = null;
	if (
		questionnaireConfig &&
		questionnaireConfig.sections &&
		Array.isArray(questionnaireConfig.sections)
	) {
		for (const section of questionnaireConfig.sections) {
			if (section.questions && Array.isArray(section.questions)) {
				const question = section.questions.find(
					(q: any) =>
						q.id === questionId ||
						`question-${q.id}` === questionId ||
						q.questionId === questionId
				);
				if (question) {
					questionConfig = question;
					break;
				}
			}
		}
	}

	switch (type) {
		case 'multiple_choice':
			// 处理单选题
			if (typeof answer === 'string' && (answer.trim() === '{}' || answer.trim() === '[]')) {
				return 'No answer';
			}
			if (questionConfig && questionConfig.options && Array.isArray(questionConfig.options)) {
				const option = questionConfig.options.find((opt: any) => opt.value === answer);
				return option?.label || String(answer);
			}
			return String(answer);

		case 'dropdown':
			// 处理下拉选择
			if (typeof answer === 'string' && (answer.trim() === '{}' || answer.trim() === '[]')) {
				return 'No answer';
			}
			if (questionConfig && questionConfig.options && Array.isArray(questionConfig.options)) {
				const option = questionConfig.options.find((opt: any) => opt.value === answer);
				return option?.label || String(answer);
			}
			return String(answer);

		case 'checkboxes':
			// 处理多选题，支持Other选项的自定义值
			const checkboxLabels = getCheckboxLabels(
				answer,
				questionConfig,
				response.responseText,
				response.questionId
			);
			return checkboxLabels.join(', ');

		case 'multiple_choice_grid':
		case 'checkbox_grid':
			// 处理网格类型题目，支持Other选项的自定义值
			const gridLabels = getGridAnswerLabels(
				answer,
				questionConfig,
				response.responseText,
				response.questionId
			);
			return gridLabels.join(', ');

<<<<<<< HEAD
	case 'date':
		return formatAnswerDate(answer, 'date');
	case 'time':
		return formatAnswerDate(answer, 'time');
=======
		case 'short_answer_grid':
			return getShortAnswerGridRowSummary(response, questionConfig);

		case 'date':
			return formatAnswerDate(answer, 'date');
		case 'time':
			return formatAnswerDate(answer, 'time');
>>>>>>> 89023ddf

		default:
			// 对于其他类型，使用原有逻辑
			if (type === 'file' || type === 'file_upload') {
				if (Array.isArray(answer)) {
					const fileNames = answer.map((file: any) => {
						if (typeof file === 'object' && file && file.name) {
							return file.name;
						}
						return 'Unknown file';
					});
					return `Files: ${fileNames.join(', ')}`;
				} else if (typeof answer === 'object' && answer && answer.name) {
					return `File: ${answer.name}`;
				} else if (typeof answer === 'string' && answer !== '[object Object]') {
					return `File: ${answer}`;
				}
				return 'File uploaded';
			}
			return String(answer);
	}
};

// 增强的问卷答案变更解析
const parseQuestionnaireAnswerChangesWithConfig = async (
	beforeData: any,
	afterData: any,
	currentChange?: any
): Promise<string[]> => {
	if (!afterData) return [];

	try {
		const after = typeof afterData === 'string' ? JSON.parse(afterData) : afterData;
		const changesList: string[] = [];

		// 从当前变更记录中获取 stageId
		let stageId = '';

		// 首先尝试从 currentChange 获取
		if (currentChange?.stageId) {
			stageId = String(currentChange.stageId);
		}
		// 然后尝试从 props 获取
		else if (props.stageId) {
			stageId = String(props.stageId);
		}

		// 获取问卷配置（通过阶段ID）
		let questionnaireConfig = null;
		if (stageId) {
			questionnaireConfig = await getQuestionnaireConfigByStageId(stageId);
		}

		// 处理问卷答案提交的情况（只有 afterData）
		if (!beforeData && after.responses) {
			after.responses.forEach((response: any) => {
				if (response.answer || response.responseText) {
					// 确保 responseText 被正确传递
					const enhancedResponse = {
						...response,
						responseText: response.responseText || after.responseText,
					};
					const formattedAnswer = formatAnswerWithConfig(
						enhancedResponse,
						questionnaireConfig
					);
					changesList.push(
						`${response.question || response.questionId}: ${formattedAnswer}`
					);
				}
			});
			return changesList;
		}

		// 处理问卷答案更新的情况（有 beforeData 和 afterData）
		if (beforeData && afterData) {
			const before = typeof beforeData === 'string' ? JSON.parse(beforeData) : beforeData;

			if (before.responses && after.responses) {
				const beforeMap = new Map();
				const afterMap = new Map();

				before.responses.forEach((resp: any) => {
					beforeMap.set(resp.questionId, resp);
				});

				after.responses.forEach((resp: any) => {
					afterMap.set(resp.questionId, resp);
				});

				// 比较变化
				afterMap.forEach((afterResp: any, questionId: string) => {
					const beforeResp = beforeMap.get(questionId);

					if (!beforeResp) {
						// 新增的答案
						const enhancedAfterResp = {
							...afterResp,
							responseText: afterResp.responseText || after.responseText,
						};
						const formattedAnswer = formatAnswerWithConfig(
							enhancedAfterResp,
							questionnaireConfig
						);
						changesList.push(`${afterResp.question || questionId}: ${formattedAnswer}`);
					} else if (
						JSON.stringify(beforeResp.answer) !== JSON.stringify(afterResp.answer) ||
						beforeResp.responseText !== afterResp.responseText
					) {
						// 修改的答案
						const enhancedBeforeResp = {
							...beforeResp,
							responseText: beforeResp.responseText || before.responseText,
						};
						const enhancedAfterResp = {
							...afterResp,
							responseText: afterResp.responseText || after.responseText,
						};
						const beforeAnswer = formatAnswerWithConfig(
							enhancedBeforeResp,
							questionnaireConfig
						);
						const afterAnswer = formatAnswerWithConfig(
							enhancedAfterResp,
							questionnaireConfig
						);
						changesList.push(
							`${afterResp.question || questionId}: ${beforeAnswer} → ${afterAnswer}`
						);
					}
				});
			}
		}

		return changesList;
	} catch (error) {
		console.error('Error parsing questionnaire answer changes:', error);
		return [];
	}
};

// 辅助函数
const extractTaskName = (details: string): string => {
	// 从详情字符串中提取任务名称
	const patterns = [
		/Task (?:Complete|Incomplete): (.+)/,
		/Task (?:Completed|Uncompleted): (.+)/,
		/Checklist task '(.+)' has been/,
		/'(.+)' has been (?:completed|marked as incomplete)/,
	];

	for (const pattern of patterns) {
		const match = details.match(pattern);
		if (match) return match[1];
	}

	return details;
};

const extractFileInfo = (extendedInfo: any): { fileName: string; fileSize?: number } | null => {
	if (!extendedInfo) return null;

	try {
		const info = typeof extendedInfo === 'string' ? JSON.parse(extendedInfo) : extendedInfo;
		return {
			fileName: info.FileName || info.fileName || info.filename || 'Unknown file',
			fileSize: info.FileSize || info.fileSize || info.size,
		};
	} catch {
		return null;
	}
};

const formatFileSize = (bytes: number): string => {
	if (bytes === 0) return '0 Bytes';

	const k = 1024;
	const sizes = ['Bytes', 'KB', 'MB', 'GB'];
	const i = Math.floor(Math.log(bytes) / Math.log(k));

	return parseFloat((bytes / Math.pow(k, i)).toFixed(2)) + ' ' + sizes[i];
};

// --- US date/time formatting helpers for answer values ---
const formatDateUS = (dateString: string): string => {
<<<<<<< HEAD
    if (!dateString) return '';
    try {
        const date = new Date(dateString);
        if (isNaN(date.getTime())) return dateString;
        const month = String(date.getMonth() + 1).padStart(2, '0');
        const day = String(date.getDate()).padStart(2, '0');
        const year = date.getFullYear();
        const hours = String(date.getHours()).padStart(2, '0');
        const minutes = String(date.getMinutes()).padStart(2, '0');
        const seconds = String(date.getSeconds()).padStart(2, '0');
        return `${month}/${day}/${year} ${hours}:${minutes}:${seconds}`;
    } catch {
        return dateString;
    }
};

const formatAnswerDate = (dateStr: any, questionType?: string): string => {
    if (!dateStr) return '';
    const dateString = String(dateStr);
    try {
        const date = new Date(dateString);
        if (isNaN(date.getTime())) return dateString;
        if (questionType === 'time') {
            const hours = String(date.getHours()).padStart(2, '0');
            const minutes = String(date.getMinutes()).padStart(2, '0');
            const seconds = String(date.getSeconds()).padStart(2, '0');
            return `${hours}:${minutes}:${seconds}`;
        }
        const month = String(date.getMonth() + 1).padStart(2, '0');
        const day = String(date.getDate()).padStart(2, '0');
        const year = date.getFullYear();
        return `${month}/${day}/${year}`;
    } catch {
        return dateString;
    }
=======
	if (!dateString) return '';
	try {
		const date = new Date(dateString);
		if (isNaN(date.getTime())) return dateString;
		const month = String(date.getMonth() + 1).padStart(2, '0');
		const day = String(date.getDate()).padStart(2, '0');
		const year = date.getFullYear();
		const hours = String(date.getHours()).padStart(2, '0');
		const minutes = String(date.getMinutes()).padStart(2, '0');
		const seconds = String(date.getSeconds()).padStart(2, '0');
		return `${month}/${day}/${year} ${hours}:${minutes}:${seconds}`;
	} catch {
		return dateString;
	}
};

const formatAnswerDate = (dateStr: any, questionType?: string): string => {
	if (!dateStr) return '';
	const dateString = String(dateStr);
	try {
		const date = new Date(dateString);
		if (isNaN(date.getTime())) return dateString;
		if (questionType === 'time') {
			const hours = String(date.getHours()).padStart(2, '0');
			const minutes = String(date.getMinutes()).padStart(2, '0');
			const seconds = String(date.getSeconds()).padStart(2, '0');
			return `${hours}:${minutes}:${seconds}`;
		}
		const month = String(date.getMonth() + 1).padStart(2, '0');
		const day = String(date.getDate()).padStart(2, '0');
		const year = date.getFullYear();
		return `${month}/${day}/${year}`;
	} catch {
		return dateString;
	}
>>>>>>> 89023ddf
};

const handleCurrentChange = (newPage: number) => {
	currentPage.value = newPage;
};

const handlePaginationUpdate = () => {
	loadChangeLogs();
};

const handlePageUpdate = (newSize: number) => {
	pageSize.value = newSize;
};

// 工具函数
const formatDateTime = (dateString: string): string => {
	try {
		if (!dateString) return defaultStr;

		return timeZoneConvert(dateString, false, projectTenMinutesSsecondsDate);
	} catch {
		return dateString || defaultStr;
	}
};

const getTagType = (type: string): string => {
	switch (type) {
		case 'Completion':
		case 'ChecklistTaskComplete':
			return 'success';
		case 'Answer Update':
		case 'QuestionnaireAnswerUpdate':
		case 'Answer Submit':
		case 'QuestionnaireAnswerSubmit':
		case 'FileUpload':
		case 'File Upload':
			return 'info';
		case 'Task Complete':
		case 'Action Success':
			return 'success';
		case 'Task Incomplete':
		case 'ChecklistTaskUncomplete':
			return 'warning';
		case 'Field Change':
		case 'StaticFieldValueChange':
			return 'warning';
		case 'Action Failed':
			return 'danger';
		case 'Action Running':
		case 'Action Pending':
			return 'info';
		case 'Action Cancelled':
			return 'warning';
		default:
			return 'info';
	}
};

const getSimplifiedTitle = (row: any): string => {
	// 从operationTitle中提取简化的标题
	if (row.operationTitle) {
		// 移除冗长的描述，只保留关键信息
		return row.operationTitle
			.replace(/^(Static Field Value Changed: |Questionnaire Answer |)/, '')
			.replace(/ has been (changed|updated|submitted).*$/, '')
			.trim();
	}

	// 如果没有operationTitle，使用details的简化版本
	if (row.details) {
		return row.details
			.replace(/^(Static field |Questionnaire answer )/, '')
			.replace(/ (value )?has been.*$/, '')
			.replace(/ by \w+\..*$/, '')
			.trim();
	}

	return row.type || 'Change';
};

// ActionExecution 相关辅助函数
const extractActionInfo = (change: any): any => {
	// 从 extendedData 或 change 对象中提取 Action 执行信息
	try {
		// 尝试从 operationTitle 和 operationDescription 中提取信息
		const actionName = extractActionNameFromTitle(change.operationTitle || change.details);
		const actionType = extractActionTypeFromDescription(
			change.operationDescription || change.details
		);

		return {
			actionName: actionName || 'Unknown Action',
			actionType: actionType || 'Unknown',
			executionId: extractExecutionId(change.extendedData),
			duration: extractDuration(change.extendedData),
			triggerContext: change.extendedData || '',
			errorMessage: extractErrorMessage(change),
		};
	} catch (error) {
		console.warn('Failed to extract action info:', error);
		return {
			actionName: 'Unknown Action',
			actionType: 'Unknown',
			executionId: '',
			duration: null,
			triggerContext: '',
			errorMessage: '',
		};
	}
};

const extractActionNameFromTitle = (title: string): string => {
	if (!title) return '';

	// 匹配 "Action Executed: ActionName" 或 "Action Failed: ActionName" 等格式
	const match = title.match(/Action\s+(?:Executed|Failed|Running|Pending|Cancelled):\s*(.+)/i);
	return match ? match[1].trim() : title;
};

const extractActionTypeFromDescription = (description: string): string => {
	if (!description) return '';

	// 匹配描述中的 Action 类型，如 "Python action completed successfully"
	const match = description.match(/(\w+)\s+action/i);
	return match ? match[1] : '';
};

const extractExecutionId = (extendedData: string): string => {
	if (!extendedData) return '';

	// 尝试提取执行ID
	try {
		// 如果是 JSON 字符串，解析并查找 executionId
		if (extendedData.includes('{')) {
			const data = JSON.parse(extendedData);
			return data.executionId || data.ExecutionId || '';
		}

		// 如果是简单字符串，查找包含ID的部分
		const match = extendedData.match(/execution[_\s]*id[:\s]*([^\s,]+)/i);
		return match ? match[1] : '';
	} catch {
		return '';
	}
};

const extractDuration = (extendedData: string): number | null => {
	if (!extendedData) return null;

	// 查找持续时间信息
	const match = extendedData.match(/duration[:\s]*(\d+)/i);
	return match ? parseInt(match[1], 10) : null;
};

const extractErrorMessage = (change: any): string => {
	// 从多个可能的位置提取错误信息
	return (
		change.errorMessage ||
		change.error_message ||
		(change.details && change.details.includes('failed') ? change.details : '') ||
		''
	);
};

const formatDuration = (durationMs: number): string => {
	if (durationMs < 1000) {
		return `${durationMs}ms`;
	} else if (durationMs < 60000) {
		return `${(durationMs / 1000).toFixed(1)}s`;
	} else {
		const minutes = Math.floor(durationMs / 60000);
		const seconds = Math.floor((durationMs % 60000) / 1000);
		return `${minutes}m ${seconds}s`;
	}
};

const getActionExecutionBgClass = (type: string): string => {
	switch (type) {
		case 'Action Success':
			return 'bg-green-50 dark:bg-green-900/20 border-green-400';
		case 'Action Failed':
			return 'bg-red-50 dark:bg-red-900/20 border-red-400';
		case 'Action Running':
			return 'bg-blue-50 dark:bg-blue-900/20 border-blue-400';
		case 'Action Pending':
			return 'bg-orange-50 dark:bg-orange-900/20 border-orange-400';
		case 'Action Cancelled':
			return 'bg-gray-50 dark:bg-gray-900/20 border-gray-400';
		default:
			return 'bg-gray-50 dark:bg-gray-900/20 border-gray-400';
	}
};

const getActionExecutionStatusClass = (type: string): string => {
	switch (type) {
		case 'Action Success':
			return 'bg-green-100 text-green-800 dark:bg-green-800 dark:text-green-100';
		case 'Action Failed':
			return 'bg-red-100 text-red-800 dark:bg-red-800 dark:text-red-100';
		case 'Action Running':
			return 'bg-blue-100 text-blue-800 dark:bg-blue-800 dark:text-blue-100';
		case 'Action Pending':
			return 'bg-orange-100 text-orange-800 dark:bg-orange-800 dark:text-orange-100';
		case 'Action Cancelled':
			return 'bg-gray-100 text-gray-800 dark:bg-gray-800 dark:text-gray-100';
		default:
			return 'bg-gray-100 text-gray-800 dark:bg-gray-800 dark:text-gray-100';
	}
};

const getActionExecutionStatusText = (type: string): string => {
	switch (type) {
		case 'Action Success':
			return 'Success';
		case 'Action Failed':
			return 'Failed';
		case 'Action Running':
			return 'Running';
		case 'Action Pending':
			return 'Pending';
		case 'Action Cancelled':
			return 'Cancelled';
		default:
			return 'Unknown';
	}
};

// 监听属性变化并加载数据
watch(
	() => [props.onboardingId, props.stageId],
	(newValues) => {
		const [newOnboardingId, newStageId] = newValues || [];
		if (newOnboardingId || newStageId) {
			// 重置分页到第一页
			currentPage.value = 1;
			loadChangeLogs();
		}
	},
	{ immediate: true }
);

// 组件挂载时加载数据
onMounted(() => {
	if (props.onboardingId) {
		loadChangeLogs();
	}
});

defineExpose({
	loadChangeLogs,
});
</script>

<style scoped></style><|MERGE_RESOLUTION|>--- conflicted
+++ resolved
@@ -825,115 +825,6 @@
 
 // 获取网格答案标签
 const getGridAnswerLabels = (
-<<<<<<< HEAD
-    answer: any,
-    questionConfig: any,
-    responseText?: string,
-    questionId?: string
-): string[] => {
-    if (!answer) return [];
-
-    // 如果没有 questionConfig，仍然尝试解析 Other 选项
-    if (!questionConfig?.columns) {
-        const answerIds = getCheckboxAnswers(answer);
-
-        // 提取 Other 自定义值
-        let otherValues: { [key: string]: string } = {};
-        if (responseText && questionId) {
-            otherValues = extractOtherValues(responseText, questionId);
-        }
-
-        const processedLabels: string[] = [];
-        answerIds.forEach((rawId) => {
-            const id = String(rawId);
-            const idLower = id.toLowerCase();
-            if (idLower.includes('other') || idLower === 'other' || idLower.startsWith('column-other-')) {
-                const customValue =
-                    otherValues[id] ||
-                    Object.entries(otherValues).find(([key]) => key.toLowerCase().includes(idLower))?.[1] ||
-                    Object.values(otherValues)[0];
-                processedLabels.push(customValue ? `Other: ${customValue}` : 'Other');
-            } else {
-                // 为 column ID 创建简化的标签
-                let displayLabel = id;
-                if (id.startsWith('column-')) {
-                    displayLabel = getColumnLabel(id, questionId);
-                }
-                processedLabels.push(displayLabel);
-            }
-        });
-
-        return processedLabels;
-    }
-
-    const answerIds = getCheckboxAnswers(answer);
-    const columnMap = new Map<string, string>();
-    const otherColumnIds = new Set<string>();
-
-    // 建立列映射并识别 Other 列
-    questionConfig.columns.forEach((column: any) => {
-        columnMap.set(column.id, column.label);
-        if (
-            column.isOther ||
-            column.type === 'other' ||
-            column.allowCustom ||
-            column.hasInput ||
-            (column.label &&
-                (column.label.toLowerCase().includes('other') ||
-                    column.label.toLowerCase().includes('enter other') ||
-                    column.label.toLowerCase().includes('custom') ||
-                    column.label.toLowerCase().includes('specify')))
-        ) {
-            otherColumnIds.add(column.id);
-        }
-    });
-
-    // 从 responseText 中提取 Other 自定义值
-    let otherValues: { [key: string]: string } = {};
-    if (responseText && questionId) {
-        otherValues = extractOtherValues(responseText, questionId);
-    }
-
-    // 将 ID 转换为对应的 label
-    const labels: string[] = [];
-    answerIds.forEach((rawId) => {
-        const id = String(rawId);
-        const idLower = id.toLowerCase();
-        const columnLabel = columnMap.get(id);
-
-        if (columnLabel) {
-            // Other 列显示自定义值
-            if (otherColumnIds.has(id) || idLower.includes('other') || columnLabel.toLowerCase().includes('other')) {
-                const customValue =
-                    otherValues[id] ||
-                    otherValues[id.replace('column-', 'column-other-')] ||
-                    Object.entries(otherValues).find(([key]) => key.toLowerCase().includes(idLower))?.[1] ||
-                    Object.values(otherValues)[0];
-
-                labels.push(customValue ? `Other: ${customValue}` : columnLabel);
-            } else {
-                labels.push(columnLabel);
-            }
-        } else {
-            // 未配置映射，尝试与 otherValues 关联
-            const hasRelatedOther = Object.keys(otherValues).some((key) => key.toLowerCase().includes(idLower));
-            if (hasRelatedOther || idLower.includes('other')) {
-                const customValue =
-                    Object.entries(otherValues).find(([key]) => key.toLowerCase().includes(idLower))?.[1] ||
-                    Object.values(otherValues)[0];
-                labels.push(customValue ? `Other: ${customValue}` : 'Other');
-            } else {
-                let displayLabel = id;
-                if (id.startsWith('column-')) {
-                    displayLabel = getColumnLabel(id, questionId);
-                }
-                labels.push(displayLabel);
-            }
-        }
-    });
-
-    return labels.filter(Boolean);
-=======
 	answer: any,
 	questionConfig: any,
 	responseText?: string,
@@ -1056,7 +947,6 @@
 	});
 
 	return labels.filter(Boolean);
->>>>>>> 89023ddf
 };
 
 // 解析短答网格单行（或多行）答案为 “行:值” 列表字符串
@@ -1212,12 +1102,6 @@
 			);
 			return gridLabels.join(', ');
 
-<<<<<<< HEAD
-	case 'date':
-		return formatAnswerDate(answer, 'date');
-	case 'time':
-		return formatAnswerDate(answer, 'time');
-=======
 		case 'short_answer_grid':
 			return getShortAnswerGridRowSummary(response, questionConfig);
 
@@ -1225,7 +1109,6 @@
 			return formatAnswerDate(answer, 'date');
 		case 'time':
 			return formatAnswerDate(answer, 'time');
->>>>>>> 89023ddf
 
 		default:
 			// 对于其他类型，使用原有逻辑
@@ -1411,43 +1294,6 @@
 
 // --- US date/time formatting helpers for answer values ---
 const formatDateUS = (dateString: string): string => {
-<<<<<<< HEAD
-    if (!dateString) return '';
-    try {
-        const date = new Date(dateString);
-        if (isNaN(date.getTime())) return dateString;
-        const month = String(date.getMonth() + 1).padStart(2, '0');
-        const day = String(date.getDate()).padStart(2, '0');
-        const year = date.getFullYear();
-        const hours = String(date.getHours()).padStart(2, '0');
-        const minutes = String(date.getMinutes()).padStart(2, '0');
-        const seconds = String(date.getSeconds()).padStart(2, '0');
-        return `${month}/${day}/${year} ${hours}:${minutes}:${seconds}`;
-    } catch {
-        return dateString;
-    }
-};
-
-const formatAnswerDate = (dateStr: any, questionType?: string): string => {
-    if (!dateStr) return '';
-    const dateString = String(dateStr);
-    try {
-        const date = new Date(dateString);
-        if (isNaN(date.getTime())) return dateString;
-        if (questionType === 'time') {
-            const hours = String(date.getHours()).padStart(2, '0');
-            const minutes = String(date.getMinutes()).padStart(2, '0');
-            const seconds = String(date.getSeconds()).padStart(2, '0');
-            return `${hours}:${minutes}:${seconds}`;
-        }
-        const month = String(date.getMonth() + 1).padStart(2, '0');
-        const day = String(date.getDate()).padStart(2, '0');
-        const year = date.getFullYear();
-        return `${month}/${day}/${year}`;
-    } catch {
-        return dateString;
-    }
-=======
 	if (!dateString) return '';
 	try {
 		const date = new Date(dateString);
@@ -1483,7 +1329,6 @@
 	} catch {
 		return dateString;
 	}
->>>>>>> 89023ddf
 };
 
 const handleCurrentChange = (newPage: number) => {

--- conflicted
+++ resolved
@@ -47,11 +47,7 @@
 						<div
 							v-for="(stage, index) in displayedStages"
 							:key="stage.stageId"
-<<<<<<< HEAD
-							class="relative pl-8 py-3 pr-4 ml-3 transition-colors rounded-r-lg"
-=======
 							class="flex items-center gap-2 p-3 cursor-pointer transition-colors hover:bg-gray-50 dark:hover:bg-black-300 rounded-lg"
->>>>>>> 150b8315
 							:class="[
 								stage.completed
 									? 'border-green-500'

<template>
	<div class="dynamic-form">
		<div v-loading="loading" class="">
			<div v-if="!!formattedQuestionnaires[0]?.hasError" class="questionnaire-error">
				<el-alert
					title="Failed to load questionnaire"
					:description="`There was an error loading the questionnaire structure for '${formattedQuestionnaires[0].title}'. Please check the data format.`"
					type="warning"
					show-icon
					:closable="false"
				/>
			</div>

			<!-- 当前 Section 内容 -->
			<div v-if="currentSection" class="space-y-4">
				<div class="flex flex-col space-y-1" v-if="!currentSection.isDefault">
					<h4 class="section-title" v-if="currentSection.title">
						{{ currentSectionIndex + 1 }}.{{ currentSection.title }}
					</h4>
					<p v-if="currentSection.description" class="section-description">
						{{ currentSection.description }}
					</p>
				</div>

				<div
					v-for="(question, questionIndex) in currentSection.questions"
					:key="question.id"
					:id="question.id || question.temporaryId"
					:data-question-id="question.id || question.temporaryId"
					class="question-item"
					:class="{ '!bg-white !border-none': question.type == 'page_break' }"
				>
					<div class="mb-2" v-if="question.type !== 'page_break'">
						<div class="flex items-center gap-2">
							<span class="text-sm font-medium form-question-number">
								{{ currentSectionIndex + 1 }}-{{
									getQuestionNumber(questionIndex)
								}}.
								{{ question.title }}
								<span
									v-if="question.required && !isQuestionSkipped(question)"
									class="text-red-500"
								>
									*
								</span>
							</span>
							<!-- Action Tag for question -->
							<ActionTag
								v-if="
									question.action &&
									question.action.id &&
									question.action.name &&
									onboardingId
								"
								:action="question.action"
								:trigger-source-id="question.id"
								trigger-source-type="question"
								:onboarding-id="onboardingId"
								type="success"
								size="small"
							/>
						</div>
						<p v-if="question.description" class="text-xs form-question-desc mt-1">
							{{ question.description }}
						</p>
						<div
							v-if="question.questionProps && question.questionProps.fileUrl"
							class="flex justify-center items-center"
						>
							<el-image
								v-if="question.questionProps.type === 'image'"
								:src="question.questionProps.fileUrl"
								class="responsive-image"
								:preview-src-list="[`${question.questionProps.fileUrl}`]"
								fit="contain"
							/>
							<video
								v-else-if="question.questionProps.type === 'video'"
								:src="question.questionProps.fileUrl"
								:alt="question.questionProps.fileName || 'Uploaded video'"
								controls
								class="max-h-[500px] w-auto object-contain"
							></video>
						</div>
					</div>
					<!-- 短答题 -->
					<el-input
						v-if="question.type === 'short_answer' || question.type === 'text'"
						v-model="formData[question.id]"
						:maxlength="questionMaxlength"
						:placeholder="'Enter ' + question.question"
						:disabled="questionIsDisabled(question.id)"
						@change="handleInputChange(question.id, $event)"
					/>

					<!-- 长答题 -->
					<el-input
						v-else-if="
							question.type === 'long_answer' ||
							question.type === 'paragraph' ||
							question.type === 'textarea'
						"
						:disabled="questionIsDisabled(question.id)"
						v-model="formData[question.id]"
						:maxlength="notesPageTextraMaxLength"
						type="textarea"
						:rows="3"
						show-word-limit
						:placeholder="'Enter ' + question.question"
						@change="handleInputChange(question.id, $event)"
					/>

					<!-- 单选题 -->
					<div v-else-if="question.type === 'multiple_choice'" class="w-full">
						<div class="space-y-2">
							<div
								v-for="option in question.options"
								:key="option.id || option.value"
								class="w-full flex items-center space-x-2 p-2 form-radio-option rounded"
								:class="{
									'cursor-not-allowed form-radio-disabled': questionIsDisabled(
										question.id
									),
								}"
								@click="
									!questionIsDisabled(question.id) &&
										handleHasOtherQuestion(question, option.value)
								"
							>
								<div
									:class="[
										'w-4 h-4 border-2 rounded-full flex items-center justify-center flex-shrink-0',
										formData[question.id] === (option.value || option.label)
											? 'form-radio-checked'
											: 'form-radio-unchecked',
									]"
								>
									<div
										v-if="
											formData[question.id] === (option.value || option.label)
										"
										class="w-2 h-2 bg-white rounded-full"
									></div>
								</div>
								<div v-if="option.isOther">
									<el-input
										@click.stop
										:disabled="
											formData[question.id] != option.value ||
											questionIsDisabled(question.id)
										"
										v-model="formData[`${question.id}_${option.id}`]"
										:maxlength="questionMaxlength"
										placeholder="Enter other"
									/>
								</div>
								<div v-else class="flex items-center gap-2">
									<span
										class="text-sm"
										:class="{
											'text-primary-500 font-bold':
												formData[question.id] ===
												(option.value || option.label),
										}"
									>
										{{ option.label || option.text || option.value }}
									</span>
									<!-- Action Tag for option -->
									<ActionTag
										v-if="
											option.action &&
											option.action.id &&
											option.action.name &&
											onboardingId
										"
										:action="option.action"
										:trigger-source-id="option.id || option.temporaryId"
										trigger-source-type="option"
										:onboarding-id="onboardingId"
										type="success"
										size="small"
									/>
								</div>
							</div>
						</div>
					</div>

					<!-- 多选题 -->
					<el-checkbox-group
						v-else-if="question.type === 'checkboxes'"
						v-model="formData[question.id]"
						@change="handleHasOtherQuestion(question, $event)"
						class="w-full"
						:disabled="questionIsDisabled(question.id)"
					>
						<div class="space-y-2">
							<el-checkbox
								v-for="option in question.options"
								:key="option.id"
								:value="option.value"
								class="w-full"
							>
								<div class="flex items-center gap-x-2">
									<div v-if="option.isOther">
										<el-input
											:disabled="
												!formData[question.id]?.includes(option.value) ||
												questionIsDisabled(question.id)
											"
											v-model="formData[`${question.id}_${option.id}`]"
											:maxlength="questionMaxlength"
											placeholder="Enter other"
										/>
									</div>
									<span v-else class="text-sm">
										{{ option.label }}
									</span>
									<ActionTag
										v-if="
											option.action &&
											option.action.id &&
											option.action.name &&
											onboardingId
										"
										:action="option.action"
										:trigger-source-id="option.id || option.temporaryId"
										trigger-source-type="option"
										:onboarding-id="onboardingId"
										type="success"
										size="small"
									/>
								</div>
							</el-checkbox>
						</div>
					</el-checkbox-group>

					<!-- 下拉选择 -->
					<el-select
						v-else-if="question.type === 'dropdown'"
						v-model="formData[question.id]"
						:placeholder="'Select ' + question.question"
						class="w-full"
						@change="handleInputChange(question.id, $event)"
						:disabled="questionIsDisabled(question.id)"
					>
						<el-option
							v-for="option in question.options"
							:key="option.id || option.value"
							:label="option.label || option.text || option.value"
							:value="option.value || option.label"
						/>
					</el-select>

					<!-- 日期选择 -->
					<el-date-picker
						v-else-if="question.type === 'date'"
						v-model="formData[question.id]"
						type="date"
						:placeholder="'Select date'"
						class="w-full"
						:format="projectDate"
						@change="handleInputChange(question.id, $event)"
						:disabled="questionIsDisabled(question.id)"
					/>

					<!-- 时间选择 -->
					<el-time-picker
						v-else-if="question.type === 'time'"
						v-model="formData[question.id]"
						:placeholder="'Select time'"
						class="w-full"
						@change="handleInputChange(question.id, $event)"
						:disabled="questionIsDisabled(question.id)"
					/>
					<!-- 评分 -->
					<div v-else-if="question.type === 'rating'" class="flex items-center space-x-2">
						<el-rate
							v-model="formData[question.id]"
							:max="question.max || 5"
							:icons="getSelectedFilledIcon(question.iconType)"
							:void-icon="getSelectedVoidIcon(question.iconType)"
							@change="handleInputChange(question.id, $event)"
							:disabled="questionIsDisabled(question.id)"
						/>
						<span v-if="question.showText" class="text-sm form-star-text">
							({{ question.max || 5 }} stars)
						</span>
					</div>

					<!-- 线性量表 -->
					<div v-else-if="question.type === 'linear_scale'" class="space-y-2">
						<el-slider
							:key="`slider-${question.id}-${formData[question.id] || 0}`"
							v-model="formData[question.id]"
							:min="question.min"
							:max="question.max"
							:marks="getSliderMarks(question)"
							class="preview-linear-scale"
							@change="handleInputChange(question.id, $event)"
							:validate-event="false"
							show-stops
							:disabled="questionIsDisabled(question.id)"
						/>
						<div class="flex justify-between text-xs form-slider-labels">
							<span>{{ question.minLabel || question.min }}</span>
							<span>{{ question.maxLabel || question.max }}</span>
						</div>
					</div>

					<!-- 文件上传 -->
					<div
						v-else-if="question.type === 'file' || question.type === 'file_upload'"
						class="w-full"
					>
						<el-upload
							drag
							:auto-upload="false"
							:show-file-list="true"
							:on-change="
								(file, fileList) => {
									handleFileChange(question.id, file, fileList);
								}
							"
							v-model:file-list="formData[question.id]"
							:accept="question.accept"
							class="w-full"
							:disabled="questionIsDisabled(question.id)"
						>
							<el-icon class="el-icon--upload text-4xl"><Upload /></el-icon>
							<div>
								<text class="text-primary dark:text-white">Drop file here</text>
								<text>or</text>
								<em class="text-primary">click to select</em>
							</div>
							<div v-if="question.accept" class="el-upload__tip text-xs">
								Accepted formats: {{ question.accept }}
							</div>
						</el-upload>
					</div>

					<!-- 多选网格 -->
					<div v-else-if="question.type === 'multiple_choice_grid'" class="preview-grid">
						<div v-if="question.columns && question.rows" class="grid-container">
							<div class="grid-header">
								<div class="grid-cell grid-row-header"></div>
								<div
									v-for="(column, colIndex) in question.columns"
									:key="colIndex"
									class="grid-cell grid-column-header"
								>
									{{ column.label }}
									<el-tag
										v-if="column.isOther"
										type="warning"
										class="other-column-tag"
									>
										Other
									</el-tag>
								</div>
							</div>
							<div
								v-for="(row, rowIndex) in question.rows"
								:key="rowIndex"
								class="grid-row"
							>
								<div class="grid-cell grid-row-header">
									<span class="w-[200px] min-w-0 truncate">{{ row.label }}</span>
								</div>
								<div
									v-for="(column, colIndex) in question.columns"
									:key="colIndex"
									class="grid-cell grid-checkbox-cell gap-x-2"
								>
									<el-checkbox-group
										v-model="formData[`${question.id}_${row.id}`]"
										@change="handleHasOtherQuestion(question, row.id)"
										:disabled="questionIsDisabled(question.id)"
									>
										<el-checkbox :value="column.id" class="grid-checkbox" />
									</el-checkbox-group>

									<!-- Other选项的文字输入框 -->
									<div v-if="column.isOther">
										<el-input
											v-model="
												formData[`${question.id}_${row.id}_${column.id}`]
											"
											:disabled="
												!formData[`${question.id}_${row.id}`]?.includes(
													column.id
												)
											"
											:maxlength="questionMaxlength"
											placeholder="Enter other"
											class="other-input"
										/>
									</div>
								</div>
							</div>
						</div>
					</div>

					<!-- 单选网格 (Checkbox grid) -->
					<div v-else-if="question.type === 'checkbox_grid'" class="preview-grid">
						<div
							v-if="
								question.rows &&
								question.rows.length > 0 &&
								question.columns &&
								question.columns.length > 0
							"
							class="grid-container"
						>
							<div class="grid-header">
								<div class="grid-cell grid-row-header"></div>
								<div
									v-for="(column, colIndex) in question.columns"
									:key="colIndex"
									class="grid-cell grid-column-header"
								>
									{{ column.label }}
									<el-tag
										v-if="column.isOther"
										type="warning"
										class="other-column-tag"
									>
										Other
									</el-tag>
								</div>
							</div>
							<div
								v-for="(row, rowIndex) in question.rows"
								:key="rowIndex"
								class="grid-row"
							>
								<div class="grid-cell grid-row-header">{{ row.label }}</div>
								<div
									v-for="(column, colIndex) in question.columns"
									:key="colIndex"
									class="grid-cell grid-radio-cell gap-x-2"
								>
									<el-radio
										v-model="formData[`${question.id}_${row.id}`]"
										:name="`grid_${question.id}_${rowIndex}`"
										:value="
											column.value ||
											column.label ||
											`${rowIndex}_${colIndex}`
										"
										:disabled="questionIsDisabled(question.id)"
										@change="handleHasOtherQuestion(question, row.id)"
										class="grid-radio"
									/>

									<!-- Other选项的文字输入框 -->
									<div v-if="column.isOther">
										<el-input
											v-model="
												formData[`${question.id}_${row.id}_${column.id}`]
											"
											:disabled="
												formData[`${question.id}_${row.id}`] !=
													(column.value || column.label) ||
												questionIsDisabled(question.id)
											"
											placeholder="Enter other"
											:maxlength="questionMaxlength"
											class="other-input"
										/>
									</div>
								</div>
							</div>
						</div>

						<!-- 如果没有数据，显示占位符 -->
						<div
							v-else
							class="form-unsupported-type italic p-4 border border-dashed rounded"
						>
							<el-icon class="mr-2"><Warning /></el-icon>
							Checkbox grid: No rows or columns data available
							<div class="text-xs mt-1">
								Rows: {{ question.rows?.length || 0 }}, Columns:
								{{ question.columns?.length || 0 }}
							</div>
						</div>
					</div>

					<div v-else-if="question.type === 'short_answer_grid'" class="preview-grid">
						<div v-if="question.columns && question.rows" class="grid-container">
							<div class="grid-header">
								<div class="grid-cell grid-row-header"></div>
								<div
									v-for="(column, colIndex) in question.columns"
									:key="colIndex"
									class="grid-cell grid-column-header"
								>
									{{ column.label }}
									<el-tag
										v-if="column.isOther"
										type="warning"
										class="other-column-tag"
									>
										Other
									</el-tag>
								</div>
							</div>
							<div
								v-for="(row, rowIndex) in question.rows"
								:key="rowIndex"
								class="grid-row"
							>
								<div class="grid-cell grid-row-header">{{ row.label }}</div>
								<div
									v-for="(column, colIndex) in question.columns"
									:key="colIndex"
									class="grid-cell grid-checkbox-cell gap-x-2"
								>
									<el-input
										v-model="formData[`${question.id}_${column.id}_${row.id}`]"
										:maxlength="questionMaxlength"
										:disabled="questionIsDisabled(question.id)"
									/>
								</div>
							</div>
						</div>
					</div>

					<div v-else-if="question.type === 'page_break'" class="form-page-break italic">
						<div class="border-t-2 border-dashed border-primary-300 pt-4 mt-4">
							<div class="text-center text-primary-500 text-sm">— Page Break —</div>
						</div>
					</div>

					<div
						v-else-if="question.type === 'image'"
						class="flex justify-center items-center"
					>
						<el-image
							:src="question.fileUrl"
							class="responsive-image"
							:preview-src-list="[`${question.fileUrl}`]"
							fit="contain"
						/>
					</div>

					<div
						v-else-if="question.type === 'video'"
						class="flex justify-center items-center"
					>
						<video
							:src="question.fileUrl"
							controls
							class="max-h-[500px] w-auto object-contain"
						></video>
					</div>
				</div>
				<div
					v-if="!currentSection.questions || currentSection.questions.length <= 0"
					class="empty-state-container"
				>
					<el-empty :image-size="60" description="No questions available in this section">
						<template #description>
							<p class="form-empty-text text-sm">
								This section doesn't contain any questions yet.
							</p>
						</template>
					</el-empty>
				</div>

				<!-- 统一的底部导航控件 -->
				<div class="bottom-navigation">
					<!-- 左侧：上一页按钮 -->
					<div class="nav-left">
						<el-button
							v-if="!isFirstSection && totalSections > 1"
							@click="goToPreviousSection"
						>
							<el-icon class="mr-1"><ArrowLeft /></el-icon>
							Previous
						</el-button>
					</div>

					<!-- 中间：进度指示器 -->
					<div class="section-progress">
						<div class="section-dots">
							<button
								v-for="(section, index) in formattedQuestionnaires[0].sections"
								:key="section.id"
								@click="goToSection(index)"
								:class="['section-dot', { active: index === currentSectionIndex }]"
								:title="section.title"
							></button>
						</div>
					</div>

					<!-- 右侧：下一页按钮 -->
					<div class="nav-right">
						<el-button
							v-if="!isLastSection && totalSections > 1"
							@click="goToNextSection"
						>
							Next
							<el-icon class="ml-1"><ArrowRight /></el-icon>
						</el-button>
						<el-button
							v-if="isLastSection"
							@click="Submit()"
							type="primary"
							:icon="Document"
							:loading="loading"
							:disabled="!isSubmitEnabled || disabled"
						>
							Submit
						</el-button>
					</div>
				</div>
			</div>

			<!-- 如果没有当前 section 的占位符 -->
			<div v-else-if="totalSections === 0" class="no-sections-placeholder">
				<el-empty description="No sections available" :image-size="80">
					<template #description>
						<p class="form-empty-text">
							This questionnaire doesn't have any sections configured.
						</p>
					</template>
				</el-empty>
			</div>
		</div>
	</div>
</template>

<script setup lang="ts">
import { ref, computed, onMounted, watch, nextTick, readonly } from 'vue';
import { Upload, Warning, ArrowLeft, ArrowRight, Document } from '@element-plus/icons-vue';
import { QuestionnaireAnswer, QuestionnaireData, ComponentData, SectionAnswer } from '#/onboard';
import { QuestionnaireSection } from '#/section';
// import { ElNotification } from 'element-plus';
import {
	projectDate,
	notesPageTextraMaxLength,
	questionMaxlength,
} from '@/settings/projectSetting';
import ActionTag from '@/components/actionTools/ActionTag.vue';

// 使用 MDI 图标库
import IconStar from '~icons/mdi/star';
import IconStarOutline from '~icons/mdi/star-outline';
import IconHeart from '~icons/mdi/heart';
import IconHeartOutline from '~icons/mdi/heart-outline';
import IconThumbUp from '~icons/mdi/thumb-up';
import IconThumbUpOutline from '~icons/mdi/thumb-up-outline';

// 组件属性
interface Props {
	stageId: string;
	onboardingId?: string;
	questionnaireData?: ComponentData;
	isStageCompleted?: boolean;
	questionnaireAnswers?: SectionAnswer;
	disabled?: boolean;
	isSubmitEnabled?: boolean;
	skippedQuestions?: Set<string>;
	loading?: boolean;
}

const props = defineProps<Props>();
const emit = defineEmits(['submit', 'change']);

const formData = ref<Record<string, any>>({});
const currentSectionIndex = ref(0);

// 内部维护被跳过的问题集合（用于响应式更新）
const internalSkippedQuestions = ref<Set<string>>(new Set());

// 合并内部和外部传入的跳过问题集合
const skippedQuestions = computed(() => {
	const merged = new Set<string>();
	// 先添加外部传入的跳过问题
	if (props.skippedQuestions) {
		props.skippedQuestions.forEach((id) => merged.add(id));
	}
	// 再添加内部维护的跳过问题
	internalSkippedQuestions.value.forEach((id) => merged.add(id));
	return merged;
});

// 计算属性 - 检查是否有问卷数据
const hasQuestionnaireData = computed(() => {
	return props.questionnaireData && props.questionnaireData.id;
});

// 计算属性 - 当前显示的 section
const currentSection = computed(() => {
	if (!hasQuestionnaireData.value || formattedQuestionnaires.value.length === 0) return null;
	const questionnaire = formattedQuestionnaires.value[0];
	if (!questionnaire.sections || questionnaire.sections.length === 0) return null;
	return questionnaire.sections[currentSectionIndex.value] || null;
});

// 计算属性 - 所有 sections 的总数
const totalSections = computed(() => {
	if (!hasQuestionnaireData.value || formattedQuestionnaires.value.length === 0) return 0;
	const questionnaire = formattedQuestionnaires.value[0];
	return questionnaire.sections?.length || 0;
});

// 计算属性 - 是否是第一页
const isFirstSection = computed(() => currentSectionIndex.value === 0);

// 计算属性 - 是否是最后一页
const isLastSection = computed(() => currentSectionIndex.value >= totalSections.value - 1);

// 格式化问卷数据 - 现在处理单个问卷对象
const formattedQuestionnaires = computed(() => {
	if (!hasQuestionnaireData.value) return [];

	const questionnaire = props.questionnaireData;

	try {
		// 处理 structureJson
		let structure: any = {};
		if (questionnaire?.structureJson) {
			try {
				structure = JSON.parse(questionnaire.structureJson);
			} catch (parseError) {
				structure = {};
			}
		}

		// 确保有 sections 数组
		if (!structure.sections || !Array.isArray(structure.sections)) {
			structure.sections = [];
		}

		const processedQuestionnaire = {
			...questionnaire,
			title: questionnaire?.name || 'Questionnaire',
			sections: structure.sections.map((section: any) => ({
				...section,
				id: section?.id,
				temporaryId: section?.temporaryId || section?.id,
				title: section.title || section.name,
				questions: (section.questions || []).map((question: any) => ({
					...question,
					// 保持原有的title作为问题内容
					question: question.title || question.question || '',
					// 使用原始的question.id，不要重新生成
					id: question.id,
					temporaryId: question?.temporaryId || question?.id,
				})),
			})),
		};

		return [processedQuestionnaire]; // 返回数组以保持模板兼容性
	} catch (error) {
		// 即使处理失败，也返回一个基本的结构
		return [
			{
				...questionnaire,
				title: questionnaire?.name || 'Questionnaire (Error)',
				sections: [
					{
						id: `error_section`,
						title: 'Error Loading Questionnaire',
						questions: [],
					},
				],
				hasError: true,
			},
		];
	}
});

// 根据答案数组填充表单
const applyAnswers = (answers?: QuestionnaireAnswer[]) => {
	if (!Array.isArray(answers) || answers.length === 0) return;
	answers.forEach((ans) => {
		if (!ans || !ans.questionId) return;

		// 检查是否是网格问题（包含下划线分隔的ID）
		if (ans.type === 'multiple_choice_grid' || ans.type === 'checkbox_grid') {
			if (ans?.type === 'multiple_choice_grid') {
				// 多选网格：将逗号分隔的字符串转换为数组
				const selectedValues = ans.answer;

				formData.value[ans.questionId] = selectedValues;
			} else if (ans?.type === 'checkbox_grid') {
				// 单选网格：直接设置字符串值
				formData.value[ans.questionId] = ans.answer;
			}

			if (ans.responseText) {
				const responseText = JSON.parse(ans.responseText);
				Object.keys(responseText).forEach((key) => {
					formData.value[key] = responseText[key];
				});
			}
		} else if (ans.type === 'multiple_choice' || ans.type === 'checkboxes') {
			// 对于多选题，需要将答案转换为数组格式
			if (ans.type === 'checkboxes') {
				// 处理多选题答案：确保是数组格式
				if (Array.isArray(ans.answer)) {
					formData.value[ans.questionId] = ans.answer;
				} else if (ans.answer) {
					// 将字符串转换为数组
					const answerStr = String(ans.answer);
					if (answerStr.includes(',')) {
						formData.value[ans.questionId] = answerStr
							.split(',')
							.map((item) => item.trim())
							.filter(Boolean);
					} else {
						formData.value[ans.questionId] = [answerStr];
					}
				} else {
					formData.value[ans.questionId] = [];
				}
			} else {
				// 单选题保持原有逻辑
				formData.value[ans.questionId] = ans.answer;
			}

			if (ans.responseText) {
				const responseText = JSON.parse(ans.responseText);
				Object.keys(responseText).forEach((key) => {
					formData.value[key] = responseText[key];
				});
			}
		} else if (ans.type === 'short_answer_grid') {
			formData.value[ans.questionId] = ans.answer;
			if (ans.responseText) {
				const responseText = JSON.parse(ans.responseText);
				Object.keys(responseText).forEach((key) => {
					formData.value[key] = responseText[key];
				});
			}
		} else if (ans.type === 'linear_scale' || ans.type === 'rating') {
			// 确保数字类型的答案保持为数字
			const numValue = Number(ans.answer);
			formData.value[ans.questionId] = isNaN(numValue) ? 0 : numValue;
		} else {
			formData.value[ans.questionId] = ans.answer;
		}
	});
	nextTick(() => {
		if (props.questionnaireAnswers?.currentSectionIndex) {
			currentSectionIndex.value = props.questionnaireAnswers?.currentSectionIndex || 0;
		}
	});
};

// 监听答案数据变化，确保答案能正确应用
watch(
	() => props.questionnaireAnswers,
	(newAnswers) => {
		if (newAnswers && formattedQuestionnaires.value.length > 0) {
			// 确保表单数据已初始化后再应用答案
			nextTick(() => {
				applyAnswers(newAnswers.answer);
			});
		}
	},
	{ immediate: true, deep: true }
);

// 处理单选按钮点击（支持取消选择）
const handleRadioClick = (questionId: string, optionValue: string) => {
	// 检查当前点击的选项是否已经被选中
	if (formData.value[questionId] === optionValue) {
		// 如果已经选中，则取消选择
		formData.value[questionId] = '';
		handleInputChange(questionId, '');
	} else {
		// 如果没有选中，则正常选择该选项
		formData.value[questionId] = optionValue;
		handleInputChange(questionId, optionValue);
	}
};

// 处理表单值变化
const handleInputChange = (questionId: string, value: any) => {
	formData.value[questionId] = value;

	emit('change');
};

// 复杂表单值变化处理
const handleHasOtherQuestion = (question: QuestionnaireSection & { id: string }, value: any) => {
	if (question.type == 'multiple_choice') {
		handleRadioClick(question?.id, value);
	} else {
		formData.value[question?.id] = value;
	}
	if (question.type == 'multiple_choice' || question.type == 'checkboxes') {
		question?.options?.forEach((option) => {
			if (
				option.isOther &&
				((!Array.isArray(formData.value[question?.id]) &&
					formData.value[question?.id] !== option.value) ||
					(Array.isArray(formData.value[question?.id]) &&
						!formData.value[question?.id]?.includes(option.value)))
			) {
				formData.value[`${question.id}_${option.id}`] = '';
			}
		});

		// 处理跳转逻辑
		if (question.jumpRules && question.jumpRules.length > 0 && question.options) {
			const userAnswer = formData.value[question.id];

			// 如果答案被清空，清除跳过状态
			if (!isAnswerValid(userAnswer)) {
				internalSkippedQuestions.value = new Set();
				return;
			}

			// 查找匹配的跳转规则
			const matchingRule = findMatchingJumpRule(question, userAnswer);

			// 如果找到匹配的跳转规则，执行跳转
			if (matchingRule) {
				// 单选题：如果有targetQuestionId，跳转到具体问题；否则跳转到section
				if (question.type === 'multiple_choice' && matchingRule.targetQuestionId) {
					// 计算被跳过的问题并触发跳转
					handleJumpToQuestion(matchingRule, question);
<<<<<<< HEAD
				} else {
					internalSkippedQuestions.value = new Set();
				}
=======
				}
			} else {
				// 如果没有匹配的跳转规则，清除跳过状态
				internalSkippedQuestions.value = new Set();
>>>>>>> 421c05cb
			}
		}
	} else if (question.type == 'multiple_choice_grid' || question.type == 'checkbox_grid') {
		question?.columns?.forEach((column) => {
			if (
				column.isOther &&
				((!Array.isArray(formData.value[`${question?.id}_${value}`]) &&
					formData.value[`${question?.id}_${value}`] !== column.id) ||
					(Array.isArray(formData.value[`${question?.id}_${value}`]) &&
						!formData.value[`${question?.id}_${value}`]?.includes(column.id)))
			) {
				formData.value[`${question?.id}_${value}_${column.id}`] = '';
			}
		});
	}

	emit('change');
};

// 处理跳转到具体问题
const handleJumpToQuestion = (jumpRule: any, currentQuestion: any) => {
	if (!formattedQuestionnaires.value.length) return;

	const questionnaire = formattedQuestionnaires.value[0];
	const currentSection = questionnaire.sections[currentSectionIndex.value];
	if (!currentSection) return;

	const currentQuestionIndex = currentSection.questions.findIndex(
		(q: any) => q.id === currentQuestion.id || q.temporaryId === currentQuestion.temporaryId
	);

	if (currentQuestionIndex === -1) return;

	// 查找目标section和问题
	const targetSectionIndex = questionnaire.sections.findIndex(
		(s: any) => s.id === jumpRule.targetSectionId || s.temporaryId === jumpRule.targetSectionId
	);

	if (targetSectionIndex === -1) return;

	const targetSection = questionnaire.sections[targetSectionIndex];
	if (!targetSection) return;

	// 如果跳转规则有targetQuestionId，使用它；否则跳转到section的第一个问题（兼容旧数据）
	let targetQuestionIndex = -1;
	if (jumpRule.targetQuestionId) {
		targetQuestionIndex = targetSection.questions.findIndex(
			(q: any) =>
				q.id === jumpRule.targetQuestionId || q.temporaryId === jumpRule.targetQuestionId
		);
	} else {
		// 兼容旧数据：跳转到section的第一个问题
		targetQuestionIndex = 0;
	}

	if (targetQuestionIndex === -1) return;

	// 计算被跳过的问题
	const skipped = new Set<string>();

	if (currentSectionIndex.value === targetSectionIndex) {
		// 同section内跳转：跳过当前问题之后到目标问题之前的所有问题
		for (let i = currentQuestionIndex + 1; i < targetQuestionIndex; i++) {
			const skippedQuestion = currentSection.questions[i];
			if (skippedQuestion) {
				const questionId =
					skippedQuestion.id || skippedQuestion.temporaryId || skippedQuestion.questionId;
				if (questionId) skipped.add(questionId);
			}
		}
	} else {
		// 跨section跳转：
		// 1. 跳过当前section中当前问题之后的所有问题
		for (let i = currentQuestionIndex + 1; i < currentSection.questions.length; i++) {
			const skippedQuestion = currentSection.questions[i];
			if (skippedQuestion) {
				const questionId =
					skippedQuestion.id || skippedQuestion.temporaryId || skippedQuestion.questionId;
				if (questionId) skipped.add(questionId);
			}
		}

		// 2. 跳过目标section中目标问题之前的所有问题
		for (let i = 0; i < targetQuestionIndex; i++) {
			const skippedQuestion = targetSection.questions[i];
			if (skippedQuestion) {
				const questionId =
					skippedQuestion.id || skippedQuestion.temporaryId || skippedQuestion.questionId;
				if (questionId) skipped.add(questionId);
			}
		}
	}

	// 清除之前的跳过状态，然后更新新的跳过问题集合
	// 创建新的 Set 以触发响应式更新
	internalSkippedQuestions.value = new Set(skipped);

	// 跳转到目标section和问题
	currentSectionIndex.value = targetSectionIndex;

	// 滚动到目标问题（使用nextTick确保DOM已更新）
	nextTick(() => {
		const targetQuestion = targetSection.questions[targetQuestionIndex];
		if (targetQuestion) {
			const questionId = targetQuestion.id || targetQuestion.temporaryId;
			if (questionId) {
				const element =
					document.getElementById(questionId) ||
					document.querySelector(`[data-question-id="${questionId}"]`);
				if (element) {
					element.scrollIntoView({ behavior: 'smooth', block: 'center' });
				}
			}
		}
	});
};

// 处理文件变化
const handleFileChange = (questionId: string, file: any, fileList: any[]) => {
	formData.value[questionId] = fileList;
	handleInputChange(questionId, fileList);
};

// 验证表单
const validateForm = (presentQuestionIndex?: number) => {
	let isValid = true;
	const errors: string[] = [];
	if (!formattedQuestionnaires.value || formattedQuestionnaires.value.length === 0) {
		return { isValid: true, errors: [] };
	}

	const questionnaire = formattedQuestionnaires.value[0];
	let vailSection: any[] = [];
	if (presentQuestionIndex != undefined && presentQuestionIndex != null) {
		vailSection = [questionnaire.sections[presentQuestionIndex]];
	} else {
		vailSection = questionnaire.sections;
	}

	// 用于记录所有已经验证过的section，避免重复验证
	const validatedSectionIds = new Set<string>();

	for (let sIndex = 0; sIndex < vailSection.length; sIndex++) {
		const section = vailSection[sIndex];

		// 如果这个section已经被验证过，跳过
		if (validatedSectionIds.has(section.id)) {
			continue;
		}

		if (!section.questions || section.questions.length === 0) {
			validatedSectionIds.add(section.id);
			continue;
		}

		// 标记当前section为已验证
		validatedSectionIds.add(section.id);

		// 验证当前section的所有问题
		section.questions
			?.filter((item) => {
				return item.type != 'page_break';
			})
			?.forEach((question: any, qIdx: number) => {
				// 跳过被跳过的问题（即使它们是必填的）
				if (isQuestionSkipped(question)) {
					return;
				}

				if (question.required) {
					if (question.type === 'multiple_choice_grid') {
						// 多选网格：检查每一行是否都有选择
						if (question.rows && question.rows.length > 0) {
							let allRowsCompleted = true;
							question.rows.forEach((row: any, rowIndex: number) => {
								const gridKey = `${question.id}_${row.id || rowIndex}`;
								const gridValue = formData.value[gridKey];
								if (!Array.isArray(gridValue) || gridValue.length === 0) {
									allRowsCompleted = false;
								}
							});
							if (!allRowsCompleted) {
								isValid = false;
								const errorMsg = `${sIndex + 1} - ${qIdx + 1}`;
								errors.push(errorMsg);
							}
						}
					} else if (question.type === 'short_answer_grid') {
						if (question.rows && question.columns && question.columns.length > 0) {
							let allRowsCompleted = true;
							question.rows.forEach((row: any, rowIndex: number) => {
								// 检查该行是否至少有一个单元格有内容
								let rowHasValue = false;
								question.columns.forEach((column: any, columnIndex: number) => {
									const gridKey = `${question.id}_${column.id}_${row.id}`;
									const gridValue = formData.value[gridKey];
									if (gridValue && gridValue.trim() !== '') {
										rowHasValue = true;
									}
								});
								// 如果该行没有任何内容，则标记为未完成
								if (!rowHasValue) {
									allRowsCompleted = false;
								}
							});
							if (!allRowsCompleted) {
								isValid = false;
								const errorMsg = `${sIndex + 1} - ${qIdx + 1}`;
								errors.push(errorMsg);
							}
						}
					} else if (question.type === 'checkbox_grid') {
						// 单选网格：检查每一行是否都有选择
						if (question.rows && question.rows.length > 0) {
							let allRowsCompleted = true;
							question.rows.forEach((row: any, rowIndex: number) => {
								const gridKey = `${question.id}_${row.id || rowIndex}`;
								const gridValue = formData.value[gridKey];
								if (!gridValue || gridValue === '') {
									allRowsCompleted = false;
								}
							});
							if (!allRowsCompleted) {
								isValid = false;
								const errorMsg = `${sIndex + 1} - ${qIdx + 1}`;
								errors.push(errorMsg);
							}
						}
					} else if (question.type == 'rating') {
						const value = formData.value[question.id];
						if (value == null || value == undefined) {
							isValid = false;
							const errorMsg = `${sIndex + 1} - ${qIdx + 1}`;
							errors.push(errorMsg);
						}
					} else if (question.type == 'linear_scale') {
						const value = formData.value[question.id];
						if (value == null || value == undefined) {
							isValid = false;
							const errorMsg = `${sIndex + 1} - ${qIdx + 1}`;
							errors.push(errorMsg);
						}
					} else {
						// 其他类型的验证  其他类型的验证也需要单独处理
						if (question.type !== 'image' && question.type != 'video') {
							const value = formData.value[question.id];
							// 更严格的空值检查
							const isEmpty =
								value === null ||
								value === undefined ||
								value === '' ||
								(typeof value === 'string' && value.trim() === '') ||
								(Array.isArray(value) && value.length === 0);

							if (isEmpty) {
								isValid = false;
								const errorMsg = `${sIndex + 1} - ${qIdx + 1}`;
								errors.push(errorMsg);
							}
						}
					}
				}
			});

		// 验证完当前section后，检查是否有跳转逻辑被触发
		let jumpTargetSectionId = null;

		// 从最后一个问题开始向前查找，找到最后一个有效的跳转规则
		for (let i = section.questions.length - 1; i >= 0; i--) {
			const question = section.questions[i];

			// 检查是否是有跳转规则的问题
			if (
				(question.type === 'multiple_choice' || question.type === 'checkboxes') &&
				question.jumpRules &&
				question.jumpRules.length > 0
			) {
				const userAnswer = formData.value[question.id];

				// 检查用户是否已经选择了答案
				if (userAnswer && userAnswer !== '') {
					// 查找匹配的跳转规则
					const matchingRule = question.jumpRules.find((rule) => {
						return (
							rule.optionId &&
							question.options.some(
								(option) =>
									(option.id === rule.optionId ||
										option.temporaryId === rule.optionId) &&
									(option.value === userAnswer || option.label === userAnswer)
							)
						);
					});

					// 如果找到匹配的跳转规则，记录目标并跳出循环
					if (matchingRule) {
						jumpTargetSectionId = matchingRule.targetSectionId;
						break;
					}
				}
			}
		}

		// 如果有跳转目标，调整索引直接跳转到目标section
		if (jumpTargetSectionId) {
			// 找到目标section在vailSection数组中的位置
			const targetInVailSections = vailSection.findIndex(
				(s) => s.id === jumpTargetSectionId || s.temporaryId === jumpTargetSectionId
			);

			if (targetInVailSections !== -1 && targetInVailSections > sIndex) {
				// 直接跳转到目标section，跳过中间的section
				sIndex = targetInVailSections - 1; // -1 是因为for循环会自动+1
			}
		}
	}
	return { isValid, errors };
};

// 转换表单数据为API格式
const transformFormDataForAPI = () => {
	const apiData: QuestionnaireData[] = [];
	for (const questionnaire of formattedQuestionnaires.value) {
		const questionnaireData: QuestionnaireData = {
			questionnaireId: questionnaire?.id || '',
			stageId: props.stageId,
			answerJson: [],
		};

		for (const section of questionnaire.sections) {
			for (const question of section.questions) {
				if (question.type === 'multiple_choice_grid' || question.type === 'checkbox_grid') {
					// 网格类型：为每一行创建单独的答案记录
					if (question.rows && question.rows.length > 0) {
						question.rows.forEach((row: any) => {
							const gridKey = `${question.id}_${row.id}`;
							const gridValue = formData.value[gridKey];

							// 处理Other选项的文本
							let responseText = {};

							question.columns.forEach((column: any) => {
								const otherTextKey = `${question.id}_${row.id}_${column.id}`;
								if (column.isOther && formData.value[otherTextKey]) {
									responseText[otherTextKey] = formData.value[otherTextKey];
								}
							});
							const answer: QuestionnaireAnswer = {
								questionId: gridKey,
								question: `${question.question} - ${row.label}`,
								answer: gridValue,
								type: question.type,
								responseText: JSON.stringify(responseText),
							};
							questionnaireData.answerJson.push(answer);
						});
					}
				} else if (question.type === 'short_answer_grid') {
					if (question.rows && question.rows.length > 0) {
						question.rows.forEach((row: any) => {
							let responseText = {};

							question.columns.forEach((column: any) => {
								const gridKey = `${question.id}_${column.id}_${row.id}`;
								if (formData.value[gridKey]) {
									responseText[gridKey] = formData.value[gridKey];
								}
							});
							const answer: QuestionnaireAnswer = {
								questionId: question.id,
								question: `${question.question} - ${row.label}`,
								answer: '',
								type: question.type,
								responseText: JSON.stringify(responseText),
							};
							questionnaireData.answerJson.push(answer);
						});
					}
				} else if (question.type === 'checkboxes' || question.type === 'multiple_choice') {
					// 单选题
					let responseText = {};
					question.options.forEach((option: any) => {
						const otherTextKey = `${question.id}_${option.id}`;
						if (option.isOther && formData.value[otherTextKey]) {
							const otherText = formData.value[otherTextKey];
							if (otherText && otherText.trim()) {
								responseText = {
									[otherTextKey]: otherText,
								};
							}
						}
					});
					const answer: QuestionnaireAnswer = {
						questionId: question.id,
						question: question.question,
						answer: formData.value[question.id],
						type: question.type,
						responseText: JSON.stringify(responseText),
					};
					questionnaireData.answerJson.push(answer);
				} else {
					// 普通类型的问题
					const answer: QuestionnaireAnswer = {
						questionId: question.id,
						question: question.question,
						answer: formData.value[question.id],
						type: question.type,
						responseText: Array.isArray(formData.value[question.id])
							? formData.value[question.id].join(', ')
							: formData.value[question.id] || '',
					};
					questionnaireData.answerJson.push(answer);
				}
			}
		}
		apiData.push(questionnaireData);
	}

	return apiData?.map((item) => {
		return {
			...item,
			answerJson: JSON.stringify({
				responses: item.answerJson,
			}),
			currentSectionIndex: currentSectionIndex.value,
		};
	});
};

// 转换表单数据为新的字段格式
const getFormData = () => {
	const result: Array<{
		fieldName: string;
		fieldValueJson: any;
		fieldType: string;
		isRequired: boolean;
	}> = [];

	// 遍历表单数据，生成新格式的数据（过滤掉空值）
	Object.keys(formData.value).forEach((fieldKey) => {
		const value = formData.value[fieldKey];
		const hasValue = Array.isArray(value)
			? value.length > 0
			: value !== undefined && value !== '' && value !== null;

		if (hasValue) {
			// 根据问题类型确定字段类型
			let fieldType = '';
			let isRequired = false;

			// 查找对应的问题信息来确定类型和是否必填
			formattedQuestionnaires.value.forEach((questionnaire) => {
				questionnaire.sections.forEach((section: any) => {
					section.questions.forEach((question: any) => {
						// 检查是否是网格类型的字段
						const isGridField = fieldKey.startsWith(`${question.id}_`);

						if (question.id === fieldKey || isGridField) {
							fieldType = question?.type;
							isRequired = question.required || false;
						}
					});
				});
			});

			result.push({
				fieldName: fieldKey,
				fieldValueJson: formData.value[fieldKey],
				fieldType: fieldType,
				isRequired: isRequired,
			});
		}
	});

	return result;
};

/**
 * 检查答案是否有效（支持数组和字符串类型）
 * @param userAnswer 用户答案
 * @returns 答案是否有效
 */
const isAnswerValid = (userAnswer: any): boolean => {
	if (!userAnswer) return false;
	return Array.isArray(userAnswer) ? userAnswer.length > 0 : userAnswer !== '';
};

/**
 * 查找匹配的跳转规则
 * @param question 问题对象
 * @param userAnswer 用户答案
 * @returns 匹配的跳转规则，如果没有则返回 undefined
 */
const findMatchingJumpRule = (question: any, userAnswer: any) => {
	if (!question.jumpRules || !question.jumpRules.length || !question.options) {
		return undefined;
	}

	return question.jumpRules.find((rule: any) => {
		if (!rule.optionId) return false;

		return question.options.some((option: any) => {
			// 检查选项ID是否匹配
			const isOptionMatch =
				option.id === rule.optionId || option.temporaryId === rule.optionId;
			if (!isOptionMatch) return false;

			// 检查答案是否匹配（支持数组和字符串）
			if (Array.isArray(userAnswer)) {
				// 多选题：检查数组中是否包含该选项的值或标签
				return userAnswer.includes(option.value) || userAnswer.includes(option.label);
			} else {
				// 单选题：直接比较
				return option.value === userAnswer || option.label === userAnswer;
			}
		});
	});
};

// 根据跳转规则获取目标section ID
const getJumpTargetSection = () => {
	if (!currentSection.value?.questions) return null;

	// 从最后一个问题开始向前查找，找到最后一个有效的跳转规则
	const questions = currentSection.value.questions;

	// 倒序遍历问题数组，找到最后一个符合条件的跳转规则
	for (let i = questions.length - 1; i >= 0; i--) {
		const question = questions[i];
		// 检查是否有跳转规则
		if (question.jumpRules && question.jumpRules.length > 0) {
			const userAnswer = formData.value[question.id];

			// 检查用户是否已经选择了答案
			if (isAnswerValid(userAnswer)) {
				// 查找匹配的跳转规则
				const matchingRule = findMatchingJumpRule(question, userAnswer);

				// 如果找到匹配的跳转规则，立即返回
				if (matchingRule) {
					return matchingRule.targetSectionId;
				}
			}
		}
	}

	return null;
};

// 根据section ID查找在sections数组中的索引
const findSectionIndexById = (sectionId: string) => {
	if (!formattedQuestionnaires.value.length) return -1;

	const questionnaire = formattedQuestionnaires.value[0];
	if (!questionnaire.sections) return -1;

	return questionnaire.sections.findIndex(
		(section) => section.id === sectionId || section.temporaryId === sectionId
	);
};

// 分页控制方法
const goToPreviousSection = () => {
	if (!isFirstSection.value) {
		currentSectionIndex.value--;
	}
};

const goToNextSection = async () => {
	// const { isValid, errors } = await validateForm(currentSectionIndex.value);
	// if (!isValid) {
	// 	const errorHtml = errors.map((error) => `<p>${error}</p>`).join('');
	// 	ElNotification({
	// 		title: 'Please complete all required fields',
	// 		dangerouslyUseHTMLString: true,
	// 		message: errorHtml,
	// 		type: 'warning',
	// 	});
	// 	return;
	// }
	// 检查是否有跳转规则需要应用
	const targetSectionId = getJumpTargetSection();
	if (targetSectionId) {
		// 根据跳转规则跳转到指定section
		const targetSectionIndex = findSectionIndexById(targetSectionId);
		if (targetSectionIndex !== -1) {
			currentSectionIndex.value =
				targetSectionIndex == currentSectionIndex.value
					? targetSectionIndex + 1
					: targetSectionIndex;
			return;
		}
	}

	// 没有跳转规则或找不到目标section，使用默认的下一个section
	if (!isLastSection.value) {
		currentSectionIndex.value++;
	}
};

const goToSection = (index: number) => {
	if (index >= 0 && index < totalSections.value) {
		currentSectionIndex.value = index;
	}
};

// 初始化
onMounted(async () => {
	await nextTick();

	// 初始化表单数据
	if (hasQuestionnaireData.value && formattedQuestionnaires.value.length > 0) {
		formattedQuestionnaires.value.forEach((questionnaire) => {
			questionnaire.sections
				?.filter((item) => {
					return (
						item.type !== 'image' && item.type != 'video' && item.type != 'page_break'
					);
				})
				.forEach((section: any) => {
					section.questions.forEach((question: any) => {
						// 根据问题类型初始化表单数据
						if (
							question.type === 'multiple_choice_grid' ||
							question.type === 'checkbox_grid'
						) {
							// 多选网格：为每一行初始化多选值（数组）
							if (question.rows && question.rows.length > 0) {
								question.rows.forEach((row: any) => {
									const key = `${question?.id}_${row.id}`;
									if (!(key in formData.value)) {
										formData.value[key] =
											question.type === 'multiple_choice_grid' ? [] : '';
									}
									question.columns.forEach((column: any) => {
										if (column.isOther) {
											const otherTextKey = `${question?.id}_${row.id}_${column.id}`;
											if (!(otherTextKey in formData.value)) {
												formData.value[otherTextKey] = '';
											}
										}
									});
								});
							}
						} else if (question.type == 'short_answer_grid') {
							if (question.rows && question.rows.length > 0) {
								question.rows.forEach((row: any) => {
									question.columns.forEach((column: any) => {
										const otherTextKey = `${question?.id}_${column.id}_${row.id}`;
										if (!(otherTextKey in formData.value)) {
											formData.value[otherTextKey] = '';
										}
									});
								});
							}
						} else if (question.type === 'checkboxes' || question.type === 'checkbox') {
							// 多选题：初始化为数组
							if (!(question?.id in formData.value)) {
								formData.value[question?.id] = [];
							}
						} else if (question.type === 'file' || question.type === 'file_upload') {
							if (!(question?.id in formData.value)) {
								formData.value[question?.id] = [];
							}
						} else if (question.type === 'linear_scale') {
							// 线性量表：初始化为最小值（数字类型）
							if (!(question?.id in formData.value)) {
								formData.value[question?.id] = question.min;
							}
						} else if (question.type === 'rating') {
							// 评分：初始化为0（数字类型）
							if (!(question?.id in formData.value)) {
								formData.value[question?.id] = 0;
							}
						} else {
							// 其他类型：初始化为空字符串
							if (!(question?.id in formData.value)) {
								formData.value[question?.id] = '';
							}
						}
					});

					section?.columns?.forEach((column: any) => {
						if (column.isOther) {
							const otherTextKey = `${section?.id}_${column.id}`;
							if (!(otherTextKey in formData.value)) {
								formData.value[otherTextKey] = '';
							}
						}
					});

					section?.options?.forEach((option: any) => {
						if (option.isOther) {
							const otherTextKey = `${section?.id}_${option.id}`;
							if (!(otherTextKey in formData.value)) {
								formData.value[otherTextKey] = '';
							}
						}
					});
				});
		});
		// 初始化完毕后再应用答案，防止被覆盖
		applyAnswers(props.questionnaireAnswers?.answer);
	}
});

// 图标选项
const iconOptions = {
	star: {
		filledIcon: [IconStar, IconStar, IconStar],
		voidIcon: IconStarOutline,
	},
	heart: {
		filledIcon: [IconHeart, IconHeart, IconHeart],
		voidIcon: IconHeartOutline,
	},
	thumbs: {
		filledIcon: [IconThumbUp, IconThumbUp, IconThumbUp],
		voidIcon: IconThumbUpOutline,
	},
};

const getSelectedFilledIcon = (iconType: string) => {
	return iconOptions[iconType]?.filledIcon;
};

const getSelectedVoidIcon = (iconType: string) => {
	return iconOptions[iconType]?.voidIcon;
};

// 生成slider的刻度标记
const getSliderMarks = (question: any) => {
	const marks: Record<number, string> = {};
	const min = question.min;
	const max = question.max;

	for (let i = min; i <= max; i++) {
		marks[i] = '';
	}

	return marks;
};

// 计算问题的实际序号（跳过page_break类型）
const getQuestionNumber = (questionIndex: number) => {
	if (!currentSection.value?.questions) return questionIndex + 1;

	let actualQuestionNumber = 1;
	for (let i = 0; i <= questionIndex; i++) {
		const question = currentSection.value.questions[i];
		if (question.type !== 'page_break') {
			if (i === questionIndex) {
				return actualQuestionNumber;
			}
			actualQuestionNumber++;
		}
	}
	return actualQuestionNumber;
};

// 检查问题是否被跳过
const isQuestionSkipped = (question: any): boolean => {
	const questionId = question.id || question.temporaryId || question.questionId;
	return skippedQuestions.value.has(questionId);
};

const questionIsDisabled = (questionId: string): boolean => {
	return props.disabled || !!internalSkippedQuestions.value.has(questionId);
};

const Submit = () => {
	emit('submit');
};

defineExpose({
	validateForm,
	transformFormDataForAPI,
	getFormData,
	goToPreviousSection,
	goToNextSection,
	goToSection,
	currentSectionIndex: readonly(currentSectionIndex),
	totalSections,
	isFirstSection,
	isLastSection,
	// 暴露 formData 以供父组件访问
	get formData() {
		return formData.value;
	},
});
</script>

<style scoped lang="scss">
/* 问卷区域样式 */
.error-indicator {
	font-size: var(--button-1-size); /* 14px - Item Button 1 */
	font-weight: normal;
	color: var(--el-color-danger);
	background-color: var(--el-color-danger-light-9);
	padding: 2px 8px;
	border: 1px solid var(--el-color-danger-light-7);
	@apply rounded-xl;
}

.questionnaire-error {
	margin-bottom: 16px;
}

/* 统一的底部导航样式 */
.bottom-navigation {
	margin-top: 32px;
	padding: 20px;
	background-color: var(--el-fill-color-blank);
	border: 1px solid var(--el-border-color-lighter);
	display: flex;
	align-items: center;
	justify-content: space-between;
	min-height: 60px;
	@apply rounded-xl;
}

/* 左侧导航区域 */
.nav-left {
	display: flex;
	align-items: center;
	justify-content: flex-start;
	min-width: 120px;
}

/* 右侧导航区域 */
.nav-right {
	display: flex;
	align-items: center;
	justify-content: flex-end;
	min-width: 120px;
}

/* 进度指示器区域 */
.section-progress {
	display: flex;
	align-items: center;
	justify-content: center;
	flex: 1;
}

.section-dots {
	display: flex;
	justify-content: center;
	gap: 8px;
	align-items: center;
}

.section-dot {
	width: 12px;
	height: 12px;
	border-radius: 50%;
	border: 2px solid var(--el-border-color);
	background-color: var(--el-fill-color-blank);
	transition: all 0.2s ease;
	padding: 0;
	outline: none;

	&:hover {
		border-color: var(--primary-400);
		background-color: var(--primary-50);
	}

	&.active {
		border-color: var(--primary-500);
		background-color: var(--primary-500);
	}
}

.section-title {
	font-size: var(--body-2-size); /* 18px - Item Body 2 */
	font-weight: 600;
	color: var(--primary-800);
	margin: 0;
}

.section-description {
	font-size: var(--button-1-size); /* 14px - Item Button 1 */
	color: var(--gray-400);
	margin: 0;
	line-height: 1.5;
}

/* 无section占位符 */
.no-sections-placeholder {
	margin: 40px 0;
	text-align: center;
}

.question-item {
	padding: 16px;
	border: 1px solid var(--el-border-color-lighter);
	background-color: var(--el-fill-color-blank);
	@apply rounded-xl;

	&:hover {
		border-color: var(--el-border-color);
	}
}

/* 暗色主题 */
html.dark {
	.question-item {
		background-color: var(--black-200) !important;
		border-color: var(--black-100) !important;

		&:hover {
			border-color: var(--black-50) !important;
		}
	}

	/* 移除硬编码的 dark 模式样式，使用新的自定义类 */

	.error-indicator {
		color: var(--el-color-danger-light-3);
		background-color: var(--el-color-danger-dark-2);
		border-color: var(--el-color-danger);
	}

	/* 底部导航暗色主题 */
	.bottom-navigation {
		background-color: var(--black-200);
		border-color: var(--black-100);
	}

	.section-dot {
		border-color: var(--black-100);
		background-color: var(--black-200);

		&:hover {
			border-color: var(--primary-400);
			background-color: var(--primary-800);
		}

		&.active {
			border-color: var(--primary-500);
			background-color: var(--primary-500);
		}
	}

	.section-title {
		color: var(--white-100);
	}

	.no-sections-placeholder {
		color: var(--white-200);
	}
}

/* 网格样式 */
.preview-grid {
	@apply w-full;

	.grid-container {
		border: 1px solid var(--el-border-color);
		overflow: hidden;
		@apply rounded-xl;
	}

	.grid-header {
		display: flex;
		background-color: var(--el-fill-color-light);
		border-bottom: 1px solid var(--el-border-color);
	}

	.grid-row {
		display: flex;
		border-bottom: 1px solid var(--el-border-color);
		&:last-child {
			border-bottom: none;
		}

		&:hover {
			background-color: var(--el-fill-color-lighter);
		}
	}

	.grid-cell {
		padding: 12px;
		display: flex;
		align-items: center;
		justify-content: center;
		align-items: center;
		min-width: 120px;
		flex: 1;
		border-right: 1px solid var(--el-border-color);

		&:first-child {
			justify-content: flex-start;
			font-weight: 500;
			background-color: var(--primary-25);
			min-width: 200px;
			flex: none;
		}

		&:last-child {
			border-right: none;
		}
	}

	.grid-row-header {
		background-color: var(--primary-25);
		font-weight: 500;
		text-align: left;
		justify-content: flex-start !important;
		@apply w-[200px] min-w-0 truncate;
	}

	.grid-column-header {
		font-weight: 500;
		text-align: center;
		background-color: var(--el-fill-color-light);
	}

	.grid-radio-cell {
		background-color: var(--el-color-white);
	}

	.grid-checkbox-cell {
		background-color: var(--el-color-white);
		justify-content: center;
	}

	.grid-radio {
		margin: 0;

		:deep(.el-radio__input) {
			margin: 0;
		}

		:deep(.el-radio__label) {
			display: none;
		}
	}

	.grid-checkbox {
		margin: 0;

		:deep(.el-checkbox__input) {
			margin: 0;
		}

		:deep(.el-checkbox__label) {
			display: none;
		}
	}
}

.other-column-tag {
	font-size: 0.625rem;
	height: 1.125rem;
	line-height: 1;
	padding: 0.125rem 0.25rem;
	margin-left: 0.25rem;
}

.other-input {
	width: 100%;
}

/* 暗色主题支持 */
html.dark {
	.preview-grid {
		.grid-container {
			border-color: var(--el-border-color-dark);
		}

		.grid-header,
		.grid-row {
			border-color: var(--el-border-color-dark);
		}

		.grid-cell {
			border-color: var(--el-border-color-dark);
		}

		.grid-row-header,
		.grid-column-header {
			background-color: var(--el-bg-color-dark);
		}

		.grid-radio-cell,
		.grid-checkbox-cell {
			background-color: var(--el-bg-color-dark);
		}
	}
}

.responsive-image {
	@apply block;
	max-height: 500px;
	max-width: 100%;
	width: auto;
	height: auto;
	object-fit: contain;

	:deep(.el-image__inner) {
		max-height: 500px;
		max-width: 100%;
		width: auto;
		height: auto;
		object-fit: contain;
	}
}

.form-question-number {
	color: var(--el-text-color-regular);
}

.form-question-desc {
	color: var(--el-text-color-secondary);
}

.form-radio-option:hover {
	background-color: var(--el-fill-color-lighter);
}

.form-radio-disabled {
	background-color: var(--el-disabled-bg-color);
}

.form-radio-checked {
	border-color: var(--el-color-primary);
	background-color: var(--el-color-primary);
}

.form-radio-unchecked {
	border-color: var(--el-border-color);
}

.form-star-text {
	color: var(--el-text-color-secondary);
}

.form-slider-labels {
	color: var(--el-text-color-secondary);
}

.form-unsupported-type {
	color: var(--el-text-color-placeholder);
	border-color: var(--el-border-color);
}

.form-page-break {
	color: var(--el-text-color-regular);
}

.form-empty-text {
	color: var(--el-text-color-secondary);
}
</style><|MERGE_RESOLUTION|>--- conflicted
+++ resolved
@@ -925,16 +925,9 @@
 				if (question.type === 'multiple_choice' && matchingRule.targetQuestionId) {
 					// 计算被跳过的问题并触发跳转
 					handleJumpToQuestion(matchingRule, question);
-<<<<<<< HEAD
 				} else {
 					internalSkippedQuestions.value = new Set();
 				}
-=======
-				}
-			} else {
-				// 如果没有匹配的跳转规则，清除跳过状态
-				internalSkippedQuestions.value = new Set();
->>>>>>> 421c05cb
 			}
 		}
 	} else if (question.type == 'multiple_choice_grid' || question.type == 'checkbox_grid') {

--- conflicted
+++ resolved
@@ -178,30 +178,12 @@
 								</el-tag>
 							</template>
 						</el-table-column>
-<<<<<<< HEAD
-						<el-table-column label="Start Date" width="180" sortable="custom">
-=======
-<<<<<<< Updated upstream
-						<el-table-column label="Timeline" width="180" sortable="custom">
-=======
 						<el-table-column label="Start Date" width="150" sortable="custom">
->>>>>>> Stashed changes
->>>>>>> 5be82d74
 							<template #default="{ row }">
 								<div class="text-xs space-y-1">
 									<div class="flex items-center">
 										<span
 											class="table-cell-content flex-1"
-<<<<<<< HEAD
-											:title="timeZoneConvert(row.currentStageStartTime)"
-										>
-											{{ timeZoneConvert(row.currentStageStartTime) }}
-=======
-<<<<<<< Updated upstream
-											:title="formatDate(row.startDate) || defaultStr"
-										>
-											{{ formatDate(row.startDate) || defaultStr }}
-=======
 											:title="
 												timeZoneConvert(
 													row.currentStageStartTime,
@@ -217,27 +199,17 @@
 													projectTenMinutesSsecondsDate
 												)
 											}}
->>>>>>> 5be82d74
 										</span>
 									</div>
 								</div>
 							</template>
 						</el-table-column>
-<<<<<<< HEAD
-						<el-table-column label="End Date" width="180" sortable="custom">
-=======
 						<el-table-column label="End Date" width="150" sortable="custom">
->>>>>>> 5be82d74
 							<template #default="{ row }">
 								<div class="text-xs space-y-1">
 									<div class="flex items-center">
 										<span
 											class="table-cell-content flex-1"
-<<<<<<< HEAD
-											:title="timeZoneConvert(row.currentStageEndTime)"
-										>
-											{{ timeZoneConvert(row.currentStageEndTime) }}
-=======
 											:title="
 												timeZoneConvert(
 													row.currentStageEndTime,
@@ -253,8 +225,6 @@
 													projectTenMinutesSsecondsDate
 												)
 											}}
->>>>>>> Stashed changes
->>>>>>> 5be82d74
 										</span>
 									</div>
 									<div

<template>
	<div class="task-list">
		<div
			class="flex items-center justify-center py-8"
			v-if="!tasksLoaded || (isDragging && draggingChecklistId === props.checklist.id)"
		>
			<el-icon class="animate-spin h-6 w-6 text-primary-500 mr-2">
				<Loading />
			</el-icon>
			{{ !tasksLoaded ? 'Loading tasks...' : 'Updating task order...' }}
		</div>

		<!-- 任务已加载完成时显示 -->
		<div v-if="tasksLoaded">
			<div class="flex items-center mb-4">
				<h4 class="text-sm font-medium text-gray-900">Tasks</h4>
			</div>

			<!-- 任务列表 -->
			<div v-if="tasks.length > 0">
				<draggable
					:model-value="tasks"
					@update:model-value="(newTasks) => updateTasks(newTasks)"
					item-key="id"
					handle=".drag-handle"
					:animation="300"
					ghost-class="ghost-task"
					class="tasks-draggable"
					@start="onTaskDragStart(props.checklist.id)"
					@change="onTaskDragChange(props.checklist.id, $event)"
				>
					<template #item="{ element: task }">
						<div
							class="flex items-center gap-3 p-3 transition-all duration-200 border border-transparent rounded-lg task-item max-w-full"
							:class="{
								'task-disabled':
									isDragging && draggingChecklistId !== props.checklist.id,
								'task-sorting':
									isDragging && draggingChecklistId === props.checklist.id,
							}"
						>
							<!-- 排序图标 -->
							<el-button
								size="small"
								text
								circle
								class="cursor-move drag-handle"
								:class="{
									'drag-disabled':
										isDragging && draggingChecklistId !== props.checklist.id,
									'drag-sorting':
										isDragging && draggingChecklistId === props.checklist.id,
								}"
							>
								<Icon icon="mdi:drag-vertical" class="w-4 h-4" />
							</el-button>

							<!-- 正常显示模式 -->
							<template v-if="!(editingTask && editingTask.id === task.id)">
								<div class="flex items-center justify-between flex-1 min-w-0 gap-2">
									<!-- Task name -->
									<div class="flex-1 min-w-0 pr-3">
										<span class="text-sm text-gray-900 truncate block">
											{{ task.name }}
										</span>
									</div>

									<!-- Right side items -->
									<div
										class="flex items-center gap-1 flex-shrink-0"
										v-if="task.assigneeName"
									>
<<<<<<< HEAD
										<span :title="task?.name || ''">{{ task.name }}</span>
=======
										<!-- Assignee 缩写 -->
										<icon
											icon="material-symbols:person-2-outline"
											style="color: var(--primary-500)"
										/>
										<span
											class="text-xs font-medium text-primary-500"
											:title="task.assigneeName"
										>
											{{ getAssigneeInitials(task.assigneeName) }}
										</span>

										<!-- Action 绑定状态图标 -->
										<el-tag v-if="task.actionId" type="success" size="small">
											{{ task.actionName }}
										</el-tag>
>>>>>>> 0b9a82fe
									</div>
									<div
										class="flex items-center gap-1 flex-shrink-0"
										style="color: #47b064"
										v-if="task?.filesCount"
									>
										<icon icon="iconoir:attachment" />
										{{ task?.filesCount }}
									</div>
									<div
										class="flex items-center gap-1 flex-shrink-0"
										style="color: #ed6f2d"
										v-if="task?.notesCount"
									>
										<icon icon="mynaui:message" />
										{{ task?.notesCount }}
									</div>
								</div>
								<div class="flex items-center space-x-1">
									<el-dropdown placement="bottom">
										<el-button :icon="MoreFilled" link size="small" />
										<template #dropdown>
											<el-dropdown-menu>
												<!-- 如果已绑定 action，显示编辑和删除选项 -->
												<template v-if="true">
													<el-dropdown-item
														@click="openActionEditor(task)"
													>
														<div class="flex items-center gap-2">
															<Icon
																icon="tabler:edit"
																class="w-4 h-4"
															/>
															<span class="text-xs">Edit Action</span>
														</div>
													</el-dropdown-item>
													<el-dropdown-item
														v-if="task.actionId"
														@click="removeActionBinding(task)"
													>
														<div class="flex items-center gap-2">
															<Icon
																icon="tabler:unlink"
																class="w-4 h-4 text-red-500"
															/>
															<span class="text-xs text-red-500">
																Remove Action
															</span>
														</div>
													</el-dropdown-item>
												</template>
											</el-dropdown-menu>
										</template>
									</el-dropdown>
									<el-button
										@click="editTask(props.checklist.id, task)"
										size="small"
										text
										:icon="Edit"
									/>
									<el-button
										@click="deleteTask(props.checklist.id, task.id)"
										size="small"
										text
										:icon="Delete"
										class="text-red-500"
									/>
								</div>
							</template>

							<!-- 编辑模式 -->
							<template v-else>
								<div class="flex items-center gap-2 flex-1 pr-2">
									<div class="flex-1 min-w-0">
										<el-input
											:model-value="taskFormData.name"
											@update:model-value="
												(val) => updateTaskFormData('name', val)
											"
											placeholder="Task name"
											size="small"
										/>
									</div>
									<div class="flex-1 flex-shrink-0">
										<flowflex-user-selector
											ref="editTaskAssigneeSelectorRef"
											:model-value="taskFormData.assigneeId"
											@update:model-value="
												(val) => updateTaskFormData('assigneeId', val)
											"
											placeholder="Select assignee"
											:clearable="true"
											size="small"
										/>
									</div>
								</div>
								<div class="flex items-center gap-1">
									<el-button
										@click="saveTaskEdit"
										type="primary"
										size="small"
										:icon="Check"
									/>
									<el-button @click="cancelTaskEdit" size="small" :icon="Close" />
								</div>
							</template>
						</div>
					</template>
				</draggable>
			</div>
			<div v-else class="text-center py-8 text-gray-500">
				<p class="text-sm">
					No tasks added yet. Click the "Add Task" button to add a task.
				</p>
			</div>

			<!-- 添加任务表单 -->
			<div
				v-if="addingTaskTo === props.checklist.id"
				class="border border-gray-200 rounded-lg p-2 mt-4 bg-gray-50"
			>
				<div class="">
					<div class="flex items-center gap-3">
						<div class="flex-1 min-w-0 flex flex-col gap-2">
							<div class="">task name</div>
							<el-input
								v-model="newTaskText"
								placeholder="Enter task name..."
								@keyup.enter="addTask(props.checklist.id)"
							/>
						</div>
						<div class="flex-1 min-w-0 flex-shrink-0 flex flex-col gap-2">
							<div class="">Assignee</div>
							<flowflex-user-selector
								ref="newTaskAssigneeSelectorRef"
								v-model="newTaskAssignee"
								placeholder="Select assignee"
								:clearable="true"
							/>
						</div>
					</div>
					<div class="flex justify-end mt-2">
						<el-button @click="cancelAddTask" :icon="Close" size="small" />
						<el-button
							@click="addTask(props.checklist.id)"
							type="primary"
							:icon="Plus"
							size="small"
						/>
					</div>
				</div>
			</div>

			<!-- Add Task 按钮 -->
			<div class="mt-4 flex justify-end">
				<el-button
					@click="showAddTaskDialog(props.checklist)"
					type="primary"
					:icon="Plus"
					size="default"
				/>
			</div>
		</div>

		<ActionConfigDialog
			ref="actionConfigDialogRef"
			v-model="actionEditorVisible"
			:action="actionInfo"
			:is-editing="!!actionInfo"
			:triggerSourceId="currentActionTask?.id"
			:loading="editActionLoading"
			:triggerType="TriggerTypeEnum.Task"
			@save-success="onActionSave"
			@cancel="onActionCancel"
		/>
	</div>
</template>

<script setup>
import { ref } from 'vue';
import { Plus, Edit, Delete, Loading, Check, Close, MoreFilled } from '@element-plus/icons-vue';
import { Icon } from '@iconify/vue';
import draggable from 'vuedraggable';
import { ElMessage, ElMessageBox } from 'element-plus';
import { getActionDetail, deleteMappingAction } from '@/apis/action';
import {
	getChecklistTasks,
	createChecklistTask,
	updateChecklistTask,
	deleteChecklistTask,
	formatTaskForApi,
} from '@/apis/ow/checklist';
import { useI18n } from '@/hooks/useI18n';
import ActionConfigDialog from '@/components/actionTools/ActionConfigDialog.vue';
import FlowflexUserSelector from '@/components/form/flowflexUser/index.vue';
import { TriggerTypeEnum } from '@/enums/appEnum';

const props = defineProps({
	checklist: {
		type: Object,
		required: true,
	},
});

const emit = defineEmits([
	'task-updated', // 当任务更新时通知父组件刷新checklist
]);

const { t } = useI18n();

// 内部状态管理
const tasks = ref([]);
const tasksLoaded = ref(false);
const editingTask = ref(null);
const taskFormData = ref({
	name: '',
	description: '',
	estimatedMinutes: 0,
	isRequired: false,
	assigneeId: null,
	assigneeName: '',
});
const addingTaskTo = ref(null);
const newTaskText = ref('');
const newTaskAssignee = ref(null);
const isDragging = ref(false);
const draggingChecklistId = ref(null);
const newTaskAssigneeSelectorRef = ref(null);
const editTaskAssigneeSelectorRef = ref(null);

// 加载任务数据
const loadTasks = async () => {
	try {
		tasksLoaded.value = false;
		const response = await getChecklistTasks(props.checklist.id);
		const tasksData = response.data || response || [];

		const processedTasks = tasksData
			.map((task) => ({
				...task,
				completed: task.isCompleted || task.completed || false,
				estimatedMinutes: task.estimatedHours ? task.estimatedHours * 60 : 0,
				order: task.orderIndex !== undefined ? task.orderIndex : task.order || 0,
			}))
			.sort((a, b) => (a.order || 0) - (b.order || 0));

		tasks.value = processedTasks;
		tasksLoaded.value = true;
	} catch (error) {
		ElMessage.error(`Failed to load tasks: ${error.message || 'Unknown error'}`);
		tasks.value = [];
		tasksLoaded.value = true;
	}
};

// 显示添加任务对话框
const showAddTaskDialog = (checklist) => {
	addingTaskTo.value = checklist.id;
	newTaskText.value = '';
};

// 取消添加任务
const cancelAddTask = () => {
	addingTaskTo.value = null;
	newTaskText.value = '';
	newTaskAssignee.value = null;
};

// 添加任务
const addTask = async (checklistId) => {
	if (!newTaskText.value.trim()) return;

	try {
		// 获取assignee的用户信息（如果选择了的话）
		let assigneeName = null;
		if (newTaskAssignee.value) {
			assigneeName = getAssigneeNameFromSelector(
				newTaskAssigneeSelectorRef,
				newTaskAssignee.value
			);
		}

		const taskData = formatTaskForApi({
			checklistId: checklistId,
			name: newTaskText.value.trim(),
			description: '',
			isRequired: false,
			order: tasks.value.length,
			assigneeId: newTaskAssignee.value,
			assigneeName: assigneeName,
		});

		await createChecklistTask(taskData);
		ElMessage.success(t('sys.api.operationSuccess'));

		// 重新加载任务数据
		await loadTasks();
		// 通知父组件更新checklist数据
		emit('task-updated', checklistId);
		cancelAddTask();
	} catch (err) {
		ElMessage.error(t('sys.api.operationFailed'));
		cancelAddTask();
	}
};

// 删除任务
const deleteTask = async (checklistId, taskId) => {
	try {
		await ElMessageBox.confirm(
			'Are you sure you want to delete this task? This action cannot be undone.',
			'Confirm Deletion',
			{
				confirmButtonText: 'Delete Task',
				cancelButtonText: 'Cancel',
				type: 'warning',
				customClass: 'custom-confirm-dialog',
				confirmButtonClass: 'el-button--danger',
			}
		);
	} catch {
		return; // 用户取消删除
	}

	try {
		await deleteChecklistTask(taskId, true);
		ElMessage.success('Task deleted successfully');

		// 重新加载任务数据
		await loadTasks();
		// 通知父组件更新checklist数据
		emit('task-updated', checklistId);
	} catch (err) {
		ElMessage.error('Failed to delete task');
		// 重新加载任务数据（即使出错也要刷新）
		await loadTasks();
		// 通知父组件更新checklist数据（即使出错也要刷新）
		emit('task-updated', checklistId);
	}
};

// 编辑任务
const editTask = (checklistId, task) => {
	editingTask.value = task;
	taskFormData.value = task;
};

// 取消任务编辑
const cancelTaskEdit = () => {
	editingTask.value = null;
	taskFormData.value = {
		name: '',
		description: '',
		estimatedMinutes: 0,
		isRequired: false,
		assigneeId: null,
		assigneeName: '',
	};
};

// 保存任务编辑
const saveTaskEdit = async () => {
	if (!editingTask.value) return;

	try {
		// 获取assignee的用户信息（如果选择了的话）
		let assigneeName = null;
		if (taskFormData.value.assigneeId) {
			assigneeName = getAssigneeNameFromSelector(
				editTaskAssigneeSelectorRef,
				taskFormData.value.assigneeId
			);
		}

		const taskData = formatTaskForApi({
			...editingTask.value,
			checklistId: props.checklist.id,
			name: taskFormData.value.name,
			description: taskFormData.value.description,
			estimatedMinutes: taskFormData.value.estimatedMinutes,
			isRequired: taskFormData.value.isRequired,
			assigneeId: taskFormData.value.assigneeId,
			assigneeName: assigneeName,
		});

		await updateChecklistTask(editingTask.value.id, taskData);
		ElMessage.success(t('sys.api.operationSuccess'));

		// 重新加载任务数据
		await loadTasks();
		// 通知父组件更新checklist数据
		// emit('task-updated', props.checklist.id);
		cancelTaskEdit();
	} catch {
		cancelTaskEdit();
	}
};

// 拖拽开始
const onTaskDragStart = (checklistId) => {
	draggingChecklistId.value = checklistId;
};

// 拖拽改变顺序
const onTaskDragChange = async (checklistId, event) => {
	isDragging.value = true;

	// 创建最小loading时间的Promise
	const minLoadingTime = new Promise((resolve) => setTimeout(resolve, 800));

	try {
		// 获取重新排序后的任务列表
		const reorderedTasks = tasks.value.map((task, index) => ({
			...task,
			order: index,
		}));

		// 更新后端数据 - 为每个任务分配新的顺序号
		const updatePromises = reorderedTasks.map((task, index) => {
			const updatedTask = formatTaskForApi({
				...task,
				checklistId: checklistId,
				order: index,
			});
			return updateChecklistTask(task.id, updatedTask);
		});

		// 等待API调用和最小loading时间
		await Promise.all([Promise.all(updatePromises), minLoadingTime]);
		ElMessage.success('Task order updated successfully');

		// 重新加载任务数据
		await loadTasks();
		// 通知父组件更新checklist数据
		emit('task-updated', checklistId);
	} catch (err) {
		ElMessage.warning('Failed to save new order, but changes are visible locally');
		// 即使出错也要等待最小loading时间并通知更新
		await minLoadingTime;
		// 重新加载任务数据
		await loadTasks();
		emit('task-updated', checklistId);
	} finally {
		// 确保重置拖拽状态
		isDragging.value = false;
		draggingChecklistId.value = null;
	}
};

const updateTasks = (newTasks) => {
	// 更新内部的tasks状态
	tasks.value = newTasks;
};

const updateTaskFormData = (field, value) => {
	taskFormData.value[field] = value;
};

// 获取分配人姓名的缩写
const getAssigneeInitials = (fullName) => {
	if (!fullName) return '';

	const names = fullName.trim().split(/\s+/);
	if (names.length === 1) {
		// 单个名字，取前两个字符
		return names[0].substring(0, 2).toUpperCase();
	} else {
		// 多个名字，取每个名字的首字母
		return names
			.map((name) => name.charAt(0).toUpperCase())
			.join('')
			.substring(0, 3); // 最多3个字母
	}
};

// 从 FlowflexUser 组件获取选中用户的姓名
const getAssigneeNameFromSelector = (selectorRef, assigneeId) => {
	if (!selectorRef.value || !assigneeId) return null;

	try {
		const selectedData = selectorRef.value.getSelectedData();
		if (selectedData && selectedData.name) {
			return selectedData.name;
		}
		// 如果无法从组件获取，使用用户ID作为fallback
		return selectorRef.value.getUserNameById(assigneeId) || `User-${assigneeId}`;
	} catch (error) {
		console.warn('Failed to get assignee name from selector:', error);
		return `User-${assigneeId}`;
	}
};

const resetTaskList = () => {
	tasks.value = [];
	tasksLoaded.value = false;
	editingTask.value = null;
	taskFormData.value = {
		name: '',
		description: '',
		estimatedMinutes: 0,
		isRequired: false,
		assigneeId: null,
		assigneeName: '',
	};
};

// Action 相关状态
const actionEditorVisible = ref(false);
const actionInfo = ref(null);
const editActionLoading = ref(false);
const actionConfigDialogRef = ref(null);
const currentActionTask = ref(null); // 当前正在操作 action 的任务

// 打开 Action 编辑器
const openActionEditor = async (task) => {
	currentActionTask.value = task; // 使用新的变量存储当前操作的任务
	actionEditorVisible.value = true;
	console.log(task);
	// 如果任务已经绑定了 action，获取 action 详情
	if (task.actionId) {
		try {
			editActionLoading.value = true;
			const actionDetailRes = await getActionDetail(task.actionId);
			if (actionDetailRes.code === '200' && actionDetailRes?.data) {
				actionInfo.value = {
					...actionDetailRes?.data,
					actionConfig: JSON.parse(actionDetailRes?.data?.actionConfig || '{}'),
					type: actionDetailRes?.data?.actionType === 1 ? 'python' : 'http',
				};
			}
		} catch (error) {
			console.error('Failed to load action details:', error);
			ElMessage.warning('Failed to load action details');
		} finally {
			editActionLoading.value = false;
		}
	} else {
		actionInfo.value = null;
	}
};

// Action 保存成功回调
const onActionSave = async (actionResult) => {
	if (actionResult.id && currentActionTask.value) {
		try {
			const updateResponse = await updateChecklistTask(currentActionTask.value.id, {
				...currentActionTask.value,
				checklistId: props.checklist.id,
				actionId: actionResult.id,
				actionName: actionResult.name,
				actionMappingId: actionResult?.actionMappingId,
			});
			if (updateResponse.code === '200') {
				ElMessage.success(t('sys.api.operationSuccess'));
				await loadTasks();
			} else {
				ElMessage.error(t('sys.api.operationFailed'));
			}
		} catch (error) {
			console.error('Failed to bind action to task:', error);
			ElMessage.error('Failed to bind action to task');
		}
	}
	onActionCancel();
};

// 取消 Action 编辑
const onActionCancel = () => {
	actionEditorVisible.value = false;
	actionInfo.value = null;
	currentActionTask.value = null; // 使用新变量清理状态
};

// 删除 Action 绑定
const removeActionBinding = async (task) => {
	try {
		await ElMessageBox.confirm(
			'This will remove the action binding from this task. The action itself will not be deleted. Continue?',
			'Remove Action Binding',
			{
				confirmButtonText: 'Remove',
				cancelButtonText: 'Cancel',
				type: 'warning',
				beforeClose: async (action, instance, done) => {
					if (action === 'confirm') {
						instance.confirmButtonLoading = true;
						instance.confirmButtonText = 'Removing...';

						try {
							// 如果有 actionMappingId，删除映射关系
							if (task.actionMappingId) {
								const deleteActionRes = await deleteMappingAction(
									task.actionMappingId
								);
								if (deleteActionRes.code !== '200') {
									throw new Error(
										deleteActionRes.msg || 'Failed to remove action mapping'
									);
								}
							}

							// 更新 task，移除 action 绑定
							const unbindTaskData = formatTaskForApi({
								...task,
								checklistId: props.checklist.id,
								actionId: null,
								actionName: null,
								actionMappingId: null,
							});

							const unbindResponse = await updateChecklistTask(
								task.id,
								unbindTaskData
							);
							if (unbindResponse.code === '200') {
								ElMessage.success('Action binding removed successfully');
								await loadTasks();
								emit('task-updated', props.checklist.id);
								done();
							} else {
								throw new Error('Failed to update task');
							}
						} catch (error) {
							console.error('Failed to remove action binding:', error);
							ElMessage.error('Failed to remove action binding');
							instance.confirmButtonLoading = false;
							instance.confirmButtonText = 'Remove';
						}
					} else {
						done();
					}
				},
			}
		);
	} catch {
		// User cancelled
	}
};

defineExpose({
	loadTasks,
	resetTaskList,
});
</script>

<style scoped lang="scss">
.task-list {
	width: 100%;
}

/* 拖拽样式 */
.tasks-draggable {
	display: flex;
	flex-direction: column;
	gap: 4px;
}

.ghost-task {
	opacity: 0.6;
	background: var(--primary-50, #f0f7ff) !important;
	border: 1px dashed var(--primary-500, #2468f2) !important;
	box-shadow: 0 4px 12px rgba(36, 104, 242, 0.15);
	transform: rotate(1deg);
}

.task-item {
	transition: all 0.3s ease;
	background-color: #ffffff;
	border: 1px solid transparent;
	border-radius: 8px;
	box-shadow: 0 1px 3px rgba(0, 0, 0, 0.1);
	position: relative;
	cursor: pointer;
}

.task-item:hover:not(.task-disabled):not(.task-sorting) {
	background-color: #f9fafb !important;
	border-color: #e5e7eb;
	box-shadow: 0 2px 6px rgba(0, 0, 0, 0.15);
	transform: translateY(-1px);
}

/* 拖拽状态样式 */
.task-disabled {
	opacity: 0.6;
	filter: grayscale(0.3);
	cursor: not-allowed;
}

.task-sorting {
	transition: all 0.3s ease;
	transform: scale(0.98);
	cursor: grabbing;
}

/* 拖拽手柄样式 */
.drag-handle {
	transition: all 0.2s ease;
	cursor: move !important;
}

.drag-handle:hover:not(.drag-disabled):not(.drag-sorting) {
	background-color: #e5e7eb !important;
	color: #374151 !important;
}

.drag-disabled {
	cursor: not-allowed !important;
	opacity: 0.5;
}

.drag-sorting {
	cursor: move !important;
	opacity: 0.8;
	animation: pulse-sorting 1.5s infinite;
}

@keyframes pulse-sorting {
	0%,
	100% {
		opacity: 0.7;
	}
	50% {
		opacity: 0.4;
	}
}

/* 暗色主题 */
html.dark {
	.task-item {
		@apply bg-black-300;
	}

	.task-item:hover:not(.task-disabled):not(.task-sorting) {
		@apply bg-black-200;
	}
}
</style><|MERGE_RESOLUTION|>--- conflicted
+++ resolved
@@ -60,7 +60,10 @@
 								<div class="flex items-center justify-between flex-1 min-w-0 gap-2">
 									<!-- Task name -->
 									<div class="flex-1 min-w-0 pr-3">
-										<span class="text-sm text-gray-900 truncate block">
+										<span
+											class="text-sm text-gray-900 truncate block"
+											:title="task?.name || ''"
+										>
 											{{ task.name }}
 										</span>
 									</div>
@@ -70,9 +73,6 @@
 										class="flex items-center gap-1 flex-shrink-0"
 										v-if="task.assigneeName"
 									>
-<<<<<<< HEAD
-										<span :title="task?.name || ''">{{ task.name }}</span>
-=======
 										<!-- Assignee 缩写 -->
 										<icon
 											icon="material-symbols:person-2-outline"
@@ -89,7 +89,6 @@
 										<el-tag v-if="task.actionId" type="success" size="small">
 											{{ task.actionName }}
 										</el-tag>
->>>>>>> 0b9a82fe
 									</div>
 									<div
 										class="flex items-center gap-1 flex-shrink-0"

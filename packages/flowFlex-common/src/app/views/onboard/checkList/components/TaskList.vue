--- conflicted
+++ resolved
@@ -492,33 +492,13 @@
 
 		await updateChecklistTask(editingTask.value.id, taskData);
 		ElMessage.success(t('sys.api.operationSuccess'));
-
+		editingTask.value = null;
+		originalTaskData.value = null;
 		// 重新加载任务数据
 		await loadTasks();
 		// 通知父组件更新checklist数据
 		// emit('task-updated', props.checklist.id);
-<<<<<<< Updated upstream
-		cancelTaskEdit();
-<<<<<<< HEAD
 	} catch {
-=======
-	} catch (err) {
-		ElMessage.error(t('sys.api.operationFailed'));
-=======
-		// 成功保存后清理编辑状态
-		editingTask.value = null;
-		originalTaskData.value = null;
-		taskFormData.value = {
-			name: '',
-			description: '',
-			estimatedMinutes: 0,
-			isRequired: false,
-			assigneeId: null,
-			assigneeName: '',
-		};
-	} catch {
->>>>>>> Stashed changes
->>>>>>> 5be82d74
 		cancelTaskEdit();
 	}
 };

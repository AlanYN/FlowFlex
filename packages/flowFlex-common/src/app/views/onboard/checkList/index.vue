<template>
	<!-- 加载状态 -->
	<checklist-loading v-if="loading" />

	<!-- 主要内容 -->
	<div v-else class="flex h-screen bg-gray-50">
		<!-- 左侧边栏 -->
		<div class="w-64 h-screen">
			<h1
				class="font-semibold text-blue-600 mb-4"
				style="
					font-size: 24px;
					color: var(--primary-500, #2468f2);
					margin: 0;
					font-weight: 700;
					line-height: 40px;
					padding-left: 20px;
					height: 60px;
				"
			>
				Checklists
			</h1>
			<div class="border-gray-200 bg-white rounded-lg">
				<h2 class="p-4 text-lg font-medium text-gray-900 mb-4 p-2 bg-blue-50 rounded">
					Teams
				</h2>
				<div class="p-4 space-y-2">
					<el-button
						v-for="team in teams"
						:key="team.id"
						@click="selectedTeam = team.id"
						:class="[
							'team-button w-full text-left px-3 py-2 rounded-md text-sm transition-colors',
							selectedTeam === team.id
								? 'team-button-active text-blue-900 font-medium'
								: 'text-gray-700 hover:bg-gray-100',
						]"
						:style="
							selectedTeam === team.id
								? 'background: linear-gradient(to right, rgb(196, 181, 253), rgb(191, 219, 254)) !important;'
								: ''
						"
						plain
						class="!justify-start !w-full !border-none !px-3 !py-2"
					>
						{{ team.name }}
					</el-button>
				</div>
			</div>
		</div>

		<!-- 主内容区 -->
		<div class="flex-1 flex flex-col border-gray-200 rounded-lg">
			<!-- 头部 -->
			<div class="p-4" style="padding-top: 0px">
				<div class="flex items-center justify-between mb-6">
					<h1 class="text-xl font-semibold" style="visibility: hidden">Checklists</h1>
					<el-button @click="openCreateDialog" type="primary" size="default" icon="Plus">
						New Checklist
					</el-button>
				</div>
				<div class="bg-blue-50 rounded-lg p-4">
					<div class="flex items-center justify-between mb-3">
						<h2 class="text-lg font-medium text-gray-900">Checklists</h2>
						<InputTag
							v-model="searchTags"
							placeholder="Enter checklist name and press enter"
							style-type="normal"
							:limit="10"
							@change="handleSearchTagsChange"
							style="width: 256px; height: 32px"
							class="rounded-md"
						/>
					</div>
					<p class="text-sm text-gray-600">
						Task checklists for different teams during the onboarding process
					</p>
				</div>
			</div>

			<!-- 检查清单内容 -->
			<div class="flex-1 p-4 bg-gray-50">
				<div class="space-y-4">
					<div
						v-for="checklist in filteredChecklists"
						:key="checklist.id"
						:class="['shadow-sm border-gray-200 rounded-lg bg-white']"
					>
						<div class="p-0">
							<!-- 检查清单头部 - 整个区域可点击 -->
							<div
								class="p-4 cursor-pointer hover:bg-blue-50 transition-colors"
								@click="toggleExpanded(checklist.id)"
							>
								<div class="flex items-center justify-between">
									<div class="flex-1">
										<div class="flex items-center justify-between mb-2">
											<h3 class="text-base font-medium text-gray-900">
												{{ checklist.name }}
											</h3>
											<div class="flex items-center">
												<div
													class="inline-flex items-center rounded-full border px-2.5 py-0.5 text-xs font-semibold transition-colors focus:outline-none focus:ring-2 focus:ring-ring focus:ring-offset-2 text-foreground mr-2 bg-white"
												>
													{{ checklist.team }}
												</div>
												<div
													class="inline-flex items-center rounded-full border px-2.5 py-0.5 text-xs font-semibold transition-colors focus:outline-none focus:ring-2 focus:ring-ring focus:ring-offset-2 text-foreground mr-2 bg-white"
												>
													{{
														checklist.totalTasks ||
														(checklist.tasks &&
															checklist.tasks.length) ||
														0
													}}
													items
												</div>
												<svg
													xmlns="http://www.w3.org/2000/svg"
													width="24"
													height="24"
													viewBox="0 0 24 24"
													fill="none"
													stroke="currentColor"
													stroke-width="2"
													stroke-linecap="round"
													stroke-linejoin="round"
													class="lucide lucide-chevron-right h-4 w-4"
												>
													<path d="m9 18 6-6-6-6" />
												</svg>
											</div>
										</div>
										<p class="text-sm text-gray-600 mb-1">
											{{ checklist.description }}
										</p>
										<!-- Assignments 信息 -->
										<div
											v-if="
												checklist.assignments &&
												checklist.assignments.length > 0
											"
											class="flex items-center mt-1 text-xs text-muted-foreground"
										>
											<span>Assignments:</span>
											<div class="ml-2 flex flex-wrap gap-1">
												<div
													v-for="assignment in checklist.assignments"
													:key="`${assignment.workflowId}-${assignment.stageId}`"
													class="inline-flex items-center rounded-full border font-semibold transition-colors focus:outline-none focus:ring-2 focus:ring-ring focus:ring-offset-2 bg-blue-50 border-blue-200 text-xs px-1 py-0"
													style="color: rgb(29 78 216)"
												>
													{{ getWorkflowNameById(assignment.workflowId) }}
													→ {{ getStageNameById(assignment.stageId) }}
												</div>
											</div>
										</div>
									</div>
								</div>
							</div>

							<!-- 任务部分 -->
							<div
								v-if="expandedChecklists.includes(checklist.id)"
								class="p-4 bg-white border-t border-gray-100 rounded-lg tasks-content"
							>
								<div
									class="flex items-center justify-center"
									v-if="
										!checklist.tasksLoaded ||
										(isDragging && draggingChecklistId === checklist.id)
									"
								>
									{{
										!checklist.tasksLoaded
											? 'Loading tasks...'
											: 'Updating task order...'
									}}
								</div>
								<!-- 任务已加载完成时显示 -->
								<div v-if="checklist.tasksLoaded">
									<div class="flex items-center justify-between mb-4">
										<h4 class="text-sm font-medium text-gray-900">Tasks</h4>
										<div class="flex items-center space-x-2">
											<el-dropdown
												:trigger="['click']"
												@visible-change="
													(visible) => !visible && (activeDropdown = null)
												"
											>
												<button
													class="inline-flex items-center justify-center gap-2 whitespace-nowrap text-sm font-medium ring-offset-background transition-colors focus-visible:outline-none focus-visible:ring-2 focus-visible:ring-ring focus-visible:ring-offset-2 disabled:pointer-events-none disabled:opacity-50 [&_svg]:pointer-events-none [&_svg]:size-4 [&_svg]:shrink-0 hover:bg-accent hover:text-accent-foreground h-9 rounded-md px-3"
													type="button"
													aria-haspopup="menu"
													aria-expanded="false"
													data-state="closed"
												>
													<svg
														xmlns="http://www.w3.org/2000/svg"
														width="24"
														height="24"
														viewBox="0 0 24 24"
														fill="none"
														stroke="currentColor"
														stroke-width="2"
														stroke-linecap="round"
														stroke-linejoin="round"
														class="lucide lucide-ellipsis h-4 w-4"
													>
														<circle cx="12" cy="12" r="1" />
														<circle cx="19" cy="12" r="1" />
														<circle cx="5" cy="12" r="1" />
													</svg>
												</button>
												<template #dropdown>
													<el-dropdown-menu>
														<el-dropdown-item
															@click="editChecklist(checklist)"
															icon="Edit"
														>
															Edit Checklist
														</el-dropdown-item>
														<el-dropdown-item
															@click="
																deleteChecklistItem(checklist.id)
															"
															:disabled="deleteLoading"
															icon="Delete"
														>
															<span v-if="deleteLoading">
																Deleting...
															</span>
															<span v-else>Delete Checklist</span>
														</el-dropdown-item>
														<el-dropdown-item
															@click="exportChecklistItem(checklist)"
															:disabled="exportLoading"
															icon="Download"
															divided
														>
															<span v-if="exportLoading">
																Exporting...
															</span>
															<span v-else>Export to PDF</span>
														</el-dropdown-item>
														<el-dropdown-item
															@click="
																duplicateChecklistItem(checklist)
															"
															:disabled="duplicateLoading"
															icon="CopyDocument"
														>
															<span v-if="duplicateLoading">
																Duplicating...
															</span>
															<span v-else>Duplicate</span>
														</el-dropdown-item>
													</el-dropdown-menu>
												</template>
											</el-dropdown>
											<button
												@click="showAddTaskDialog(checklist)"
												class="inline-flex items-center justify-center gap-2 whitespace-nowrap text-sm font-medium ring-offset-background transition-colors focus-visible:outline-none focus-visible:ring-2 focus-visible:ring-ring focus-visible:ring-offset-2 disabled:pointer-events-none disabled:opacity-50 [&_svg]:pointer-events-none [&_svg]:size-4 [&_svg]:shrink-0 border border-input bg-background hover:bg-accent hover:text-accent-foreground h-9 rounded-md px-3"
											>
												<svg
													xmlns="http://www.w3.org/2000/svg"
													width="24"
													height="24"
													viewBox="0 0 24 24"
													fill="none"
													stroke="currentColor"
													stroke-width="2"
													stroke-linecap="round"
													stroke-linejoin="round"
													class="lucide lucide-plus h-4 w-4"
												>
													<path d="M5 12h14" />
													<path d="M12 5v14" />
												</svg>
											</button>
										</div>
									</div>

									<!-- 添加任务输入框 -->
									<div
										v-if="addingTaskTo === checklist.id"
										class="flex gap-2 mb-4"
									>
										<el-input
											v-model="newTaskText"
											placeholder="New task..."
											@keyup.enter="addTask(checklist.id)"
											size="small"
											class="flex-1"
										/>
										<el-button
											@click="addTask(checklist.id)"
											type="primary"
											size="small"
										>
											Add
										</el-button>
										<el-button @click="cancelAddTask" size="small">
											Cancel
										</el-button>
									</div>

									<!-- 任务列表 -->
									<div v-if="checklist.tasks.length > 0">
										<draggable
											v-model="checklist.tasks"
											item-key="id"
											handle=".drag-handle"
											:animation="300"
											ghost-class="ghost-task"
											class="tasks-draggable"
											@start="onTaskDragStart(checklist.id)"
											@change="onTaskDragChange(checklist.id, $event)"
										>
											<template #item="{ element: task }">
												<div
													class="flex items-center gap-3 p-3 transition-all duration-200 border border-transparent rounded-lg task-item"
													:class="{
														'task-disabled':
															isDragging &&
															draggingChecklistId !== checklist.id,
														'task-sorting':
															isDragging &&
															draggingChecklistId === checklist.id,
													}"
												>
													<!-- 排序图标 -->
													<el-button
														size="small"
														text
														circle
														:icon="GripVertical"
														class="cursor-move drag-handle"
														:class="{
															'drag-disabled':
																isDragging &&
																draggingChecklistId !==
																	checklist.id,
															'drag-sorting':
																isDragging &&
																draggingChecklistId ===
																	checklist.id,
														}"
													/>

													<!-- 正常显示模式 -->
													<template
														v-if="
															!(
																editingTask &&
																editingTask.id === task.id
															)
														"
													>
														<span class="flex-1 text-sm text-gray-900">
															{{ task.name }}
														</span>
														<div class="flex items-center space-x-1">
															<button
																@click="
																	editTask(checklist.id, task)
																"
																class="inline-flex items-center justify-center gap-2 whitespace-nowrap text-sm font-medium ring-offset-background transition-colors focus-visible:outline-none focus-visible:ring-2 focus-visible:ring-ring focus-visible:ring-offset-2 disabled:pointer-events-none disabled:opacity-50 [&_svg]:pointer-events-none [&_svg]:size-4 [&_svg]:shrink-0 hover:bg-accent hover:text-accent-foreground h-9 rounded-md px-3"
															>
																<svg
																	xmlns="http://www.w3.org/2000/svg"
																	width="24"
																	height="24"
																	viewBox="0 0 24 24"
																	fill="none"
																	stroke="currentColor"
																	stroke-width="2"
																	stroke-linecap="round"
																	stroke-linejoin="round"
																	class="lucide lucide-square-pen h-4 w-4"
																>
																	<path
																		d="M12 3H5a2 2 0 0 0-2 2v14a2 2 0 0 0 2 2h14a2 2 0 0 0 2-2v-7"
																	/>
																	<path
																		d="M18.375 2.625a1 1 0 0 1 3 3l-9.013 9.014a2 2 0 0 1-.853.505l-2.873.84a.5.5 0 0 1-.62-.62l.84-2.873a2 2 0 0 1 .506-.852z"
																	/>
																</svg>
															</button>
															<button
																@click="
																	deleteTask(
																		checklist.id,
																		task.id
																	)
																"
																class="inline-flex items-center justify-center gap-2 whitespace-nowrap text-sm font-medium ring-offset-background transition-colors focus-visible:outline-none focus-visible:ring-2 focus-visible:ring-ring focus-visible:ring-offset-2 disabled:pointer-events-none disabled:opacity-50 [&_svg]:pointer-events-none [&_svg]:size-4 [&_svg]:shrink-0 hover:bg-accent hover:text-accent-foreground h-9 rounded-md px-3"
															>
																<svg
																	xmlns="http://www.w3.org/2000/svg"
																	width="24"
																	height="24"
																	viewBox="0 0 24 24"
																	fill="none"
																	stroke="currentColor"
																	stroke-width="2"
																	stroke-linecap="round"
																	stroke-linejoin="round"
																	class="lucide lucide-trash2 h-4 w-4"
																>
																	<path d="M3 6h18" />
																	<path
																		d="M19 6v14c0 1-1 2-2 2H7c-1 0-2-1-2-2V6"
																	/>
																	<path
																		d="M8 6V4c0-1 1-2 2-2h4c1 0 2 1 2 2v2"
																	/>
																	<line
																		x1="10"
																		x2="10"
																		y1="11"
																		y2="17"
																	/>
																	<line
																		x1="14"
																		x2="14"
																		y1="11"
																		y2="17"
																	/>
																</svg>
															</button>
														</div>
													</template>

													<!-- 编辑模式 -->
													<template v-else>
														<div class="flex-1 pr-2">
															<el-input
																v-model="taskFormData.name"
																placeholder="Task name"
																size="small"
															/>
														</div>
														<div class="flex items-center gap-1">
															<el-button
																@click="saveTaskEdit"
																type="primary"
																size="small"
																icon="Check"
															/>
															<el-button
																@click="cancelTaskEdit"
																size="small"
																icon="Close"
															/>
														</div>
													</template>
												</div>
											</template>
										</draggable>
									</div>
									<div v-else class="text-center py-8 text-gray-500">
										<p class="text-sm">
											No tasks added yet. Click the + button to add a task.
										</p>
									</div>
								</div>
							</div>
						</div>
					</div>

					<!-- 空状态 - 没有检查清单时显示 -->
					<div
						v-if="!loading && filteredChecklists.length === 0"
						class="empty-state-container rounded-lg bg-white shadow-sm border border-gray-200"
					>
						<div class="empty-state-content">
							<svg
								xmlns="http://www.w3.org/2000/svg"
								width="64"
								height="64"
								viewBox="0 0 24 24"
								fill="none"
								stroke="currentColor"
								stroke-width="1.5"
								stroke-linecap="round"
								stroke-linejoin="round"
								class="empty-state-icon"
							>
								<rect x="8" y="2" width="8" height="4" rx="1" ry="1" />
								<path
									d="M16 4h2a2 2 0 0 1 2 2v14a2 2 0 0 1-2 2H6a2 2 0 0 1-2-2V6a2 2 0 0 1 2-2h2"
								/>
								<path d="M12 11h4" />
								<path d="M12 16h4" />
								<path d="M8 11h.01" />
								<path d="M8 16h.01" />
							</svg>
							<h2 class="empty-state-title">No Checklists Found</h2>
							<p class="empty-state-desc">
								Create your first checklist to help manage tasks during the
								onboarding process.
							</p>
							<el-button
								type="primary"
								size="large"
								@click="openCreateDialog"
								:loading="createLoading"
								class="create-checklist-btn"
							>
								<svg
									xmlns="http://www.w3.org/2000/svg"
									width="20"
									height="20"
									viewBox="0 0 24 24"
									fill="none"
									stroke="currentColor"
									stroke-width="2"
									stroke-linecap="round"
									stroke-linejoin="round"
									class="mr-2"
								>
									<path d="M12 5v14" />
									<path d="M5 12h14" />
								</svg>
								<span>Create Checklist</span>
							</el-button>
						</div>
					</div>
				</div>
			</div>
		</div>

		<!-- 检查清单对话框 (创建/编辑通用) -->
		<el-dialog
			v-model="showDialog"
			:title="dialogConfig.title"
			width="600px"
			:close-on-click-modal="false"
		>
			<template #header>
				<div>
					<h3 class="text-lg font-medium text-gray-900">{{ dialogConfig.title }}</h3>
					<p class="text-sm text-gray-600 mt-1">{{ dialogConfig.description }}</p>
				</div>
			</template>

			<el-form :model="formData" label-position="top" class="space-y-4">
				<el-form-item label="Checklist Name" required>
					<el-input v-model="formData.name" :placeholder="dialogConfig.namePlaceholder" />
				</el-form-item>

				<el-form-item label="Description">
					<el-input
						v-model="formData.description"
						type="textarea"
						:placeholder="dialogConfig.descriptionPlaceholder"
						:rows="3"
					/>
				</el-form-item>

				<el-form-item label="Team" required>
					<el-select v-model="formData.team" placeholder="Select team" class="w-full">
						<el-option
							v-for="team in availableTeams"
							:key="team"
							:value="team"
							:label="team"
						/>
					</el-select>
				</el-form-item>

				<!-- Workflow & Stage Assignments -->
				<WorkflowAssignments
					ref="workflowAssignmentsRef"
					:assignments="initialAssignments"
					:workflows="workflows"
					:stages="stages"
				/>
			</el-form>

			<template #footer>
				<div class="flex justify-end gap-3">
					<el-button @click="closeDialog">Cancel</el-button>
					<el-button
						@click="submitDialog"
						type="primary"
						:disabled="!formData.name || !formData.team"
						:loading="dialogConfig.loading"
					>
						{{ dialogConfig.submitText }}
					</el-button>
				</div>
			</template>
		</el-dialog>
	</div>
</template>

<script setup>
import { ref, computed, onMounted, onUnmounted, shallowRef, watch, nextTick } from 'vue';
import {
	getChecklists,
	getChecklistTasks,
	createChecklist,
	updateChecklist,
	deleteChecklist,
	createChecklistTask,
	updateChecklistTask,
	deleteChecklistTask,
	duplicateChecklist,
	formatTaskForApi,
	handleApiError,
} from '@/apis/ow/checklist';
import { getWorkflows, getStagesByWorkflow, getAllStages } from '@/apis/ow';
import { useI18n } from '@/hooks/useI18n';
import { ElMessage, ElMessageBox } from 'element-plus';
import ChecklistLoading from './checklist-loading.vue';
import WorkflowAssignments from './components/WorkflowAssignments.vue';
import InputTag from '@/components/global/u-input-tags/index.vue';
import draggable from 'vuedraggable';
import GripVertical from '@assets/svg/workflow/grip-vertical.svg';

// 响应式数据 - 使用shallowRef优化大数组性能
const checklists = shallowRef([]);
const workflows = shallowRef([]);
const stages = shallowRef([]);
const loading = ref(false);
const error = ref(null);

// 任务数据处理辅助函数 - 统一处理order字段映射
const processTaskData = (task) => ({
	...task,
	completed: task.isCompleted || task.completed || false,
	estimatedMinutes: task.estimatedHours ? task.estimatedHours * 60 : 0,
	order: task.orderIndex !== undefined ? task.orderIndex : task.order || 0,
});

// 处理任务列表，确保排序正确
const processTaskList = (tasks) => {
	return (tasks || []).map(processTaskData).sort((a, b) => (a.order || 0) - (b.order || 0));
};

// 任务编辑相关
const editingTask = ref(null);
const editingTaskChecklistId = ref(null);
const taskFormData = ref({
	name: '',
	description: '',
	estimatedMinutes: 0,
	isRequired: false,
});

const availableTeams = [
	'Sales',
	'IT',
	'Billing',
	'Implementation Team',
	'WISE Support',
	'Accounting',
];

// 团队列表
const teams = ref([
	{ id: 'all', name: 'All' },
	{ id: 'sales', name: 'Sales' },
	{ id: 'implementation', name: 'Implementation Team' },
	{ id: 'accounting', name: 'Accounting' },
	{ id: 'it', name: 'IT' },
	{ id: 'billing', name: 'Billing' },
	{ id: 'wise-support', name: 'WISE Support' },
]);

// UI状态
const searchTags = ref([]);
const searchQuery = ref('');
const selectedTeam = ref('all');
const expandedChecklists = ref([]);
const activeDropdown = ref(null);
const addingTaskTo = ref(null);
const newTaskText = ref('');

// 分页和虚拟滚动优化
const pageSize = ref(20); // 每页显示的清单数量
const currentPage = ref(1);

// 防抖搜索
const debouncedSearchQuery = ref('');
let searchTimeout = null;

// 监听搜索输入，添加防抖
watch(searchQuery, (newValue) => {
	if (searchTimeout) {
		clearTimeout(searchTimeout);
	}
	searchTimeout = setTimeout(() => {
		debouncedSearchQuery.value = newValue;
		currentPage.value = 1; // 重置到第一页
	}, 300); // 300ms防抖延迟
});

// 统一对话框状态
const showDialog = ref(false);
const dialogMode = ref('create'); // 'create' | 'edit'
const editingChecklist = ref(null);

// 对话框配置 (根据模式动态计算)
const dialogConfig = computed(() => {
	const isEdit = dialogMode.value === 'edit';
	return {
		title: isEdit ? 'Edit Checklist' : 'Create New Checklist',
		description: isEdit
			? 'Update the checklist details'
			: 'Create a new checklist for a specific team in the onboarding process.',
		namePlaceholder: isEdit ? '' : 'Enter checklist name',
		descriptionPlaceholder: isEdit ? '' : 'Enter checklist description',
		submitText: isEdit ? 'Save Changes' : 'Create Checklist',
		loading: isEdit ? editLoading.value : createLoading.value,
	};
});

// 表单数据
const formData = ref({
	name: '',
	description: '',
	team: '',
	workflow: '',
	stage: '',
	assignments: [],
});

// 组件引用
const workflowAssignmentsRef = ref(null);

// 工作流分配数据（用于初始化子组件）
const initialAssignments = ref([]);

// Loading 状态管理
const createLoading = ref(false);
const editLoading = ref(false);
const deleteLoading = ref(false);
const duplicateLoading = ref(false);
const exportLoading = ref(false);
const stagesLoading = ref(false);

const { t } = useI18n();

// 计算属性 - 优化过滤和排序性能
const filteredChecklists = computed(() => {
	const searchTerm = debouncedSearchQuery.value?.toLowerCase() || '';
	const selectedTeamValue = selectedTeam.value;

	const filtered = checklists.value
		.filter((checklist) => {
			// 优化团队匹配逻辑
			const matchesTeam =
				selectedTeamValue === 'all' ||
				checklist.team === selectedTeamValue ||
				checklist.team.toLowerCase().replace(/\s+/g, '-') === selectedTeamValue ||
				// 添加反向匹配：根据selectedTeamValue找到对应的team name进行匹配
				(() => {
					const selectedTeamObj = teams.value.find((t) => t.id === selectedTeamValue);
					return selectedTeamObj && checklist.team === selectedTeamObj.name;
				})();

			// 优化搜索匹配逻辑 - 支持多标签搜索
			if (!searchTerm) return matchesTeam;

			// 将搜索词按逗号分割，支持多标签搜索
			const searchTerms = searchTerm
				.split(',')
				.map((term) => term.trim())
				.filter((term) => term.length > 0);

			if (searchTerms.length === 0) return matchesTeam;

			// 使用 OR 逻辑：任何一个搜索词匹配即可
			const hasMatch = searchTerms.some((term) => {
				const nameMatch = checklist.name.toLowerCase().includes(term);
				const descMatch = checklist.description?.toLowerCase().includes(term) || false;
				return nameMatch || descMatch;
			});

			return matchesTeam && hasMatch;
		})
		.sort((a, b) => {
			// 按修改时间倒序排序（最新修改的在前面）
			const dateA =
				a._sortDate ||
				(a._sortDate = new Date(
					a.modifyDate || a.createDate || a.createdAt || 0
				).getTime());
			const dateB =
				b._sortDate ||
				(b._sortDate = new Date(
					b.modifyDate || b.createDate || b.createdAt || 0
				).getTime());
			return dateB - dateA;
		});

	// 分页优化：只返回当前页的数据
	const startIndex = (currentPage.value - 1) * pageSize.value;
	const endIndex = startIndex + pageSize.value;
	const result = filtered.slice(startIndex, endIndex);

	return result;
});

// 过滤活跃的workflow（排除Inactive状态且过期的）
const filteredWorkflows = computed(() => {
	// 返回所有workflows，如果需要过滤可以在这里添加逻辑
	return workflows.value || [];
});

// 根据选择的workflow过滤stages的逻辑已经移到getStagesForAssignment函数中

// 拖拽状态管理
const isDragging = ref(false);
const draggingChecklistId = ref(null);

// vuedraggable 拖拽事件处理
const onTaskDragStart = (checklistId) => {
	draggingChecklistId.value = checklistId;
};

const onTaskDragChange = async (checklistId, event) => {
	// 设置拖拽状态，显示loading效果
	isDragging.value = true;

	// 重新分配order属性
	const checklist = checklists.value.find((c) => c.id === checklistId);
	if (!checklist) {
		isDragging.value = false;
		draggingChecklistId.value = null;
		return;
	}

	const reorderedTasks = checklist.tasks.map((task, index) => ({
		...task,
		order: index,
	}));

	// 更新本地状态
	checklist.tasks = reorderedTasks;

	// 强制触发响应式更新
	checklists.value = [...checklists.value];

	// 创建最小loading时间的Promise
	const minLoadingTime = new Promise((resolve) => setTimeout(resolve, 800));

	try {
		// 更新后端数据 - 为每个任务分配新的顺序号
		const updatePromises = checklist.tasks.map((task, index) => {
			const updatedTask = formatTaskForApi({
				...task,
				checklistId: checklistId,
				order: index,
			});
			return updateChecklistTask(task.id, updatedTask);
		});

		// 等待API调用和最小loading时间
		await Promise.all([Promise.all(updatePromises), minLoadingTime]);
		ElMessage.success('Task order updated successfully');
	} catch (err) {
		ElMessage.warning('Failed to save new order, but changes are visible locally');
		// 即使出错也要等待最小loading时间
		await minLoadingTime;
	} finally {
		// 确保重置拖拽状态
		isDragging.value = false;
		draggingChecklistId.value = null;
	}
};

// 数据加载方法 - 优化性能
const loadChecklists = async () => {
	try {
		loading.value = true;
		error.value = null;
		const response = await getChecklists();
		const checklistData = response.data || response || [];

		// 先设置基础数据，保留已加载的任务数据
		const processedChecklists = checklistData
			.map((checklist) => {
				// 检查是否已经有加载的任务数据
				const existingChecklist = checklists.value.find((c) => c.id === checklist.id);
				if (
					existingChecklist &&
					existingChecklist.tasksLoaded &&
					existingChecklist.tasks?.length > 0
				) {
					// 保留已加载的任务数据，确保正确处理order字段
					return {
						...checklist,
						tasks: existingChecklist.tasks.map((task) => ({
							...task,
							order:
								task.orderIndex !== undefined ? task.orderIndex : task.order || 0,
						})),
						tasksLoaded: true,
					};
				} else {
					// 初始化为空数组
					return {
						...checklist,
						tasks: [],
						tasksLoaded: false,
					};
				}
			})
			.sort((a, b) => {
				// 按修改时间倒序排序（最新修改的在前面）
				const dateA = new Date(a.modifyDate || a.createDate || a.createdAt || 0);
				const dateB = new Date(b.modifyDate || b.createDate || b.createdAt || 0);
				return dateB.getTime() - dateA.getTime();
			});

		// 使用新的数组引用确保响应式更新
		checklists.value = processedChecklists;
	} catch (err) {
		error.value = handleApiError(err);
		console.error('Failed to load checklists:', err);
		// 使用示例数据作为后备
		checklists.value = getSampleData();

		// 默认展开第一个示例清单
		if (checklists.value.length > 0) {
			expandedChecklists.value = [checklists.value[0].id];
		}
	} finally {
		loading.value = false;
	}
};

// 任务加载缓存
const taskLoadingCache = new Map();

// 懒加载单个清单的任务 - 优化版本
const loadChecklistTasks = async (checklistId, forceReload = false) => {
	const checklist = checklists.value.find((c) => c.id === checklistId);
	if (!checklist) {
		
		return;
	}
	if (checklist.tasksLoaded && !forceReload) {
		return;
	}

	// 如果强制重新加载，清除缓存
	if (forceReload) {
		taskLoadingCache.delete(checklistId);
		checklist.tasksLoaded = false;
	}

	// 防止重复加载
	if (taskLoadingCache.has(checklistId)) {
		return taskLoadingCache.get(checklistId);
	}

	// 立即设置加载状态，避免无限加载
	checklist.tasksLoaded = false;

	const loadPromise = (async () => {
		try {
<<<<<<< HEAD
			console.log(`Loading tasks for checklist: ${checklistId}`);

=======
	
			
>>>>>>> 82e0da99
			// 添加超时机制
			const timeoutPromise = new Promise((_, reject) => {
				setTimeout(() => reject(new Error('API request timeout')), 10000);
			});

			const tasks = await Promise.race([getChecklistTasks(checklistId), timeoutPromise]);
			const tasksData = tasks.data || tasks || [];
			
			const processedTasks = tasksData
				.map((task) => ({
					...task,
					completed: task.isCompleted || task.completed || false,
					estimatedMinutes: task.estimatedHours ? task.estimatedHours * 60 : 0,
					order: task.orderIndex !== undefined ? task.orderIndex : task.order || 0, // 修改：正确处理orderIndex字段
				}))
				.sort((a, b) => (a.order || 0) - (b.order || 0)); // 修改：按order字段排序

			// 使用Object.assign确保响应式更新
			Object.assign(checklist, {
				tasks: processedTasks,
				tasksLoaded: true,
			});

			// 强制触发响应式更新
			checklists.value = [...checklists.value];
<<<<<<< HEAD
			console.log(
				`Tasks loaded successfully for checklist ${checklistId}, count: ${processedTasks.length}`
			);
=======
>>>>>>> 82e0da99
			return processedTasks;
		} catch (taskError) {
			console.error(`Failed to load tasks for checklist ${checklistId}:`, taskError);

			// 确保即使出错也要设置tasksLoaded为true，避免无限加载
			Object.assign(checklist, {
				tasks: [],
				tasksLoaded: true,
			});

			// 强制触发响应式更新
			checklists.value = [...checklists.value];

			// 显示用户友好的错误消息
			ElMessage.error(`Failed to load tasks: ${taskError.message || 'Unknown error'}`);
			return [];
		} finally {
			// 清理缓存
			taskLoadingCache.delete(checklistId);

			// 确保在任何情况下都设置 tasksLoaded 为 true
			if (!checklist.tasksLoaded) {
		
				checklist.tasksLoaded = true;
				checklists.value = [...checklists.value];
			}
		}
	})();

	taskLoadingCache.set(checklistId, loadPromise);
	return loadPromise;
};

// 优化的workflow和stage加载逻辑 - 使用统一的getAllStages接口
const loadWorkflowsAndStages = async () => {
	try {


		// 并行加载workflows和stages，提高性能
		const [workflowResponse, stagesResponse] = await Promise.all([
			getWorkflows(),
			getAllStages(),
		]);

		// 处理workflows响应
		if (workflowResponse.code === '200') {
			workflows.value = workflowResponse.data || [];
	
		} else {
			workflows.value = [];

		}

		// 处理stages响应
		if (stagesResponse.code === '200') {
			// 所有stages都已经包含workflowId，直接使用
			stages.value = stagesResponse.data || [];

		} else {
			stages.value = [];

		}


	} catch (err) {
		console.error('Failed to load workflows and stages:', err);
		workflows.value = [];
		stages.value = [];
	}
};

const getSampleData = () => [];

// UI交互方法
const toggleExpanded = async (checklistId) => {
	const index = expandedChecklists.value.indexOf(checklistId);
	if (index > -1) {
		// 如果当前已展开，则收起
		expandedChecklists.value.splice(index, 1);
	} else {
		// 如果当前未展开，则先收起所有其他的，再展开当前的（保持只有一个展开）
		expandedChecklists.value = [checklistId];

		// 展开时懒加载任务
		try {
			await loadChecklistTasks(checklistId);
		} catch (error) {
			console.error('Failed to load tasks on expand:', error);
			// 确保即使加载失败也设置为已加载，避免无限加载状态
			const checklist = checklists.value.find((c) => c.id === checklistId);
			if (checklist) {
				checklist.tasksLoaded = true;
				checklist.tasks = [];
				checklists.value = [...checklists.value];
			}
		}
	}
};

// Element Plus dropdown handles positioning automatically, so these functions are no longer needed

const showAddTaskDialog = (checklist) => {
	addingTaskTo.value = checklist.id;
	newTaskText.value = '';
};

const cancelAddTask = () => {
	addingTaskTo.value = null;
	newTaskText.value = '';
};

// handleTaskKeyPress is replaced by @keyup.enter in template

// 任务管理方法
const addTask = async (checklistId) => {
	if (!newTaskText.value.trim()) return;

	try {
		const taskData = formatTaskForApi({
			checklistId: checklistId,
			name: newTaskText.value.trim(),
			description: '',
			isRequired: false,
			order: 0,
		});

		await createChecklistTask(taskData);
		ElMessage.success(t('sys.api.operationSuccess'));

		// 重新加载该清单的任务
		const checklist = checklists.value.find((c) => c.id === checklistId);
		if (checklist) {
			const tasks = await getChecklistTasks(checklistId);
			const processedTasks = (tasks.data || tasks || [])
				.map((task) => ({
					...task,
					completed: task.isCompleted || task.completed || false,
					estimatedMinutes: task.estimatedHours ? task.estimatedHours * 60 : 0,
					order: task.orderIndex !== undefined ? task.orderIndex : task.order || 0, // 修改：正确处理orderIndex字段
				}))
				.sort((a, b) => (a.order || 0) - (b.order || 0)); // 修改：按order字段排序

			// 使用Object.assign确保响应式更新
			Object.assign(checklist, {
				tasks: processedTasks,
				tasksLoaded: true,
			});

			// 强制触发响应式更新
			checklists.value = [...checklists.value];
		}

		cancelAddTask();
	} catch (err) {
		console.error('Failed to create task:', err);
		ElMessage.error(t('sys.api.operationFailed'));
		// 后备方案：本地添加
		const checklist = checklists.value.find((c) => c.id === checklistId);
		if (checklist) {
			checklist.tasks.push({
				id: Date.now(),
				name: newTaskText.value,
				completed: false,
				estimatedMinutes: 0,
			});
			// 确保设置为已加载状态
			checklist.tasksLoaded = true;
			// 强制触发响应式更新
			checklists.value = [...checklists.value];
		}
		cancelAddTask();
	}
};

const deleteTask = async (checklistId, taskId) => {
	try {
		await ElMessageBox.confirm(
			'Are you sure you want to delete this task? This action cannot be undone.',
			'Confirm Deletion',
			{
				confirmButtonText: 'Delete Task',
				cancelButtonText: 'Cancel',
				type: 'warning',
				customClass: 'custom-confirm-dialog',
				confirmButtonClass: 'el-button--danger',
			}
		);
	} catch {
		return; // 用户取消删除
	}

	try {
		await deleteChecklistTask(taskId, true);
		ElMessage.success('Task deleted successfully');

		// 重新加载该清单的任务
		const checklist = checklists.value.find((c) => c.id === checklistId);
		if (checklist) {
			const tasks = await getChecklistTasks(checklistId);
			const processedTasks = (tasks.data || tasks || [])
				.map((task) => ({
					...task,
					completed: task.isCompleted || task.completed || false,
					estimatedMinutes: task.estimatedHours ? task.estimatedHours * 60 : 0,
					order: task.orderIndex !== undefined ? task.orderIndex : task.order || 0, // 修改：正确处理orderIndex字段
				}))
				.sort((a, b) => (a.order || 0) - (b.order || 0)); // 修改：按order字段排序

			// 使用Object.assign确保响应式更新
			Object.assign(checklist, {
				tasks: processedTasks,
				tasksLoaded: true,
			});

			// 强制触发响应式更新
			checklists.value = [...checklists.value];
		}
	} catch (err) {
		console.error('Failed to delete task:', err);
		ElMessage.error('Failed to delete task');
		// 后备方案：本地删除
		const checklist = checklists.value.find((c) => c.id === checklistId);
		if (checklist) {
			checklist.tasks = checklist.tasks.filter((t) => t.id !== taskId);
			// 强制触发响应式更新
			checklists.value = [...checklists.value];
		}
	}
};

// Workflow和Stage联动处理
const handleWorkflowChange = async () => {
	// 清空当前选择的stage
	formData.value.stage = '';
	// 根据选择的workflow加载对应的stages
	await loadStagesByWorkflow(formData.value.workflow);
};

// handleWorkflowChangeEdit is replaced by handleWorkflowChangeForAssignment function

// 根据workflow加载stages
const loadStagesByWorkflow = async (workflowName) => {
	if (!workflowName) {
		stages.value = [];
		return;
	}

	try {
		stagesLoading.value = true;
		// 根据workflow名称找到对应的workflow ID
		const selectedWorkflow = workflows.value.find((w) => w.name === workflowName);

		if (!selectedWorkflow) {
			stages.value = [];
			return;
		}

		const response = await getStagesByWorkflow(selectedWorkflow.id);

		if (response.code === '200') {
			// 加载当前workflow的stages
			const workflowStages = response.data || [];

			// 确保每个stage都有workflowId属性
			const stagesWithWorkflowId = workflowStages.map((stage) => ({
				...stage,
				workflowId: selectedWorkflow.id,
			}));

			// 过滤出其他workflow的stages，并与当前workflow的stages合并
			const otherWorkflowStages = stages.value.filter(
				(stage) =>
					stage.workflowId &&
					stage.workflowId.toString() !== selectedWorkflow.id.toString()
			);
			stages.value = [...otherWorkflowStages, ...stagesWithWorkflowId];
	
		} else {
			console.warn('Failed to load stages, API response code:', response.code);
		}
	} catch (error) {
		console.warn(`Failed to load stages for workflow ${workflowName}:`, error);
	} finally {
		stagesLoading.value = false;
	}
};

// 清单管理方法
const editChecklist = async (checklist) => {
	editingChecklist.value = checklist;

	// 根据ID查找workflow名称
	let workflowName = '';
	if (checklist.workflowId) {
		const workflow = workflows.value.find(
			(w) => w.id.toString() === checklist.workflowId.toString()
		);
		workflowName = workflow ? workflow.name : '';
	}

	// 现在查找stage名称（stages已经在全局加载）
	let stageName = '';
	if (checklist.stageId) {
		const stage = stages.value.find((s) => s.id.toString() === checklist.stageId.toString());
		stageName = stage ? stage.name : '';
		if (stage) {
			console.log(`Found stage: ${stage.name} for checklist: ${checklist.name}`);
		}
	}

	// 处理assignments，转换为WorkflowAssignments组件需要的格式
	const assignments = (checklist.assignments || [])
		.map((assignment) => ({
			workflowId: assignment.workflowId,
			stageId: assignment.stageId,
		}))
		.filter(
			(assignment) => assignment.workflowId && assignment.workflowId !== '0'
			// 保留stageId为0的assignment，让WorkflowAssignments组件处理
		);

	console.log(
		`Processed ${assignments.length} valid assignments out of ${
			(checklist.assignments || []).length
		} total assignments`
	);

	// 设置初始化数据给 WorkflowAssignments 组件
	initialAssignments.value = assignments;

	formData.value = {
		name: checklist.name,
		description: checklist.description,
		team: checklist.team,
		workflow: workflowName,
		stage: stageName,
		assignments: [], // 这个字段不再使用，由 WorkflowAssignments 组件管理
	};

	dialogMode.value = 'edit';
	showDialog.value = true;
	activeDropdown.value = null;
};

const deleteChecklistItem = async (checklistId) => {
	try {
		await ElMessageBox.confirm(
			'Are you sure you want to delete this checklist? This action cannot be undone.',
			'Confirm Deletion',
			{
				confirmButtonText: 'Delete Checklist',
				cancelButtonText: 'Cancel',
				type: 'warning',
				customClass: 'custom-confirm-dialog',
				confirmButtonClass: 'el-button--danger',
			}
		);
	} catch {
		return; // 用户取消删除
	}

	deleteLoading.value = true;
	try {
		await deleteChecklist(checklistId, true);
		console.log('Checklist deleted successfully');
		ElMessage.success('Checklist deleted successfully');
		activeDropdown.value = null;

		// 删除成功后立即刷新页面数据
		console.log('Refreshing checklist data after deletion...');
		await loadChecklists();

		// 清空展开状态，避免引用已删除的checklist
		expandedChecklists.value = expandedChecklists.value.filter((id) => id !== checklistId);
	} catch (err) {
		console.error('Failed to delete checklist:', err);

		// 提供更详细的错误信息
		let errorMessage = 'Failed to delete checklist';
		if (err.response?.status === 404) {
			errorMessage = 'Checklist not found or already deleted';
		} else if (err.response?.status === 403) {
			errorMessage = 'You do not have permission to delete this checklist';
		} else if (err.message) {
			errorMessage = `Deletion failed: ${err.message}`;
		}

		ElMessage.error(errorMessage);
		activeDropdown.value = null;

		// 即使删除失败，也刷新一下数据，可能后端已经删除成功了
		console.log('Refreshing checklist data after deletion error...');
		await loadChecklists();

		// 清空展开状态
		expandedChecklists.value = expandedChecklists.value.filter((id) => id !== checklistId);
	} finally {
		deleteLoading.value = false;
	}
};

// 手动复制任务的辅助函数
const copyTasksManually = async (originalChecklist, newChecklistId) => {
	try {
		// 确保原checklist的任务已加载
		let sourceChecklist = checklists.value.find(
			(c) => c.id.toString() === originalChecklist.id.toString()
		);

		// 如果没有找到或任务未加载，先加载任务
		if (
			!sourceChecklist ||
			!sourceChecklist.tasksLoaded ||
			!sourceChecklist.tasks ||
			sourceChecklist.tasks.length === 0
		) {
			console.log('Source checklist tasks not loaded, loading now...');
			console.log('Original checklist ID:', originalChecklist.id);
			console.log(
				'Available checklists:',
				checklists.value.map((c) => ({
					id: c.id,
					name: c.name,
					tasksCount: c.tasks?.length || 0,
				}))
			);
			await loadChecklistTasks(originalChecklist.id);
			sourceChecklist = checklists.value.find(
				(c) => c.id.toString() === originalChecklist.id.toString()
			);
		}

		// 如果仍然没有找到或没有任务，检查是否直接传入了任务数据
		if (!sourceChecklist || !sourceChecklist.tasks || sourceChecklist.tasks.length === 0) {
			// 检查originalChecklist是否直接包含任务数据
			if (originalChecklist.tasks && originalChecklist.tasks.length > 0) {
				console.log('Using tasks from originalChecklist parameter');
				sourceChecklist = originalChecklist;
			} else {
				console.log('No tasks to copy after loading');
				console.log('Source checklist:', sourceChecklist);
				console.log('Original checklist:', originalChecklist);
				return;
			}
		}

		console.log(
			`Copying ${sourceChecklist.tasks.length} tasks to new checklist ${newChecklistId}`
		);

		// 为每个任务创建新的任务
		const taskPromises = sourceChecklist.tasks.map(async (task, index) => {
			const newTaskData = {
				checklistId: newChecklistId,
				name: task.name,
				description: task.description || '',
				isRequired: task.isRequired !== false,
				estimatedHours: task.estimatedHours || 0,
				order: index,
				taskType: task.taskType || 'Standard',
			};

			try {
				const newTask = await createChecklistTask(newTaskData);
				console.log('Created task:', newTask);
				return newTask;
			} catch (taskError) {
				console.error('Failed to create task:', taskError);
				return null;
			}
		});

		await Promise.all(taskPromises);

		// 重新加载新checklist的任务
		await loadChecklistTasks(newChecklistId);
		console.log('Tasks copied successfully');
	} catch (error) {
		console.error('Failed to copy tasks manually:', error);
	}
};

// 生成唯一的复制名称
const generateUniqueName = (baseName) => {
	const existingNames = checklists.value.map((c) => c.name.toLowerCase());
	let counter = 1;
	let newName = `${baseName}-${counter}`;

	// 持续递增直到找到唯一名称
	while (existingNames.includes(newName.toLowerCase())) {
		counter++;
		newName = `${baseName}-${counter}`;
	}

	return newName;
};

const duplicateChecklistItem = async (checklist) => {
	duplicateLoading.value = true;
	try {
		// 确保任务已加载
		if (!checklist.tasksLoaded || !checklist.tasks || checklist.tasks.length === 0) {
			console.log('Loading tasks for checklist before duplication:', checklist.id);
			await loadChecklistTasks(checklist.id);
		}

		// 获取最新的checklist数据（包含任务）
		const updatedChecklist = checklists.value.find((c) => c.id === checklist.id) || checklist;
		console.log('Duplicating checklist with tasks:', updatedChecklist.tasks?.length || 0);

		// 生成唯一的名称，避免重名问题
		const duplicateName = generateUniqueName(checklist.name);

		// 确保参数符合DuplicateChecklistInputDto接口
		const duplicateData = {
			name: duplicateName,
			description: checklist.description || '',
			team: checklist.team || 'Sales', // 确保team不为空
			copyTasks: true,
			setAsTemplate: false,
		};

		console.log('Duplicate request data:', duplicateData);
		console.log('Original checklist ID:', checklist.id);
		console.log('Original checklist data:', checklist);

		const newChecklist = await duplicateChecklist(checklist.id, duplicateData);
		console.log('Duplicate response:', newChecklist);

		ElMessage.success('Checklist duplicated successfully');
		activeDropdown.value = null;

		// 复制成功后立即刷新页面数据
		console.log('Refreshing checklist data after duplication...');
		await loadChecklists();

		// 查找新创建的checklist并展开它
		const newChecklistItem = checklists.value.find((c) => c.name === duplicateName);
		if (newChecklistItem) {
			// 展开新创建的checklist
			expandedChecklists.value = [newChecklistItem.id];
			// 加载任务
			await loadChecklistTasks(newChecklistItem.id);

			// 检查任务是否被成功复制，如果没有则手动复制
			const updatedNewChecklist = checklists.value.find((c) => c.id === newChecklistItem.id);
			if (
				updatedNewChecklist &&
				(!updatedNewChecklist.tasks || updatedNewChecklist.tasks.length === 0)
			) {
				console.log('Tasks were not copied by backend, manually copying tasks...');
				await copyTasksManually(updatedChecklist, newChecklistItem.id);
			}
		}
	} catch (err) {
		console.error('Failed to duplicate checklist:', err);

		// 提供更详细的错误信息
		let errorMessage = 'Failed to duplicate checklist';
		if (err.response?.status === 500) {
			errorMessage = 'Server error occurred. Please try again.';
		} else if (err.response?.status === 404) {
			errorMessage = 'Checklist not found.';
		} else if (err.response?.status === 400) {
			errorMessage = 'Invalid request parameters.';
		} else if (err.message) {
			errorMessage = `Duplication failed: ${err.message}`;
		}

		ElMessage.error(errorMessage);
		activeDropdown.value = null;

		// 即使复制失败，也刷新一下数据，检查是否有新的checklist被创建
		console.log('Refreshing checklist data after duplication error...');
		await loadChecklists();
	} finally {
		duplicateLoading.value = false;
	}
};

// 导出PDF文件功能
const exportChecklistItem = async (checklist) => {
	exportLoading.value = true;
	try {
		// 确保任务已加载
		if (!checklist.tasksLoaded || !checklist.tasks || checklist.tasks.length === 0) {
			await loadChecklistTasks(checklist.id);
		}

		// 直接使用前端生成PDF（后端暂不支持PDF导出）
		await exportPdfWithFrontend(checklist);
	} catch (err) {
		console.error('PDF导出失败:', err);
		ElMessage.error(`PDF export failed: ${err.message || 'Unknown error'}`);
		activeDropdown.value = null;
	} finally {
		exportLoading.value = false;
	}
};

// 前端生成PDF的后备方案
const exportPdfWithFrontend = async (checklist) => {
	try {
		// 动态导入jsPDF库 - 兼容不同版本
		const jsPDFModule = await import('jspdf');

		// 尝试不同的导入方式
		let jsPDF;
		if (jsPDFModule.jsPDF) {
			jsPDF = jsPDFModule.jsPDF;
		} else if (jsPDFModule.default && jsPDFModule.default.jsPDF) {
			jsPDF = jsPDFModule.default.jsPDF;
		} else if (jsPDFModule.default) {
			jsPDF = jsPDFModule.default;
		} else {
			throw new Error('无法找到jsPDF构造函数');
		}

		// 获取最新的checklist数据（包含任务）
		const updatedChecklist = checklists.value.find((c) => c.id === checklist.id) || checklist;

		// 创建PDF实例
		const pdf = new jsPDF({
			orientation: 'portrait',
			unit: 'mm',
			format: 'a4',
		});

		let y = 20;
		const margin = 20;
		const pageWidth = 210; // A4宽度

		// 添加头部背景色和标题
		pdf.setFillColor(52, 71, 103); // 更深的蓝色，匹配设计图
		pdf.rect(0, 0, pageWidth, 30, 'F');

		// 添加白色标题文字
		pdf.setTextColor(255, 255, 255);
		pdf.setFontSize(20);
		//pdf.text('UNIS', margin, 20);
		pdf.setFontSize(16);
		pdf.text('Warehousing Solutions', margin + 60, 20);

		// 重置文字颜色为黑色
		pdf.setTextColor(0, 0, 0);
		y = 45;

		// 添加清单名称作为主标题
		pdf.setFontSize(18);
		const checklistName = String(updatedChecklist.name || 'Untitled');
		pdf.text(checklistName, margin, y);
		y += 15;

		// 添加基本信息
		pdf.setFontSize(12);

		const description = String(updatedChecklist.description || 'No description');
		pdf.text(`Description: ${description}`, margin, y);
		y += 8;

		const team = String(updatedChecklist.team || 'No team');
		pdf.text(`Team: ${team}`, margin, y);
		y += 8;

		// 处理 assignments 信息，分行显示以避免字体渲染问题
		const assignmentsText = getAssignmentsForPdf(updatedChecklist);
		pdf.text('Assignments:', margin, y);
		y += 6;

		// 将 assignments 文本分割并逐行显示
		if (assignmentsText && assignmentsText !== 'No assignments specified') {
			const assignmentLines = assignmentsText.split(', ');
			assignmentLines.forEach((line) => {
				// 替换箭头符号为更兼容的符号
				const cleanLine = line.replace(/→/g, ' -> ');
				pdf.text(`  ${cleanLine}`, margin + 5, y);
				y += 5;
			});
		} else {
			pdf.text('  No assignments specified', margin + 5, y);
			y += 5;
		}
		y += 10;

		// 创建任务表格
		const tasks = updatedChecklist.tasks || [];

		if (tasks.length > 0) {
			// 表格头部
			pdf.setFillColor(52, 71, 103); // 与头部保持一致的深蓝色
			pdf.rect(margin, y, pageWidth - 2 * margin, 8, 'F');

			// 表格头部文字 - 两列布局
			pdf.setTextColor(255, 255, 255);
			pdf.setFontSize(12);
			pdf.text('Task', margin + 20, y + 5.5);

			// 绘制表格头部列分隔线
			pdf.setDrawColor(255, 255, 255);
			pdf.setLineWidth(0.1);
			pdf.line(margin + 15, y, margin + 15, y + 8);

			y += 8;
			pdf.setTextColor(0, 0, 0);
			pdf.setFontSize(11);

			// 添加任务行
			tasks.forEach((task, index) => {
				// 检查是否需要新页面
				if (y > 250) {
					pdf.addPage();
					y = 20;

					// 重新添加表格头部
					pdf.setFillColor(52, 71, 103);
					pdf.rect(margin, y, pageWidth - 2 * margin, 8, 'F');
					pdf.setTextColor(255, 255, 255);
					pdf.setFontSize(12);
					pdf.text('Task', margin + 20, y + 5.5);
					pdf.setDrawColor(255, 255, 255);
					pdf.setLineWidth(0.1);
					pdf.line(margin + 15, y, margin + 15, y + 8);
					y += 8;
					pdf.setTextColor(0, 0, 0);
					pdf.setFontSize(11);
				}

				// 绘制表格行背景（交替颜色）
				if (index % 2 === 1) {
					pdf.setFillColor(245, 247, 250); // 更浅的灰色，接近设计图
					pdf.rect(margin, y, pageWidth - 2 * margin, 8, 'F');
				}

				// 绘制表格边框
				pdf.setDrawColor(209, 213, 219); // 更深一点的边框颜色，增强对比度
				pdf.setLineWidth(0.1);

				// 绘制行的边框
				pdf.rect(margin, y, pageWidth - 2 * margin, 8, 'S');

				// 绘制列分隔线
				pdf.line(margin + 15, y, margin + 15, y + 8);

				// 添加序号和任务名称
				const taskName = String(task.name || `Task ${index + 1}`);
				pdf.setTextColor(0, 0, 0);
				pdf.setFontSize(12);
				pdf.text(`${index + 1}`, margin + 6, y + 5.5);
				pdf.text(taskName, margin + 20, y + 5.5);

				y += 8;
			});
		} else {
			// 如果没有任务，显示空状态
			pdf.setFillColor(52, 71, 103);
			pdf.rect(margin, y, pageWidth - 2 * margin, 8, 'F');

			pdf.setTextColor(255, 255, 255);
			pdf.setFontSize(12);
			pdf.text('Task', margin + 20, y + 5.5);

			// 绘制列分隔线
			pdf.setDrawColor(255, 255, 255);
			pdf.setLineWidth(0.1);
			pdf.line(margin + 15, y, margin + 15, y + 8);

			y += 8;

			// 绘制空行边框
			pdf.setDrawColor(209, 213, 219);
			pdf.setLineWidth(0.1);
			pdf.rect(margin, y, pageWidth - 2 * margin, 8, 'S');
			pdf.line(margin + 15, y, margin + 15, y + 8);

			pdf.setTextColor(156, 163, 175); // 灰色文字
			pdf.setFontSize(11);
			pdf.text('No tasks available', margin + 20, y + 5.5);
		}

		// 生成文件名
		const filename = `${checklistName.replace(/[^\w\s-]/g, '_')}.pdf`;

		// 保存PDF
		pdf.save(filename);

		ElMessage.success('PDF exported successfully');
		activeDropdown.value = null;
	} catch (frontendErr) {
		console.error('前端PDF生成失败:', frontendErr);
		console.error('错误详情:', frontendErr.stack);

		// 尝试最简单的方案
		await exportBasicPdf(checklist);
	}
};

// 最基本的PDF生成方案
const exportBasicPdf = async (checklist) => {
	try {
		// 创建纯文本内容
		const updatedChecklist = checklists.value.find((c) => c.id === checklist.id) || checklist;

		let content = 'UNIS Checklist Export\n\n';
		content += `Name: ${updatedChecklist.name || 'Untitled'}\n`;
		content += `Description: ${updatedChecklist.description || 'No description'}\n`;
		content += `Team: ${updatedChecklist.team || 'No team'}\n`;
		content += `Assignments: ${getAssignmentsForPdf(updatedChecklist)}\n\n`;
		content += 'Tasks:\n';

		const tasks = updatedChecklist.tasks || [];
		if (tasks.length > 0) {
			tasks.forEach((task, index) => {
				content += `${index + 1}. ${task.name || `Task ${index + 1}`}\n`;
			});
		} else {
			content += 'No tasks available\n';
		}

		// 创建文本文件作为后备
		const blob = new Blob([content], { type: 'text/plain;charset=utf-8' });
		const url = URL.createObjectURL(blob);

		const link = document.createElement('a');
		link.href = url;
		link.download = `${(checklist.name || 'checklist').replace(/[^\w\s-]/g, '_')}.txt`;
		link.style.display = 'none';

		document.body.appendChild(link);
		link.click();

		setTimeout(() => {
			document.body.removeChild(link);
			URL.revokeObjectURL(url);
		}, 100);

		ElMessage.info('PDF generation failed, exported as text file instead');
		activeDropdown.value = null;
	} catch (basicErr) {
		console.error('基本导出也失败:', basicErr);

		// 最后的后备方案：打印
		await exportWithPrint(checklist);
	}
};

// 打印方案（最后的后备）
const exportWithPrint = async (checklist) => {
	try {
		// 获取最新的checklist数据（包含任务）
		const updatedChecklist = checklists.value.find((c) => c.id === checklist.id) || checklist;

		// 创建打印窗口
		const printWindow = window.open('', '_blank');
		if (!printWindow) {
			throw new Error('Unable to open print window. Please check popup settings.');
		}

		// 生成PDF内容
		const pdfContent = createPdfContent(updatedChecklist);

		// 写入打印窗口
		printWindow.document.write(pdfContent);
		printWindow.document.close();

		// 等待内容加载完成
		printWindow.onload = () => {
			setTimeout(() => {
				printWindow.print();
				printWindow.close();
			}, 500);
		};

		ElMessage.info('Print dialog opened. You can save as PDF from the print dialog.');
		activeDropdown.value = null;
	} catch (printErr) {
		console.error('打印方案也失败:', printErr);
		throw new Error('All export methods failed');
	}
};

// PDF导出辅助函数
// 获取 assignments 信息用于 PDF 导出
const getAssignmentsForPdf = (checklist) => {
	if (!checklist.assignments || checklist.assignments.length === 0) {
		return 'No assignments specified';
	}

	const assignmentTexts = checklist.assignments.map((assignment) => {
		const workflowName = getWorkflowNameById(assignment.workflowId);
		const stageName = getStageNameById(assignment.stageId);
		return `${workflowName} → ${stageName}`;
	});

	return assignmentTexts.join(', ');
};

// 创建PDF内容的函数
const createPdfContent = (checklist) => {
	const tasks = checklist.tasks || [];
	

	const tasksHtml =
		tasks.length > 0
			? tasks
					.map(
						(task, index) => `
			<tr>
				<td class="task-cell">${index + 1}</td>
				<td class="task-cell">${task.name || `Task ${index + 1}`}</td>
			</tr>
		`
					)
					.join('')
			: `
			<tr>
				<td class="task-cell" colspan="2" style="text-align: center; color: #9ca3af; font-style: italic;">
					No tasks available
				</td>
			</tr>
		`;

	return `
		<!DOCTYPE html>
		<html>
		<head>
			<meta charset="utf-8">
			<title>${checklist.name} - Checklist</title>
			<style>
				@page {
					size: A4;
					margin: 0;
				}
				
				* {
					margin: 0;
					padding: 0;
					box-sizing: border-box;
				}
				
				body {
					font-family: Arial, sans-serif;
					background: white;
					color: #333;
					line-height: 1.4;
				}
				
				.pdf-container {
					width: 210mm;
					min-height: 297mm;
					padding: 15mm;
					background: white;
				}
				
				.header {
					background: #3b4d66;
					color: white;
					padding: 15px 20px;
					margin: -15mm -15mm 20px -15mm;
					display: flex;
					justify-content: space-between;
					align-items: center;
				}
				
				.header-left {
					font-size: 24px;
					font-weight: bold;
				}
				
				.header-right {
					font-size: 18px;
				}
				
				.title {
					font-size: 24px;
					color: #1f2937;
					margin: 0 0 20px 0;
					font-weight: bold;
				}
				
				.info-section {
					margin-bottom: 25px;
				}
				
				.info-item {
					margin: 6px 0;
					font-size: 14px;
					color: #374151;
				}
				
				.info-label {
					font-weight: bold;
				}
				
				.tasks-table {
					width: 100%;
					border-collapse: collapse;
					margin-top: 15px;
					border: 1px solid #e5e7eb;
				}
				
				.table-header {
					background: #3b4d66;
					color: white;
				}
				
				.header-cell {
					padding: 10px 8px;
					text-align: left;
					font-size: 14px;
					font-weight: bold;
				}
				
				.header-cell:first-child {
					width: 50px;
				}
				
				.task-cell {
					padding: 8px;
					border-bottom: 1px solid #e5e7eb;
					font-size: 12px;
					color: #374151;
				}
				
				@media print {
					body {
						-webkit-print-color-adjust: exact;
						print-color-adjust: exact;
					}
					
					.pdf-container {
						margin: 0;
						padding: 15mm;
					}
				}
			</style>
		</head>
		<body>
			<div class="pdf-container">
				<!-- 头部 -->
				<div class="header">
					<div class="header-right">Warehousing Solutions</div>
				</div>

				<!-- 标题 -->
				<h1 class="title">${checklist.name}</h1>

				<!-- 基本信息 -->
				<div class="info-section">
					<div class="info-item">
						<span class="info-label">Description:</span> ${checklist.description || 'No description'}
					</div>
					<div class="info-item">
						<span class="info-label">Team:</span> ${checklist.team || 'No team specified'}
					</div>
					<div class="info-item">
						<span class="info-label">Assignments:</span> ${getAssignmentsForPdf(checklist)}
					</div>
				</div>

				<!-- 任务表格 -->
				<table class="tasks-table">
					<thead class="table-header">
						<tr>
							<th class="header-cell" style="width: 50px;">Status</th>
							<th class="header-cell">Task</th>
						</tr>
					</thead>
					<tbody>
						${tasksHtml}
					</tbody>
				</table>
			</div>
		</body>
		</html>
	`;
};

// 对话框管理方法
// 打开创建对话框并设置默认值
const openCreateDialog = async () => {
	dialogMode.value = 'create';
	editingChecklist.value = null;
	showDialog.value = true;

	// 重置初始化数据
	initialAssignments.value = [];

	// 重置表单数据
	formData.value = {
		name: '',
		description: '',
		team: '',
		workflow: '',
		stage: '',
		assignments: [],
	};

	// 等待下一个 tick，确保 WorkflowAssignments 组件已经渲染
	await nextTick();

	// 清空 WorkflowAssignments 组件的数据
	if (workflowAssignmentsRef.value?.clearAssignments) {
		workflowAssignmentsRef.value.clearAssignments();
	}

	// 设置默认workflow（只在活跃的workflow中查找）
	const defaultWorkflow = filteredWorkflows.value.find((w) => w.isDefault);
	if (defaultWorkflow) {
		formData.value.workflow = defaultWorkflow.name;
		// 触发workflow变化处理
		await handleWorkflowChange();
	}
};

// 统一关闭对话框
const closeDialog = () => {
	showDialog.value = false;
	editingChecklist.value = null;
	initialAssignments.value = [];

	// 清空 WorkflowAssignments 组件的数据
	if (workflowAssignmentsRef.value?.clearAssignments) {
		workflowAssignmentsRef.value.clearAssignments();
	}

	formData.value = {
		name: '',
		description: '',
		team: '',
		workflow: '',
		stage: '',
		assignments: [],
	};
};

// 统一的对话框提交处理
const submitDialog = async () => {
	if (!formData.value.name.trim() || !formData.value.team) return;

	const isEdit = dialogMode.value === 'edit';

	if (isEdit) {
		editLoading.value = true;
	} else {
		createLoading.value = true;
	}

	try {
		console.log(`${isEdit ? 'Updating' : 'Creating'} checklist with data:`, formData.value);

		// 从 WorkflowAssignments 组件获取 assignments 数据
		const assignments = workflowAssignmentsRef.value?.getAssignments() || [];

		const checklistData = {
			name: formData.value.name.trim(),
			description: formData.value.description || '',
			team: formData.value.team,
			type: isEdit ? editingChecklist.value?.type || 'Instance' : 'Instance',
			status: isEdit ? editingChecklist.value?.status || 'Active' : 'Active',
			isTemplate: isEdit ? editingChecklist.value?.isTemplate || false : false,
			isActive: isEdit ? editingChecklist.value?.isActive !== false : true,
			assignments: assignments,
		};

		if (isEdit) {
			const originalChecklistId = editingChecklist.value.id;
			await updateChecklist(originalChecklistId, checklistData);
			console.log('Checklist updated successfully');
			ElMessage.success('Checklist updated successfully');

			// 如果编辑的checklist当前是展开状态，保持展开并强制重新加载任务
			if (expandedChecklists.value.includes(originalChecklistId)) {
				console.log('Force reloading tasks for updated checklist:', originalChecklistId);
				await loadChecklistTasks(originalChecklistId, true);
			}
		} else {
			const newChecklist = await createChecklist(checklistData);
			console.log('Checklist created successfully:', newChecklist);
			ElMessage.success(t('sys.api.operationSuccess'));
		}

		closeDialog();

		// 成功后刷新页面数据，但保留已展开和已加载任务的清单
		console.log(`Refreshing checklist data after ${isEdit ? 'update' : 'creation'}...`);
		const currentExpandedIds = [...expandedChecklists.value];
		const taskLoadedChecklists = new Map();
<<<<<<< HEAD

		// 保存已加载任务的清单
=======
		
		// 保存已加载任务的清单状态（包括没有任务的checklist）
>>>>>>> 82e0da99
		checklists.value.forEach((checklist) => {
			if (checklist.tasksLoaded) {
				taskLoadedChecklists.set(checklist.id, {
<<<<<<< HEAD
					tasks: checklist.tasks,
					tasksLoaded: true,
=======
					tasks: checklist.tasks || [],
					tasksLoaded: true
>>>>>>> 82e0da99
				});
			}
		});

		await loadChecklists();

		// 恢复展开状态和任务数据
		expandedChecklists.value = currentExpandedIds;
		checklists.value.forEach((checklist) => {
			const savedData = taskLoadedChecklists.get(checklist.id);
			if (savedData) {
				Object.assign(checklist, savedData);
			}
		});
	} catch (err) {
		console.error(`Failed to ${isEdit ? 'update' : 'create'} checklist:`, err);

		// 提供更详细的错误信息
		let errorMessage = `Failed to ${isEdit ? 'update' : 'create'} checklist`;
		if (err.response?.status === 404) {
			errorMessage = 'Checklist not found';
		} else if (err.response?.status === 403) {
			errorMessage = `You do not have permission to ${
				isEdit ? 'update' : 'create'
			} this checklist`;
		} else if (err.response?.status === 400) {
			errorMessage = 'Invalid checklist data';
		} else if (err.message) {
			errorMessage = `${isEdit ? 'Update' : 'Creation'} failed: ${err.message}`;
		}

		ElMessage.error(isEdit ? errorMessage : t('sys.api.operationFailed'));
		closeDialog();

		// 即使失败，也刷新一下数据，可能后端已经成功了
		console.log(`Refreshing checklist data after ${isEdit ? 'update' : 'creation'} error...`);
		await loadChecklists();

		if (isEdit && expandedChecklists.value.includes(editingChecklist.value?.id)) {
			await loadChecklistTasks(editingChecklist.value.id, true);
		}
	} finally {
		if (isEdit) {
			editLoading.value = false;
		} else {
			createLoading.value = false;
		}
	}
};

// closeEditDialog函数已合并到closeDialog中，saveEditChecklist函数已合并到submitDialog中

// 标签变化处理函数
const handleSearchTagsChange = (tags) => {
	searchQuery.value = tags.join(',');
};

// 点击外部关闭下拉菜单
const handleClickOutside = (event) => {
	// 检查点击是否在下拉菜单或触发按钮外部
	const target = event.target;
	const isClickInsideDropdown = target.closest('.dropdown-menu');
	const isClickOnTrigger = target.closest('[data-checklist-id]');

	if (!isClickInsideDropdown && !isClickOnTrigger) {
		activeDropdown.value = null;
	}
};

// 任务编辑方法
const editTask = (checklistId, task) => {
	editingTask.value = task;
	editingTaskChecklistId.value = checklistId;
	taskFormData.value = {
		name: task.name,
		description: task.description || '',
		estimatedMinutes: task.estimatedMinutes || 0,
		isRequired: task.isRequired || false,
	};
};

const cancelTaskEdit = () => {
	editingTask.value = null;
	editingTaskChecklistId.value = null;
	taskFormData.value = {
		name: '',
		description: '',
		estimatedMinutes: 0,
		isRequired: false,
	};
};

const saveTaskEdit = async () => {
	if (!editingTask.value || !editingTaskChecklistId.value) return;

	try {
		const taskData = formatTaskForApi({
			...editingTask.value,
			checklistId: editingTaskChecklistId.value,
			name: taskFormData.value.name,
			description: taskFormData.value.description,
			estimatedMinutes: taskFormData.value.estimatedMinutes,
			isRequired: taskFormData.value.isRequired,
		});

		await updateChecklistTask(editingTask.value.id, taskData);
		ElMessage.success(t('sys.api.operationSuccess'));

		// 重新加载该清单的任务
		const checklist = checklists.value.find((c) => c.id === editingTaskChecklistId.value);
		if (checklist) {
			const tasks = await getChecklistTasks(editingTaskChecklistId.value);
			const processedTasks = (tasks.data || tasks || [])
				.map((task) => ({
					...task,
					completed: task.isCompleted || task.completed || false,
					estimatedMinutes: task.estimatedHours ? task.estimatedHours * 60 : 0,
					order: task.orderIndex !== undefined ? task.orderIndex : task.order || 0, // 修改：正确处理orderIndex字段
				}))
				.sort((a, b) => (a.order || 0) - (b.order || 0)); // 修改：按order字段排序

			// 使用Object.assign确保响应式更新
			Object.assign(checklist, {
				tasks: processedTasks,
				tasksLoaded: true,
			});

			// 强制触发响应式更新
			checklists.value = [...checklists.value];
		}

		cancelTaskEdit();
	} catch (err) {
		console.error('Failed to update task:', err);
		ElMessage.error(t('sys.api.operationFailed'));
		// 后备方案：本地更新
		const checklist = checklists.value.find((c) => c.id === editingTaskChecklistId.value);
		if (checklist && editingTask.value) {
			const taskIndex = checklist.tasks.findIndex((t) => t.id === editingTask.value.id);
			if (taskIndex !== -1) {
				checklist.tasks[taskIndex] = {
					...checklist.tasks[taskIndex],
					name: taskFormData.value.name,
					description: taskFormData.value.description,
					estimatedMinutes: taskFormData.value.estimatedMinutes,
					isRequired: taskFormData.value.isRequired,
				};
				// 强制触发响应式更新
				checklists.value = [...checklists.value];
			}
		}
		cancelTaskEdit();
	}
};

onMounted(async () => {
	document.addEventListener('click', handleClickOutside);
	// 并行加载workflows/stages和checklists，提高加载速度
	await Promise.all([loadWorkflowsAndStages(), loadChecklists()]);
});

onUnmounted(() => {
	// 清理事件监听器
	document.removeEventListener('click', handleClickOutside);

	// 清理搜索防抖定时器
	if (searchTimeout) {
		clearTimeout(searchTimeout);
		searchTimeout = null;
	}

	// 清理任务加载缓存
	taskLoadingCache.clear();
});

// 辅助函数：根据 ID 获取工作流名称
const getWorkflowNameById = (workflowId) => {
	if (!workflowId) return '';
	const workflow = workflows.value.find((w) => w.id.toString() === workflowId.toString());
	if (!workflow) {
		// Workflow not found, return default value
	}
	return workflow ? workflow.name : '--';
};

// 辅助函数：根据 ID 获取阶段名称
const getStageNameById = (stageId) => {
	if (!stageId) return '';
	const stage = stages.value.find((s) => s.id.toString() === stageId.toString());
	if (!stage) {
		// Stage not found, return default value
	}
	return stage ? stage.name : '--';
};
</script>

<style scoped>
/* 自定义样式 */
.bg-gradient-to-r {
	background: linear-gradient(to right, #e9d5ff, #bfdbfe);
}

/* 团队按钮样式 */
.team-button {
	justify-content: flex-start !important;
	border: none !important;
	padding: 8px 12px !important;
	height: auto !important;
	margin-bottom: 8px !important;
	border-radius: 6px !important;
	font-size: 14px !important;
	transition: all 0.2s ease !important;
}

.team-button:hover {
	background-color: #f3f4f6 !important;
	color: #374151 !important;
}

.team-button-active {
	background: linear-gradient(to right, #dbeafe, #3b82f6) !important;
	color: #1e3a8a !important;
	font-weight: 500 !important;
}

/* 拖拽样式 */
.tasks-draggable {
	display: flex;
	flex-direction: column;
	gap: 4px;
}

.ghost-task {
	opacity: 0.6;
	background: var(--primary-50, #f0f7ff) !important;
	border: 1px dashed var(--primary-500, #2468f2) !important;
	box-shadow: 0 4px 12px rgba(36, 104, 242, 0.15);
	transform: rotate(1deg);
}

.task-item {
	transition: all 0.3s ease;
	background-color: #ffffff;
	border: 1px solid transparent;
	border-radius: 8px;
	box-shadow: 0 1px 3px rgba(0, 0, 0, 0.1);
	position: relative;
}

.task-item:hover:not(.task-disabled):not(.task-sorting) {
	background-color: #f9fafb !important;
	border-color: #e5e7eb;
	box-shadow: 0 2px 6px rgba(0, 0, 0, 0.15);
	transform: translateY(-1px);
}

/* 拖拽状态样式 */
.task-disabled {
	opacity: 0.6;
	filter: grayscale(0.3);
	/* 移除 pointer-events: none 以避免阻止拖拽 */
}

.task-sorting {
	transition: all 0.3s ease;
	transform: scale(0.98);
	filter: blur(0.5px);
	/* 移除 pointer-events: none 以避免阻止拖拽 */
}

/* 拖拽手柄样式 */
.drag-handle {
	transition: all 0.2s ease;
	cursor: move !important;
	/* 确保始终显示移动光标 */
}

.drag-handle:hover:not(.drag-disabled):not(.drag-sorting) {
	background-color: #e5e7eb !important;
	color: #374151 !important;
}

.drag-disabled {
	cursor: not-allowed !important;
	opacity: 0.5;
}

.drag-sorting {
	/* 保持移动光标，而不是等待光标 */
	cursor: move !important;
	opacity: 0.8;
	animation: pulse-sorting 1.5s infinite;
}

@keyframes pulse-sorting {
	0%,
	100% {
		opacity: 0.7;
	}

	50% {
		opacity: 0.4;
	}
}

/* 任务内容区域样式 */
.tasks-content {
	transition: all 0.3s ease;
}

/* 间距调整 */
.space-y-4 > * + * {
	margin-top: 1rem;
}

.space-y-3 > * + * {
	margin-top: 0.75rem;
}

.space-y-2 > * + * {
	margin-top: 0.5rem;
}

.gap-2 {
	gap: 0.5rem;
}

.gap-3 {
	gap: 0.75rem;
}

/* InputTag组件样式调整 - 保持原有高度和宽度 */
:deep(.bg-blue-50 .layout) {
	min-height: 32px;
	height: 32px;
	border: 1px solid var(--el-border-color, #dcdfe6);
	border-radius: 8px;
	padding: 4px 11px;
	background-color: var(--el-fill-color-blank, #ffffff);
	transition: all var(--el-transition-duration, 0.2s);
	box-shadow: 0 0 0 1px transparent inset;
	font-size: 14px;
	display: flex;
	align-items: center;
	flex-wrap: wrap;
	gap: 4px;
}

:deep(.bg-blue-50 .layout:hover) {
	border-color: var(--el-border-color-hover, #c0c4cc);
}

:deep(.bg-blue-50 .layout:focus-within) {
	border-color: var(--primary-500, #409eff);
	box-shadow: 0 0 0 1px var(--primary-500, #409eff) inset !important;
}

:deep(.bg-blue-50 .input-tag) {
	min-width: 100px;
	height: 24px;
	line-height: 24px;
	font-size: 14px;
	color: var(--el-text-color-regular, #606266);
	border: none;
	outline: none;
	background: transparent;
	flex: 1;
	padding: 0;
}

:deep(.bg-blue-50 .input-tag::placeholder) {
	color: var(--el-text-color-placeholder, #a8abb2);
	font-size: 14px;
}

:deep(.bg-blue-50 .label-box) {
	height: 24px;
	margin: 0;
	border-radius: 12px;
	background-color: var(--el-fill-color-light, #f5f7fa);
	border: 1px solid var(--el-border-color-lighter, #e4e7ed);
	display: inline-flex;
	align-items: center;
	padding: 0 8px;
	transition: all 0.2s ease;
}

:deep(.bg-blue-50 .label-title) {
	font-size: 12px;
	padding: 0;
	line-height: 24px;
	color: var(--el-text-color-regular, #606266);
	font-weight: 500;
	white-space: nowrap;
	overflow: hidden;
	text-overflow: ellipsis;
	max-width: 120px;
}

:deep(.bg-blue-50 .label-close) {
	padding: 0;
	margin-left: 6px;
	color: var(--el-text-color-placeholder, #a8abb2);
	cursor: pointer;
	display: inline-flex;
	align-items: center;
	justify-content: center;
	width: 16px;
	height: 16px;
	border-radius: 50%;
	background: var(--el-fill-color, #f0f2f5);
	transition: all 0.2s ease;
	transform: none;
}

:deep(.bg-blue-50 .label-close:hover) {
	background: var(--el-fill-color-dark, #e6e8eb);
	color: var(--el-text-color-regular, #606266);
}

:deep(.bg-blue-50 .label-close:after) {
	content: '×';
	font-size: 12px;
	line-height: 1;
	font-weight: bold;
}

/* 空状态样式 */
.empty-state-container {
	padding: 60px 20px;
	text-align: center;
	margin-bottom: 16px;
}

.empty-state-content {
	max-width: 500px;
	margin: 0 auto;
	display: flex;
	flex-direction: column;
	align-items: center;
}

.empty-state-icon {
	color: var(--primary-300, #93c5fd);
	margin-bottom: 24px;
}

.empty-state-title {
	font-size: 24px;
	font-weight: 600;
	color: #303133;
	margin: 0 0 16px 0;
}

.empty-state-desc {
	font-size: 16px;
	color: #606266;
	margin: 0 0 32px 0;
	line-height: 1.6;
}

.create-checklist-btn {
	padding: 12px 24px;
	font-size: 16px;
	display: flex;
	align-items: center;
	justify-content: center;
}
</style><|MERGE_RESOLUTION|>--- conflicted
+++ resolved
@@ -941,7 +941,6 @@
 const loadChecklistTasks = async (checklistId, forceReload = false) => {
 	const checklist = checklists.value.find((c) => c.id === checklistId);
 	if (!checklist) {
-		
 		return;
 	}
 	if (checklist.tasksLoaded && !forceReload) {
@@ -964,13 +963,6 @@
 
 	const loadPromise = (async () => {
 		try {
-<<<<<<< HEAD
-			console.log(`Loading tasks for checklist: ${checklistId}`);
-
-=======
-	
-			
->>>>>>> 82e0da99
 			// 添加超时机制
 			const timeoutPromise = new Promise((_, reject) => {
 				setTimeout(() => reject(new Error('API request timeout')), 10000);
@@ -978,7 +970,7 @@
 
 			const tasks = await Promise.race([getChecklistTasks(checklistId), timeoutPromise]);
 			const tasksData = tasks.data || tasks || [];
-			
+
 			const processedTasks = tasksData
 				.map((task) => ({
 					...task,
@@ -996,12 +988,6 @@
 
 			// 强制触发响应式更新
 			checklists.value = [...checklists.value];
-<<<<<<< HEAD
-			console.log(
-				`Tasks loaded successfully for checklist ${checklistId}, count: ${processedTasks.length}`
-			);
-=======
->>>>>>> 82e0da99
 			return processedTasks;
 		} catch (taskError) {
 			console.error(`Failed to load tasks for checklist ${checklistId}:`, taskError);
@@ -1024,7 +1010,6 @@
 
 			// 确保在任何情况下都设置 tasksLoaded 为 true
 			if (!checklist.tasksLoaded) {
-		
 				checklist.tasksLoaded = true;
 				checklists.value = [...checklists.value];
 			}
@@ -1038,8 +1023,6 @@
 // 优化的workflow和stage加载逻辑 - 使用统一的getAllStages接口
 const loadWorkflowsAndStages = async () => {
 	try {
-
-
 		// 并行加载workflows和stages，提高性能
 		const [workflowResponse, stagesResponse] = await Promise.all([
 			getWorkflows(),
@@ -1049,23 +1032,17 @@
 		// 处理workflows响应
 		if (workflowResponse.code === '200') {
 			workflows.value = workflowResponse.data || [];
-	
 		} else {
 			workflows.value = [];
-
 		}
 
 		// 处理stages响应
 		if (stagesResponse.code === '200') {
 			// 所有stages都已经包含workflowId，直接使用
 			stages.value = stagesResponse.data || [];
-
 		} else {
 			stages.value = [];
-
-		}
-
-
+		}
 	} catch (err) {
 		console.error('Failed to load workflows and stages:', err);
 		workflows.value = [];
@@ -1278,7 +1255,6 @@
 					stage.workflowId.toString() !== selectedWorkflow.id.toString()
 			);
 			stages.value = [...otherWorkflowStages, ...stagesWithWorkflowId];
-	
 		} else {
 			console.warn('Failed to load stages, API response code:', response.code);
 		}
@@ -1901,7 +1877,6 @@
 // 创建PDF内容的函数
 const createPdfContent = (checklist) => {
 	const tasks = checklist.tasks || [];
-	
 
 	const tasksHtml =
 		tasks.length > 0
@@ -2189,23 +2164,13 @@
 		console.log(`Refreshing checklist data after ${isEdit ? 'update' : 'creation'}...`);
 		const currentExpandedIds = [...expandedChecklists.value];
 		const taskLoadedChecklists = new Map();
-<<<<<<< HEAD
-
-		// 保存已加载任务的清单
-=======
-		
+
 		// 保存已加载任务的清单状态（包括没有任务的checklist）
->>>>>>> 82e0da99
 		checklists.value.forEach((checklist) => {
 			if (checklist.tasksLoaded) {
 				taskLoadedChecklists.set(checklist.id, {
-<<<<<<< HEAD
-					tasks: checklist.tasks,
+					tasks: checklist.tasks || [],
 					tasksLoaded: true,
-=======
-					tasks: checklist.tasks || [],
-					tasksLoaded: true
->>>>>>> 82e0da99
 				});
 			}
 		});

<template>
	<div class="space-y-8">
		<!-- Field Mapping -->
		<div class="space-y-4">
			<div class="flex justify-between items-center">
				<div>
					<h3 class="text-lg font-semibold text-text-primary m-0">Field Mapping</h3>
					<p class="text-sm text-text-secondary mt-1">
						Fields brought in by inbound actions (read-only view).
					</p>
				</div>
			</div>

			<!-- Search Filters -->
			<div class="flex gap-4">
				<el-input
					v-model="externalFieldSearch"
					placeholder="Filter by external field name..."
					clearable
					class="flex-1"
				>
					<template #prefix>
						<el-icon><Search /></el-icon>
					</template>
				</el-input>
				<el-input
					v-model="wfeFieldSearch"
					placeholder="Filter by WFE field name..."
					clearable
					class="flex-1"
				>
					<template #prefix>
						<el-icon><Search /></el-icon>
					</template>
				</el-input>
			</div>

			<el-table
				v-loading="isLoading"
				:data="filteredFieldMappings"
				class="w-full"
				empty-text="No field mappings configured"
				:border="true"
			>
				<el-table-column label="Action ID" prop="actionCode	" width="120">
					<template #default="{ row }">
						<span class="font-medium text-sm action-id">{{ row.actionCode }}</span>
					</template>
				</el-table-column>

				<el-table-column label="Action Name" prop="actionName" min-width="200">
					<template #default="{ row }">
						<span class="text-sm">{{ row.actionName }}</span>
					</template>
				</el-table-column>

				<el-table-column
					label="External Field (API Name)"
					prop="externalFieldName"
					min-width="220"
				>
					<template #default="{ row }">
						<span class="font-medium text-sm">{{ row.externalFieldName }}</span>
					</template>
				</el-table-column>

				<el-table-column
					label="WFE Field (Display Name)"
					prop="wfeFieldName"
					min-width="220"
				>
					<template #default="{ row }">
						<span class="text-sm">{{ row.wfeFieldName || '-' }}</span>
					</template>
				</el-table-column>
			</el-table>
		</div>

		<!-- Attachment Sharing -->
		<div class="space-y-4">
			<div class="flex justify-between items-center">
				<div>
					<h3 class="text-lg font-semibold text-text-primary m-0">Attachment Sharing</h3>
					<p class="text-sm text-text-secondary mt-1">
						Configure which attachments to receive from external system modules.
					</p>
				</div>
				<el-button
					v-if="attachmentApiMd"
					type="primary"
					link
					:icon="Document"
					@click="showApiDocDialog = true"
				>
					Markdown
				</el-button>
			</div>

			<el-table
				v-loading="isLoading"
				:data="attachmentSharing"
				class="w-full"
				empty-text="No attachment sharing configured"
				:border="true"
			>
				<el-table-column label="External Module" min-width="200">
					<template #default="{ row }">
						<el-input
							v-if="!row.id && row.isEditing"
							v-model="row.moduleName"
							placeholder="Enter external module name"
							@blur="handleModuleBlur(row)"
						/>
						<span v-else class="font-medium text-sm">
							{{ row.moduleName || defaultStr }}
						</span>
					</template>
				</el-table-column>

				<el-table-column label="Workflow" min-width="250">
					<template #default="{ row }">
						<span v-if="row.id" class="text-sm">
							{{ getWorkflowName(row.workflowId) || defaultStr }}
						</span>
						<el-select v-else v-model="row.workflowId" placeholder="Select workflow...">
							<el-option
								v-for="workflow in workflows"
								:key="workflow.id"
								:label="workflow.name"
								:value="String(workflow.id)"
							>
								<div class="flex items-center justify-between">
									<span>{{ workflow.name }}</span>
									<el-tag v-if="!workflow.isActive" type="danger">
										Inactive
									</el-tag>
									<el-tag v-else type="success">Active</el-tag>
								</div>
							</el-option>
						</el-select>
					</template>
				</el-table-column>

				<el-table-column label="Action" min-width="250">
					<template #default="{ row }">
						<span v-if="row.id" class="text-sm">
							{{ getActionName(row.actionId) || defaultStr }}
						</span>
						<el-select
							v-else
							v-model="row.actionId"
							placeholder="Select action"
							:disabled="!row.workflowId"
						>
							<el-option
								v-for="action in actions || []"
								:key="action.id"
								:label="action.name"
								:value="String(action.id)"
							/>
						</el-select>
					</template>
				</el-table-column>

				<el-table-column label="Actions" width="80" align="center">
					<template #default="{ row, $index }">
						<div class="flex items-center justify-center gap-1">
							<el-button
								v-if="row.isEditing || !row.id"
								type="primary"
								:loading="isSaving"
								@click="handleSaveModule(row, $index)"
								:icon="SaveChangeIcon"
								link
							/>
							<el-button
								type="danger"
								link
								@click="handleDeleteModule($index)"
								:icon="Delete"
							/>
						</div>
					</template>
				</el-table-column>
			</el-table>

			<div class="flex justify-start">
				<el-button type="primary" @click="handleAddModule">
					<el-icon><Plus /></el-icon>
					Add Module
				</el-button>
			</div>
		</div>

		<!-- API Documentation Dialog -->
		<el-dialog
			v-model="showApiDocDialog"
			title="API Documentation"
			:width="bigDialogWidth"
			:close-on-click-modal="false"
			append-to-body
			draggable
			class="api-doc-dialog"
		>
			<div v-loading="isLoadingAttachmentApiMd" class="api-doc-content">
				<el-scrollbar max-height="70vh">
					<!-- eslint-disable-next-line vue/no-v-html -->
					<div class="markdown-body" v-html="renderedMarkdown"></div>
				</el-scrollbar>
			</div>
			<template #footer>
				<el-button
					type="primary"
					:icon="DocumentCopy"
					@click="copyApiDoc"
					:loading="isCopying"
				>
					Copy
				</el-button>
			</template>
		</el-dialog>
	</div>
</template>

<script setup lang="ts">
import { ref, watch, computed } from 'vue';
import { Delete, Search, Plus, Document, DocumentCopy } from '@element-plus/icons-vue';
import { ElMessage, ElMessageBox } from 'element-plus';
import DOMPurify from 'dompurify';
import {
	getInboundSettingsAttachment,
	createInboundSettingsAttachment,
	deleteInboundSettingsAttachment,
	getAttachmentApiMd,
} from '@/apis/integration';
import type { FieldMapping, InboundAttachmentIteml } from '#/integration';
import SaveChangeIcon from '@assets/svg/publicPage/saveChange.svg';
import { defaultStr, bigDialogWidth } from '@/settings/projectSetting';

interface Props {
	integrationId: string | number;
	workflows?: any[];
	inboundFieldMappings?: FieldMapping[];
	actions: {
		actionCode: string;
		name: string;
		id: string;
	}[];
}

// 附件共享扩展类型
interface IAttachmentSharingExtended extends InboundAttachmentIteml {
	systemId?: string;
	isEditing?: boolean;
}

const props = defineProps<Props>();

// 搜索过滤
const externalFieldSearch = ref('');
const wfeFieldSearch = ref('');

// 本地数据
const attachmentSharing = ref<IAttachmentSharingExtended[]>([]);
const isLoading = ref(false);
const isSaving = ref(false);

/**
 * 过滤后的字段映射列表
 */
const filteredFieldMappings = computed(() => {
	let filtered = [...(props.inboundFieldMappings || [])];

	if (externalFieldSearch.value) {
		const search = externalFieldSearch.value.toLowerCase();
		filtered = filtered.filter(
			(item) => item.externalFieldName?.toLowerCase().includes(search)
		);
	}

	if (wfeFieldSearch.value) {
		const search = wfeFieldSearch.value.toLowerCase();
		filtered = filtered.filter((item) => item.wfeFieldName?.toLowerCase().includes(search));
	}

	return filtered;
});

/**
 * 加载附件共享数据
 */
async function loadAttachmentSharing() {
	if (!props.integrationId || props.integrationId === 'new') {
		attachmentSharing.value = [];
		return;
	}

	isLoading.value = true;
	try {
		const response = await getInboundSettingsAttachment(props.integrationId);
		if (response.code == '200' && response.data) {
			// 处理返回的附件共享数据
			const data = response.data;
			// 如果返回的是数组，直接使用；如果是对象，取 attachmentSharing 字段
			const attachmentList = Array.isArray(data) ? data : data.attachmentSharing || [];
			initializeAttachmentSharing(attachmentList);
		} else {
			attachmentSharing.value = [];
		}
	} catch (error) {
		console.error('Failed to load attachment sharing:', error);
		attachmentSharing.value = [];
	} finally {
		isLoading.value = false;
	}
}

/**
 * 初始化附件共享数据
 */
async function initializeAttachmentSharing(sharing?: InboundAttachmentIteml[]) {
	const sharingList = sharing || [];
	attachmentSharing.value = sharingList.map((item) => ({
		...item,
		systemId: item.id ? String(item.id) : undefined,
		isEditing: false,
	}));

	// 加载所有有 workflowId 的 stages（用于回显）
	const workflowIds = new Set<string>();
	sharingList.forEach((item) => {
		if (item.workflowId && item.workflowId !== '0') {
			workflowIds.add(String(item.workflowId));
		}
	});
}

/**
 * 添加模块
 */
function handleAddModule() {
	attachmentSharing.value.push({
		id: '',
		moduleName: '',
		workflowId: '',
		actionId: '',
		isEditing: true,
	});
}

/**
 * 模块输入框失焦
 */
function handleModuleBlur(row: IAttachmentSharingExtended) {
	if (!row.moduleName || row.moduleName.trim() === '') {
		// 如果为空，保持编辑状态
		return;
	}
	// 可以在这里添加验证逻辑
}

/**
 * 保存模块
 */
async function handleSaveModule(row: IAttachmentSharingExtended, index: number) {
	if (!row.moduleName || row.moduleName.trim() === '') {
		ElMessage.warning('Please enter a module name');
		return;
	}

	if (!props.integrationId || props.integrationId === 'new') {
		ElMessage.warning('Please save the integration first');
		return;
	}

	isSaving.value = true;
	try {
		// 将 IAttachmentSharingExtended 转换为 IInboundConfiguration
		const configData: InboundAttachmentIteml = {
			integrationId: String(props.integrationId),
			moduleName: row.moduleName.trim(),
			workflowId: row.workflowId,
			actionId: row.actionId,
		};

		const response = await createInboundSettingsAttachment(configData);
		if (response.code == '200') {
			ElMessage.success('Module saved successfully');
			row.isEditing = false;
			// 如果有返回的 ID，更新本地数据
			if (response.data) {
				row.id = String(response.data);
			}
			// 重新加载数据
			await loadAttachmentSharing();
		} else {
			ElMessage.error(response.msg || 'Failed to save module');
		}
	} finally {
		isSaving.value = false;
	}
}

/**
 * 删除模块
 */
function handleDeleteModule(index: number) {
	const row = attachmentSharing.value[index];
	if (!row) return;

	// 如果是新添加的未保存项，直接删除
	if (!row.id) {
		attachmentSharing.value.splice(index, 1);
		return;
	}

	ElMessageBox({
		title: `Are you sure you want to delete the module "${row.moduleName}"?`,
		message: `Are you sure you want to delete the module "${row.moduleName}"?`,
		showCancelButton: true,
		confirmButtonText: 'Delete',
		cancelButtonText: 'Cancel',
		type: 'warning',
		beforeClose: async (action, instance, done) => {
			if (action === 'confirm') {
				// 显示 loading 状态
				instance.confirmButtonLoading = true;
				instance.confirmButtonText = 'Deleting...';

				try {
					if (!row.id) {
						ElMessage.warning('Invalid module ID');
						instance.confirmButtonLoading = false;
						instance.confirmButtonText = 'Delete';
						return;
					}

<<<<<<< HEAD
					if (!props.integrationId || props.integrationId === 'new') {
						ElMessage.warning('Invalid integration ID');
						instance.confirmButtonLoading = false;
						instance.confirmButtonText = 'Delete';
						return;
					}

					const response = await deleteInboundSettingsAttachment(
						row.id,
						props.integrationId
					);
=======
<<<<<<< Updated upstream
					const response = await deleteInboundSettingsAttachment(row.id, {
						integrationId: (props?.integrationId as string) || '',
					});
>>>>>>> 9864ac79
					if (response.success) {
=======
					if (!props.integrationId || props.integrationId === 'new') {
						ElMessage.warning('Invalid integration ID');
						instance.confirmButtonLoading = false;
						instance.confirmButtonText = 'Delete';
						return;
					}

					const response = await deleteInboundSettingsAttachment(
						row.id,
						props.integrationId
					);
					if (response.code == '200') {
>>>>>>> Stashed changes
						ElMessage.success('Module deleted successfully');
						attachmentSharing.value.splice(index, 1);
						// 重新加载数据以确保数据同步
						await loadAttachmentSharing();
						done(); // 关闭对话框
					} else {
						ElMessage.error(response.msg || 'Failed to delete module');
						// 恢复按钮状态
						instance.confirmButtonLoading = false;
						instance.confirmButtonText = 'Delete';
					}
				} catch (error) {
					console.error('Failed to delete module:', error);
					// 恢复按钮状态
					instance.confirmButtonLoading = false;
					instance.confirmButtonText = 'Delete';
				}
			} else {
				done(); // 取消或关闭时直接关闭对话框
			}
		},
	});
}

/**
 * 获取 Workflow 名称
 */
function getWorkflowName(workflowId: string | number | undefined): string {
	if (!workflowId || !props.workflows) return '';
	const workflow = props.workflows.find((w) => String(w.id) === String(workflowId));
	return workflow?.name || '';
}

/**
 * 获取 Action 名称
 */
function getActionName(actionId: string | number | undefined): string {
	if (!actionId || !props.actions) return '';
	const action = props.actions.find((a) => String(a.id) === String(actionId));
	return action?.name || '';
}

const attachmentApiMd = ref<string>('');
const isLoadingAttachmentApiMd = ref(false);
const showApiDocDialog = ref(false);
const isCopying = ref(false);

/**
 * 简单的 Markdown 转 HTML 函数
 */
function markdownToHtml(markdown: string): string {
	if (!markdown) return '';

	let html = markdown;

	// 转义 HTML 特殊字符
	html = html.replace(/&/g, '&amp;').replace(/</g, '&lt;').replace(/>/g, '&gt;');

	// 标题
	html = html.replace(/^### (.*$)/gim, '<h3>$1</h3>');
	html = html.replace(/^## (.*$)/gim, '<h2>$1</h2>');
	html = html.replace(/^# (.*$)/gim, '<h1>$1</h1>');

	// 粗体
	html = html.replace(/\*\*(.*?)\*\*/gim, '<strong>$1</strong>');
	html = html.replace(/__(.*?)__/gim, '<strong>$1</strong>');

	// 斜体
	html = html.replace(/\*(.*?)\*/gim, '<em>$1</em>');
	html = html.replace(/_(.*?)_/gim, '<em>$1</em>');

	// 代码块
	html = html.replace(/```([\s\S]*?)```/gim, '<pre><code>$1</code></pre>');
	html = html.replace(/`([^`]+)`/gim, '<code>$1</code>');

	// 链接
	html = html.replace(
		/\[([^\]]+)\]\(([^)]+)\)/gim,
		'<a href="$2" target="_blank" rel="noopener noreferrer">$1</a>'
	);

	// 列表
	html = html.replace(/^\* (.*$)/gim, '<li>$1</li>');
	html = html.replace(/^- (.*$)/gim, '<li>$1</li>');
	html = html.replace(/^\d+\. (.*$)/gim, '<li>$1</li>');

	// 包装列表项
	html = html.replace(/(<li>.*<\/li>)/s, '<ul>$1</ul>');

	// 段落
	html = html
		.split('\n\n')
		.map((para) => {
			if (!para.trim()) return '';
			if (para.startsWith('<')) return para; // 已经是 HTML 标签
			return `<p>${para}</p>`;
		})
		.join('');

	// 换行
	html = html.replace(/\n/g, '<br>');

	return html;
}

/**
 * 渲染后的 Markdown HTML
 */
const renderedMarkdown = computed(() => {
	if (!attachmentApiMd.value) return '';
	const html = markdownToHtml(attachmentApiMd.value);
	return DOMPurify.sanitize(html);
});

/**
 * 复制 API 文档内容
 */
async function copyApiDoc() {
	if (!attachmentApiMd.value) {
		ElMessage.warning('No content to copy');
		return;
	}

	isCopying.value = true;
	try {
		await navigator.clipboard.writeText(attachmentApiMd.value);
		ElMessage.success('API documentation copied to clipboard');
	} catch (error) {
		console.error('Failed to copy:', error);
		ElMessage.error('Failed to copy content');
	} finally {
		isCopying.value = false;
	}
}

const loadAttachmentApiMd = async () => {
	try {
		isLoadingAttachmentApiMd.value = true;
		const response = await getAttachmentApiMd();
		if (response.code == '200') {
			attachmentApiMd.value = response.data;
		}
	} finally {
		isLoadingAttachmentApiMd.value = false;
	}
};

// 监听 integrationId 变化（包括初始化）
watch(
	() => props.integrationId,
	(newId) => {
		if (newId && newId !== 'new') {
			loadAttachmentSharing();
		} else {
			// 如果是新建或无效 ID，清空数据
			attachmentSharing.value = [];
		}

		if (!isLoadingAttachmentApiMd.value) {
			loadAttachmentApiMd();
		}
	},
	{ immediate: true }
);
</script><|MERGE_RESOLUTION|>--- conflicted
+++ resolved
@@ -435,7 +435,6 @@
 						return;
 					}
 
-<<<<<<< HEAD
 					if (!props.integrationId || props.integrationId === 'new') {
 						ElMessage.warning('Invalid integration ID');
 						instance.confirmButtonLoading = false;
@@ -447,27 +446,7 @@
 						row.id,
 						props.integrationId
 					);
-=======
-<<<<<<< Updated upstream
-					const response = await deleteInboundSettingsAttachment(row.id, {
-						integrationId: (props?.integrationId as string) || '',
-					});
->>>>>>> 9864ac79
-					if (response.success) {
-=======
-					if (!props.integrationId || props.integrationId === 'new') {
-						ElMessage.warning('Invalid integration ID');
-						instance.confirmButtonLoading = false;
-						instance.confirmButtonText = 'Delete';
-						return;
-					}
-
-					const response = await deleteInboundSettingsAttachment(
-						row.id,
-						props.integrationId
-					);
 					if (response.code == '200') {
->>>>>>> Stashed changes
 						ElMessage.success('Module deleted successfully');
 						attachmentSharing.value.splice(index, 1);
 						// 重新加载数据以确保数据同步

<template>
	<div class="space-y-3">
		<!-- Import Section -->
		<div class="flex justify-between items-center mt-4">
			<h4 class="text-base font-bold">HTTP Configuration</h4>
			<el-button type="primary" @click="showImportDialog" :disabled="disabled">
				Import
			</el-button>
		</div>

		<!-- HTTP Configuration Form -->
		<el-form
			:model="formConfig"
			label-width="120px"
			class=""
			label-position="top"
			@submit.prevent
		>
			<el-form-item label="Request URL" required class="request-url-input">
				<el-input
					v-model="url"
					placeholder="Enter URL, type '/' to insert variables"
					class="w-full"
					:disabled="disabled"
				>
					<template #prepend>
						<el-select v-model="method" style="width: 115px" :disabled="disabled">
							<el-option label="GET" value="GET" />
							<el-option label="POST" value="POST" />
							<el-option label="PUT" value="PUT" />
							<el-option label="DELETE" value="DELETE" />
							<el-option label="PATCH" value="PATCH" />
						</el-select>
					</template>
				</el-input>
				<div class="text-xs url-hint mt-1">
					Use variables like &#123;&#123;onboarding.id&#125;&#125; or
					&#123;&#123;stage.name&#125;&#125; in the URL
				</div>
			</el-form-item>

			<!-- Headers Section -->
			<el-form-item label="HEADERS">
				<div class="params-section-enhanced">
					<div class="params-header-enhanced">
						<div class="param-col-key">Key</div>
						<div class="param-col-value">Value</div>
						<div class="param-actions-enhanced"></div>
					</div>
					<div class="params-body-enhanced">
						<div
							v-for="(header, index) in formConfig.headersList"
							:key="index"
							class="param-row-enhanced"
						>
							<div class="param-key-container">
								<el-input
									v-model="header.key"
									placeholder="Header key"
									@update:model-value="updateHeaderKey(index, $event)"
									:disabled="disabled"
								/>
							</div>
							<div class="param-value-container">
								<variable-auto-complete
									v-model="header.value"
									placeholder="Header value"
									class=""
									@update:model-value="updateHeaderValue(index, $event)"
									:disabled="disabled"
								/>
							</div>
							<div class="param-delete-container">
								<el-button
									type="danger"
									link
									@click="removeHeader(index)"
									:disabled="disabled"
								>
									<el-icon><Delete /></el-icon>
								</el-button>
							</div>
						</div>
					</div>
				</div>
			</el-form-item>

			<!-- Params Section -->
			<el-form-item label="PARAMS">
				<div class="params-section-enhanced">
					<div class="params-header-enhanced">
						<div class="param-col-key">Key</div>
						<div class="param-col-value">Value</div>
						<div class="param-actions-enhanced"></div>
					</div>
					<div class="params-body-enhanced">
						<div
							v-for="(param, index) in formConfig.paramsList"
							:key="index"
							class="param-row-enhanced"
						>
							<div class="param-key-container">
								<variable-auto-complete
									v-model="param.key"
									placeholder="Parameter key"
									@update:model-value="updateParamKey(index, $event)"
									:disabled="disabled"
								/>
							</div>
							<div class="param-value-container">
								<variable-auto-complete
									v-model="param.value"
									placeholder="Parameter value"
									@update:model-value="updateParamValue(index, $event)"
									:disabled="disabled"
								/>
							</div>
							<div class="param-delete-container">
								<el-button
									type="danger"
									link
									@click="removeParam(index)"
									:disabled="disabled"
								>
									<el-icon><Delete /></el-icon>
								</el-button>
							</div>
						</div>
					</div>
				</div>
			</el-form-item>

			<!-- Body Section -->
			<el-form-item label="BODY">
				<div class="body-section">
					<!-- Body Type Selection -->
					<el-radio-group v-model="bodyType" class="body-type-group" :disabled="disabled">
						<el-radio value="none">none</el-radio>
						<el-radio value="form-data">form-data</el-radio>
						<el-radio value="x-www-form-urlencoded">x-www-form-urlencoded</el-radio>
						<el-radio value="raw">raw</el-radio>
					</el-radio-group>

					<!-- Body Content based on type -->
					<div class="body-content">
						<!-- None - No content -->
						<div v-if="formConfig.bodyType === 'none'" class="body-none">
							<p class="text-sm body-none-text">This request has no body</p>
						</div>

						<!-- Form Data -->
						<div
							v-else-if="formConfig.bodyType === 'form-data'"
							class="params-section-enhanced"
						>
							<div class="params-header-enhanced">
								<div class="param-col-key">Key</div>
								<div class="param-col-value">Value</div>
								<div class="param-actions-enhanced"></div>
							</div>
							<div class="params-body-enhanced">
								<div
									v-for="(item, index) in formConfig.formDataList"
									:key="index"
									class="param-row-enhanced"
								>
									<div class="param-key-container">
										<el-input
											v-model="item.key"
											placeholder="Form data key"
											@update:model-value="updateFormDataKey(index, $event)"
											:disabled="disabled"
										/>
									</div>
									<div class="param-value-container">
										<variable-auto-complete
											v-model="item.value"
											placeholder="Form data value"
											class=""
											@update:model-value="updateFormDataValue(index, $event)"
											:disabled="disabled"
										/>
									</div>
									<div class="param-delete-container">
										<el-button
											type="danger"
											link
											@click="removeFormData(index)"
											v-if="formConfig.formDataList.length > 1"
											:disabled="disabled"
										>
											<el-icon><Delete /></el-icon>
										</el-button>
									</div>
								</div>
							</div>
						</div>

						<!-- URL Encoded -->
						<div
							v-else-if="formConfig.bodyType === 'x-www-form-urlencoded'"
							class="params-section-enhanced"
						>
							<div class="params-header-enhanced">
								<div class="param-col-key">Key</div>
								<div class="param-col-value">Value</div>
								<div class="param-actions-enhanced"></div>
							</div>
							<div class="params-body-enhanced">
								<div
									v-for="(item, index) in formConfig.urlEncodedList"
									:key="index"
									class="param-row-enhanced"
								>
									<div class="param-key-container">
										<el-input
											v-model="item.key"
											placeholder="URL encoded key"
											:disabled="disabled"
											@update:model-value="updateUrlEncodedKey(index, $event)"
										/>
									</div>
									<div class="param-value-container">
										<variable-auto-complete
											v-model="item.value"
											placeholder="URL encoded value"
											class=""
											@update:model-value="
												updateUrlEncodedValue(index, $event)
											"
											:disabled="disabled"
										/>
									</div>
									<div class="param-delete-container">
										<el-button
											type="danger"
											link
											@click="removeUrlEncoded(index)"
											v-if="formConfig.urlEncodedList.length > 1"
											:disabled="disabled"
											:icon="Delete"
										/>
									</div>
								</div>
							</div>
						</div>

						<!-- Raw - with format selection -->
						<div v-else-if="formConfig.bodyType === 'raw'" class="raw-section">
							<div class="raw-header">
								<div class="raw-format-controls">
									<el-select
										v-model="rawFormat"
										class="raw-format-select"
										:disabled="disabled"
									>
										<el-option label="JSON" value="json" />
										<el-option label="Text" value="text" />
										<el-option label="JavaScript" value="javascript" />
										<el-option label="HTML" value="html" />
										<el-option label="XML" value="xml" />
									</el-select>
									<el-button
										type="primary"
										@click="formatRawContent"
										:disabled="disabled || !body.trim()"
										class="format-btn"
										:icon="DocumentCopy"
									>
										Beautify
									</el-button>
								</div>
							</div>
							<div class="raw-textarea-container">
								<variable-auto-complete
									v-model="body"
									type="textarea"
									:rows="8"
									placeholder="Enter your content here, type '/' to insert variables..."
									class="font-mono text-sm raw-textarea"
									:disabled="disabled"
								/>
							</div>
						</div>
					</div>
				</div>
			</el-form-item>
		</el-form>

		<!-- Test Run Section -->
		<div class="test-section">
			<div class="flex items-center justify-between mb-3">
				<h5 class="font-medium"></h5>
				<el-button
					type="primary"
					@click="handleTest"
					:loading="testing"
					:disabled="!formConfig.url"
				>
					Test Request
				</el-button>
			</div>

			<div v-if="testResult" class="test-result">
<<<<<<< HEAD
				<div class="bg-black-400 rounded-xl p-3">
					<h6 class="font-medium text-sm mb-2">Test Result:</h6>
=======
				<div class="test-result-box rounded-xl p-3">
>>>>>>> d757453a
					<pre class="text-xs test-result-text whitespace-pre-wrap">
						{{ testResult.stdout || testResult }}
					</pre
					>
				</div>
			</div>
		</div>

		<!-- Import Dialog -->
		<el-dialog
			v-model="importDialogVisible"
			title="Import HTTP Configuration"
			width="600px"
			:before-close="handleImportDialogClose"
			append-to-body
		>
			<PrototypeTabs
				v-model="activeImportTab"
				:tabs="importTabsConfig"
				type="default"
				size="default"
			>
				<!-- cURL Tab -->
				<TabPane value="curl">
					<div class="space-y-4">
						<div class="curl-info-banner">
							<div class="flex items-start space-x-3">
								<div class="flex-shrink-0">
									<Icon
										icon="heroicons:information-circle"
										class="w-5 h-5 info-icon mt-0.5"
									/>
								</div>
								<div>
									<h4 class="text-sm font-medium info-title mb-1">
										How to use cURL Import
									</h4>
									<p class="text-sm info-text">
										Paste your cURL command below. The system will automatically
										parse and populate all form fields including URL, method,
										headers, and body data.
									</p>
								</div>
							</div>
						</div>
						<variable-auto-complete
							v-model="curlInput"
							type="textarea"
							:rows="10"
							placeholder="Paste your cURL command here...&#10;&#10;Example:&#10;curl -X POST 'https://api.example.com/users' \&#10;  -H 'Content-Type: application/json' \&#10;  -H 'Authorization: Bearer your-token' \&#10;  -d '{&#10;    &quot;name&quot;: &quot;John Doe&quot;,&#10;    &quot;email&quot;: &quot;john@example.com&quot;&#10;  }'"
							class="font-mono text-sm"
						/>

						<!-- 错误信息显示区域 -->
						<div v-if="importError" class="import-error-message">
							<div class="flex items-start space-x-3">
								<div class="flex-shrink-0">
									<Icon
										icon="heroicons:exclamation-triangle"
										class="w-5 h-5 error-icon mt-0.5"
									/>
								</div>
								<div class="flex-1">
									<h4 class="text-sm font-medium error-title mb-1">
										Import Failed
									</h4>
									<p class="text-sm error-text">
										{{ importError }}
									</p>
								</div>
							</div>
						</div>
					</div>
				</TabPane>

				<!-- AI Tab -->
				<TabPane value="ai">
					<div class="ai-import-content">
						<!-- AI Chat Interface -->
						<div class="ai-chat-container">
							<!-- Chat Messages -->
							<div class="ai-chat-messages" ref="chatMessagesRef">
								<div
									v-for="(message, index) in aiChatMessages"
									:key="index"
									class="ai-message"
									:class="{
										'user-message': message.role === 'user',
										'assistant-message': message.role === 'assistant',
									}"
								>
									<div class="message-content">
										<div class="message-text">{{ message.content }}</div>
										<div
											v-if="
												message.role === 'assistant' && message.httpConfig
											"
											class="generated-config"
										>
											<div class="config-preview">
												<h5 class="config-title">
													Generated HTTP Configuration:
												</h5>
												<div class="config-details">
													<!-- Action Name Input -->
													<div class="config-item">
														<span class="config-label">
															Action Name:
														</span>
														<div class="config-value-input">
															<el-input
																v-model="
																	message.httpConfig.actionName
																"
																placeholder="Enter custom action name"
																size="small"
																class="action-name-input"
																@input="
																	updateActionName(
																		message,
																		$event
																	)
																"
															/>
														</div>
													</div>
													<div class="config-item">
														<span class="config-label">Method:</span>
														<span class="config-value">
															{{ message.httpConfig.method }}
														</span>
													</div>
													<div class="config-item">
														<span class="config-label">URL:</span>
														<span class="config-value">
															{{ message.httpConfig.url }}
														</span>
													</div>
													<div
														v-if="
															Object.keys(
																message.httpConfig.headers || {}
															).length > 0
														"
														class="config-item"
													>
														<span class="config-label">Headers:</span>
														<div class="config-headers">
															<div
																v-for="(value, key) in message
																	.httpConfig.headers"
																:key="key"
																class="header-item"
															>
																{{ key }}: {{ value }}
															</div>
														</div>
													</div>
												</div>
												<el-button
													type="primary"
													size="small"
													@click="
														applyGeneratedConfig(message.httpConfig)
													"
													class="apply-config-btn"
												>
													Apply Configuration
												</el-button>
											</div>
										</div>
									</div>
								</div>

								<!-- Loading indicator - only show when no messages are being streamed -->
								<div
									v-if="aiGenerating && aiChatMessages.length === 0"
									class="ai-message assistant-message"
								>
									<div class="message-content">
										<div class="message-text">
											<div class="typing-indicator">
												<span></span>
												<span></span>
												<span></span>
											</div>
											Generating HTTP configuration...
										</div>
									</div>
								</div>
							</div>

							<!-- Input Area -->
							<div class="ai-input-area">
								<div class="ai-input-with-button">
									<div class="ai-input-container">
										<el-input
											v-model="aiCurrentInput"
											type="textarea"
											:rows="3"
											placeholder="Describe your API requirements"
											@keydown="handleAIKeydown"
										/>
										<div class="input-bottom-actions">
											<div class="ai-model-selector-bottom">
												<el-select
													:model-value="currentAIModel || undefined"
													@update:model-value="handleModelChange"
													placeholder="Select AI Model"
													size="small"
													class="model-select"
													style="width: 180px"
													value-key="id"
												>
													<el-option
														v-for="model in availableModels"
														:key="model.id"
														:label="`${model.provider.toLowerCase()} ${
															model.modelName
														}`"
														:value="model"
														:disabled="!model.isAvailable"
													>
														<div class="model-option">
															<div class="model-info">
																<span class="model-display">
																	{{
																		model.provider.toLowerCase()
																	}}
																	{{ model.modelName }}
																</span>
															</div>
															<div class="model-status">
																<span
																	class="status-dot"
																	:class="{
																		online: model.isAvailable,
																		offline: !model.isAvailable,
																	}"
																></span>
															</div>
														</div>
													</el-option>
												</el-select>
											</div>
										</div>
										<div class="input-right-actions">
											<!-- File Upload for Analysis -->
											<el-tooltip
												content="Supported: TXT, PDF, DOCX, XLSX, CSV, MD, JSON"
												placement="top"
												effect="dark"
											>
												<el-upload
													ref="fileUploadRef"
													:show-file-list="false"
													:before-upload="handleFileUpload"
													accept=".txt,.pdf,.docx,.xlsx,.csv,.md,.json"
													class="file-upload-btn"
												>
													<el-button
														type="text"
														size="small"
														class="upload-button"
														:disabled="aiGenerating"
													>
														<el-icon :size="18"><Paperclip /></el-icon>
													</el-button>
												</el-upload>
											</el-tooltip>
											<el-button
												type="primary"
												@click="sendAIMessage"
												:disabled="!aiCurrentInput.trim() && !uploadedFile"
												:loading="aiGenerating"
												size="small"
												class="ai-send-button"
												circle
											>
												<svg
													xmlns="http://www.w3.org/2000/svg"
													viewBox="0 0 1024 1024"
													class="send-icon"
												>
													<path
														fill="currentColor"
														d="m249.6 417.088 319.744 43.072 39.168 310.272L845.12 178.88 249.6 417.088zm-129.024 47.168a32 32 0 0 1-7.68-61.44l777.792-311.04a32 32 0 0 1 41.6 41.6l-310.336 775.68a32 32 0 0 1-61.44-7.808L512 516.992l-391.424-52.736z"
													/>
												</svg>
											</el-button>
										</div>
									</div>
								</div>

								<!-- Uploaded File Display -->
								<div v-if="uploadedFile" class="uploaded-file-display">
									<div class="file-info">
										<el-icon><Document /></el-icon>
										<span class="file-name">{{ uploadedFile.name }}</span>
										<el-button
											link
											size="small"
											@click="removeUploadedFile"
											:icon="Close"
										/>
									</div>
								</div>
							</div>
						</div>
					</div>
				</TabPane>
			</PrototypeTabs>

			<template #footer>
				<div class="text-right">
					<el-button @click="handleImportDialogClose">Cancel</el-button>
					<el-button
						v-if="activeImportTab === 'curl'"
						type="primary"
						@click="handleCurlImport"
						:disabled="!curlInput.trim() || importLoading"
						:loading="importLoading"
					>
						Import
					</el-button>
				</div>
			</template>
		</el-dialog>
	</div>
</template>

<script setup lang="ts">
import { computed, ref, nextTick, onMounted } from 'vue';
import { Delete, DocumentCopy, Paperclip, Document, Close } from '@element-plus/icons-vue';
import { ElMessage, ElMessageBox } from 'element-plus';
import { useI18n } from '@/hooks/useI18n';
import { getTokenobj } from '@/utils/auth';
import { useUserStoreWithOut } from '@/stores/modules/user';
import { getTimeZoneInfo } from '@/hooks/time';
import { useGlobSetting } from '@/settings';
import VariableAutoComplete from './VariableAutoComplete.vue';
import PrototypeTabs from '@/components/PrototypeTabs/index.vue';
import TabPane from '@/components/PrototypeTabs/TabPane.vue';
import { parseCurl, type ParsedCurlConfig } from '@/utils/curlParser';
import * as XLSX from 'xlsx-js-style';
import { getAppCode } from '@/utils/threePartyLogin';

// External library loaders (CDN-based to avoid local dependency issues)
const PDF_JS_VERSION = '3.11.174';
const MAMMOTH_VERSION = '1.6.0';

let pdfJsLoadingPromise: Promise<any> | null = null;
let mammothLoadingPromise: Promise<any> | null = null;

// Helper to remove failed scripts
const removeFailedScripts = (src: string) => {
	const scripts = Array.from(document.getElementsByTagName('script')).filter(
		(s) => s.src === src
	);
	scripts.forEach((script) => {
		try {
			document.head.removeChild(script);
		} catch (e) {
			// Script removal failed, continue silently
		}
	});
};

const loadScriptOnce = (src: string, timeout: number = 10000): Promise<void> => {
	return new Promise((resolve, reject) => {
		// Check if script already exists and is loaded
		const existing = Array.from(document.getElementsByTagName('script')).find(
			(s) => s.src === src
		);

		if (existing) {
			if ((existing as any)._loaded) {
				resolve();
				return;
			} else {
				// Wait for existing script to load
				existing.addEventListener('load', () => {
					resolve();
				});
				existing.addEventListener('error', () => {
					reject(new Error(`Failed to load existing script: ${src}`));
				});
				return;
			}
		}

		const script = document.createElement('script');
		script.src = src;
		script.async = true;
		script.crossOrigin = 'anonymous'; // Allow CORS for CDN scripts

		// Set up timeout
		const timeoutId = setTimeout(() => {
			document.head.removeChild(script);
			reject(new Error(`Script loading timeout: ${src}`));
		}, timeout);

		script.addEventListener('load', () => {
			clearTimeout(timeoutId);
			(script as any)._loaded = true;
			resolve();
		});

		script.addEventListener('error', (event) => {
			clearTimeout(timeoutId);
			document.head.removeChild(script);
			reject(new Error(`Failed to load script: ${src}`));
		});

		try {
			document.head.appendChild(script);
		} catch (error) {
			clearTimeout(timeoutId);
			reject(new Error(`Failed to append script to document: ${src}`));
		}
	});
};

const loadPdfJs = async () => {
	if ((window as any).pdfjsLib) return (window as any).pdfjsLib;
	if (!pdfJsLoadingPromise) {
		pdfJsLoadingPromise = (async () => {
			const url = `https://cdnjs.cloudflare.com/ajax/libs/pdf.js/${PDF_JS_VERSION}/pdf.min.js`;
			await loadScriptOnce(url);
			const pdfjsLib = (window as any).pdfjsLib;
			if (!pdfjsLib) throw new Error('pdfjsLib not available after loading');
			pdfjsLib.GlobalWorkerOptions.workerSrc = `https://cdnjs.cloudflare.com/ajax/libs/pdf.js/${PDF_JS_VERSION}/pdf.worker.min.js`;
			return pdfjsLib;
		})();
	}
	return pdfJsLoadingPromise;
};

const loadMammoth = async () => {
	if ((window as any).mammoth) {
		return (window as any).mammoth;
	}

	// Reset the loading promise if there were previous failures
	if (mammothLoadingPromise) {
		try {
			await mammothLoadingPromise;
			if ((window as any).mammoth) {
				return (window as any).mammoth;
			}
		} catch (error) {
			mammothLoadingPromise = null;

			// Clean up any failed script tags
			const mammothUrls = [
				`https://cdnjs.cloudflare.com/ajax/libs/mammoth/${MAMMOTH_VERSION}/mammoth.browser.min.js`,
				`https://unpkg.com/mammoth@${MAMMOTH_VERSION}/mammoth.browser.min.js`,
				`https://cdn.jsdelivr.net/npm/mammoth@${MAMMOTH_VERSION}/mammoth.browser.min.js`,
			];
			mammothUrls.forEach(removeFailedScripts);
		}
	}

	if (!mammothLoadingPromise) {
		mammothLoadingPromise = (async () => {
			try {
				// Temporarily disable AMD/RequireJS to avoid conflicts
				const originalDefine = (window as any).define;
				const originalRequire = (window as any).require;
				if (originalDefine) {
					(window as any).define = undefined;
				}
				if (originalRequire) {
					(window as any).require = undefined;
				}

				try {
					// Try multiple CDN sources for better reliability
					const cdnUrls = [
						`https://cdnjs.cloudflare.com/ajax/libs/mammoth/${MAMMOTH_VERSION}/mammoth.browser.min.js`,
						`https://unpkg.com/mammoth@${MAMMOTH_VERSION}/mammoth.browser.min.js`,
						`https://cdn.jsdelivr.net/npm/mammoth@${MAMMOTH_VERSION}/mammoth.browser.min.js`,
					];

					let lastError: Error | null = null;
					let loadedSuccessfully = false;

					for (const cdnUrl of cdnUrls) {
						try {
							// Check if this script is already loaded
							const existingScript = Array.from(
								document.getElementsByTagName('script')
							).find((s) => s.src === cdnUrl);

							if (!existingScript) {
								await loadScriptOnce(cdnUrl);
							}

							// Wait a bit for the library to initialize
							await new Promise((resolve) => setTimeout(resolve, 200));

							// Check if mammoth is now available
							const mammothLib = (window as any).mammoth;

							if (mammothLib && typeof mammothLib.extractRawText === 'function') {
								loadedSuccessfully = true;
								break;
							} else if (mammothLib) {
								lastError = new Error(
									`Mammoth library incomplete - missing extractRawText method`
								);
							} else {
								lastError = new Error(
									`Mammoth object not found after loading from ${cdnUrl}`
								);
							}
						} catch (error) {
							lastError =
								error instanceof Error
									? error
									: new Error(`Failed to load from ${cdnUrl}: ${String(error)}`);
							continue;
						}
					}

					if (!loadedSuccessfully && !(window as any).mammoth) {
						throw new Error(
							`Failed to load mammoth library from all CDN sources. Last error: ${
								lastError?.message || 'Unknown error'
							}`
						);
					}

					return (window as any).mammoth;
				} finally {
					// Restore AMD/RequireJS
					if (originalDefine) {
						(window as any).define = originalDefine;
					}
					if (originalRequire) {
						(window as any).require = originalRequire;
					}
				}
			} catch (error) {
				throw new Error(
					'Unable to load document processing library. Please check your internet connection and try again.'
				);
			}
		})();
	}
	return mammothLoadingPromise;
};

interface KeyValueItem {
	key: string;
	value: string;
}

interface Props {
	modelValue?: {
		url?: string;
		method?: string;
		headers?: Record<string, string>;
		params?: Record<string, string>;
		bodyType?: 'none' | 'form-data' | 'x-www-form-urlencoded' | 'raw';
		formData?: Record<string, string>;
		urlEncoded?: Record<string, string>;
		rawFormat?: string;
		body?: string; // 统一的请求体字段，当bodyType为'raw'时存储raw内容
		timeout?: number;
		followRedirects?: boolean;
		// Prefer lists to preserve order and duplicates in UI
		headersList?: KeyValueItem[];
		paramsList?: KeyValueItem[];
		formDataList?: KeyValueItem[];
		urlEncodedList?: KeyValueItem[];
	};
	testing?: boolean;
	testResult?: {
		executionTime: string;
		memoryUsage: number;
		message: string;
		status: string;
		stdout: string;
		success: boolean;
		timestamp: string;
		token: string;
	};
	idEditing?: boolean;
	disabled?: boolean;
}

const { t } = useI18n();

const props = withDefaults(defineProps<Props>(), {
	modelValue: () => ({
		url: '',
		method: 'GET',
		headers: {},
		params: {},
		bodyType: 'none',
		formData: {},
		urlEncoded: {},
		rawFormat: 'json',
		body: '', // 统一的请求体字段
		timeout: 30,
		followRedirects: true,
		headersList: [],
		paramsList: [],
		formDataList: [],
		urlEncodedList: [],
	}),
	testing: false,
});

const emit = defineEmits<{
	'update:modelValue': [value: any];
	'update:actionName': [name: string];
	'ai-config-applied': [config: any];
	test: [];
}>();

// 主要的配置对象，在computed中处理所有数据格式转换
const formConfig = computed({
	get() {
		const data = props.modelValue || ({} as NonNullable<Props['modelValue']>);

		// headers：优先使用外部传入的列表以保留重复与顺序
		let headersList: KeyValueItem[] = Array.isArray(data.headersList)
			? [...(data.headersList as KeyValueItem[])]
			: Object.entries(data.headers || {}).map(([key, value]) => ({ key, value }));
		if (
			headersList.length === 0 ||
			String(headersList[headersList.length - 1]?.key || '').trim() ||
			String(headersList[headersList.length - 1]?.value || '').trim()
		) {
			headersList.push({ key: '', value: '' });
		}

		// params：同样优先使用列表
		let paramsList: KeyValueItem[] = Array.isArray(data.paramsList)
			? [...(data.paramsList as KeyValueItem[])]
			: Object.entries(data.params || {}).map(([key, value]) => ({ key, value }));
		if (
			paramsList.length === 0 ||
			String(paramsList[paramsList.length - 1]?.key || '').trim() ||
			String(paramsList[paramsList.length - 1]?.value || '').trim()
		) {
			paramsList.push({ key: '', value: '' });
		}

		// formData：优先列表
		let formDataList: KeyValueItem[] = Array.isArray(data.formDataList)
			? [...(data.formDataList as KeyValueItem[])]
			: Object.entries(data.formData || {}).map(([key, value]) => ({ key, value }));
		if (
			formDataList.length === 0 ||
			String(formDataList[formDataList.length - 1]?.key || '').trim() ||
			String(formDataList[formDataList.length - 1]?.value || '').trim()
		) {
			formDataList.push({ key: '', value: '' });
		}

		// urlEncoded：优先列表
		let urlEncodedList: KeyValueItem[] = Array.isArray(data.urlEncodedList)
			? [...(data.urlEncodedList as KeyValueItem[])]
			: Object.entries(data.urlEncoded || {}).map(([key, value]) => ({ key, value }));
		if (
			urlEncodedList.length === 0 ||
			String(urlEncodedList[urlEncodedList.length - 1]?.key || '').trim() ||
			String(urlEncodedList[urlEncodedList.length - 1]?.value || '').trim()
		) {
			urlEncodedList.push({ key: '', value: '' });
		}

		return {
			...data,
			url: data.url || '',
			method: data.method || 'GET',
			bodyType: data.bodyType || 'none',
			rawFormat: data.rawFormat || 'json',
			body: data.body || '', // 统一的请求体字段
			timeout: data.timeout || 30,
			followRedirects: data.followRedirects !== undefined ? data.followRedirects : true,
			// 转换后的数组格式，用于模板显示（保留到 modelValue）
			headersList,
			paramsList,
			formDataList,
			urlEncodedList,
		};
	},
	set(value) {
		// 将数组格式转换回对象格式（对象只用于请求执行；UI 仍依赖列表以保留重复与顺序）
		const headers: Record<string, string> = {};
		if (value.headersList) {
			value.headersList.forEach(({ key, value: val }: { key: string; value: string }) => {
				const k = String(key || '').trim();
				if (k) {
					headers[k] = val; // last-wins
				}
			});
		}

		const params: Record<string, string> = {};
		if (value.paramsList) {
			value.paramsList.forEach(({ key, value: val }: { key: string; value: string }) => {
				const k = String(key || '').trim();
				if (k) {
					params[k] = val; // last-wins
				}
			});
		}

		const formData: Record<string, string> = {};
		if (value.formDataList) {
			value.formDataList.forEach(({ key, value: val }: { key: string; value: string }) => {
				const k = String(key || '').trim();
				if (k) {
					formData[k] = val; // last-wins
				}
			});
		}

		const urlEncoded: Record<string, string> = {};
		if (value.urlEncodedList) {
			value.urlEncodedList.forEach(({ key, value: val }: { key: string; value: string }) => {
				const k = String(key || '').trim();
				if (k) {
					urlEncoded[k] = val; // last-wins
				}
			});
		}
		// 保留列表字段到上层 modelValue，以维持 UI 的重复 key 与顺序
		emit('update:modelValue', {
			...value,
			headers,
			params,
			formData,
			urlEncoded,
		});
	},
});

// 为 bodyType 创建单独的 computed，支持 v-model 双向绑定
const bodyType = computed({
	get() {
		return formConfig.value.bodyType;
	},
	set(val: 'none' | 'form-data' | 'x-www-form-urlencoded' | 'raw') {
		formConfig.value = { ...formConfig.value, bodyType: val };
	},
});

// 为 url 创建单独的 computed，支持 v-model 双向绑定
const url = computed({
	get() {
		return formConfig.value.url;
	},
	set(val: string) {
		formConfig.value = { ...formConfig.value, url: val };
	},
});

// 为 method 创建单独的 computed，支持 v-model 双向绑定
const method = computed({
	get() {
		return formConfig.value.method;
	},
	set(val: string) {
		formConfig.value = { ...formConfig.value, method: val };
	},
});

// 为 rawFormat 创建单独的 computed，支持 v-model 双向绑定
const rawFormat = computed({
	get() {
		return formConfig.value.rawFormat;
	},
	set(val: string) {
		formConfig.value = { ...formConfig.value, rawFormat: val };
	},
});

const body = computed({
	get() {
		return formConfig.value.body;
	},
	set(val: string) {
		formConfig.value = { ...formConfig.value, body: val };
	},
});

// Controlled setters to trigger computed.set via whole-object assignment
// Filter stream content to show only essential progress information
const filterStreamContent = (content: string): string => {
	// 过滤掉所有JSON内容和代码块
	if (
		content.includes('```json') ||
		content.includes('```') ||
		content.includes('{') ||
		content.includes('}') ||
		content.includes('[') ||
		content.includes(']') ||
		content.includes('"') ||
		content.match(/\s*"[\w]+"\s*:/) // JSON键值对格式
	) {
		return '';
	}

	// 过滤掉包含特定关键词的详细内容
	const skipKeywords = [
		'actionItems',
		'keyInsights',
		'nextSteps',
		'stakeholders',
		'description',
		'category',
		'priority',
		'assignedTo',
		'dependencies',
		'tags',
		'actionPlan',
		'implementation',
		'riskFactors',
		'successMetrics',
		'confidenceScore',
		'Creating action plan',
		'Processing',
		'json',
	];

	// 如果内容包含要跳过的关键词，直接过滤
	if (skipKeywords.some((keyword) => content.toLowerCase().includes(keyword.toLowerCase()))) {
		return '';
	}

	// 只保留简短的关键进度信息
	const progressKeywords = [
		'Initializing',
		'Analysis completed',
		'Now creating',
		'Generated successfully',
		'Starting',
		'Completed',
		'✅',
		'🔄',
	];

	// 过滤掉重复的"Generating..."消息
	if (content.trim() === 'Generating...' || content.trim() === 'Generating') {
		return '';
	}

	// 进一步简化内容
	if (content.includes('Analysis completed')) {
		return '✅ Analysis completed\n';
	}
	if (content.includes('Now creating')) {
		return '🔄 Creating HTTP configuration...\n';
	}
	if (content.includes('Generated successfully')) {
		return '✅ HTTP configuration generated successfully!\n';
	}
	if (content.includes('Initializing')) {
		return '🚀 Initializing analysis...\n';
	}
	if (content.includes('Generating HTTP configuration')) {
		return '🔄 Processing...\n';
	}

	// 只保留包含关键进度信息且简短的内容
	if (progressKeywords.some((keyword) => content.includes(keyword))) {
		if (content.length <= 50) {
			return content + '\n';
		}
		return '';
	}

	// 过滤掉过长的内容
	if (content.length > 50) {
		return '';
	}

	// 过滤掉只包含空白字符的内容
	if (content.trim() === '') {
		return '';
	}

	return content.includes('.') || content.includes('!') ? content + '\n' : '';
};

// Update action name for generated HTTP config
const updateActionName = (message: any, newName: string) => {
	if (message.httpConfig) {
		message.httpConfig.actionName = newName;
	}
};

// 在每次更新后，确保末尾存在一行空白输入
const ensureTrailingEmptyRow = (
	listName: 'headersList' | 'paramsList' | 'formDataList' | 'urlEncodedList'
) => {
	const currentList = [...(formConfig.value as any)[listName]] as Array<{
		key: unknown;
		value: unknown;
	}>;
	const last = currentList[currentList.length - 1];
	const lastKeyFilled = String((last?.key as any) ?? '').trim();
	const lastValueFilled = String((last?.value as any) ?? '').trim();
	if (last && (lastKeyFilled || lastValueFilled)) {
		currentList.push({ key: '', value: '' });
		(formConfig.value as any) = { ...(formConfig.value as any), [listName]: currentList };
	}
};

// 更新函数 - 简化为直接触发computed的set
const updateHeaderKey = (index: number, newKey: string) => {
	const newHeadersList = [...formConfig.value.headersList];
	newHeadersList[index] = { ...newHeadersList[index], key: newKey };
	formConfig.value = { ...formConfig.value, headersList: newHeadersList };
	ensureTrailingEmptyRow('headersList');
};

const updateHeaderValue = (index: number, newValue: string) => {
	const newHeadersList = [...formConfig.value.headersList];
	newHeadersList[index] = { ...newHeadersList[index], value: newValue };
	formConfig.value = { ...formConfig.value, headersList: newHeadersList };
	ensureTrailingEmptyRow('headersList');
};

const updateParamKey = (index: number, newKey: string) => {
	const newParamsList = [...formConfig.value.paramsList];
	newParamsList[index] = { ...newParamsList[index], key: newKey };
	formConfig.value = { ...formConfig.value, paramsList: newParamsList };
	ensureTrailingEmptyRow('paramsList');
};

const updateParamValue = (index: number, newValue: string) => {
	const newParamsList = [...formConfig.value.paramsList];
	newParamsList[index] = { ...newParamsList[index], value: newValue };
	formConfig.value = { ...formConfig.value, paramsList: newParamsList };
	ensureTrailingEmptyRow('paramsList');
};

const updateFormDataKey = (index: number, newKey: string) => {
	const newFormDataList = [...formConfig.value.formDataList];
	newFormDataList[index] = { ...newFormDataList[index], key: newKey };
	formConfig.value = { ...formConfig.value, formDataList: newFormDataList };
	ensureTrailingEmptyRow('formDataList');
};

const updateFormDataValue = (index: number, newValue: string) => {
	const newFormDataList = [...formConfig.value.formDataList];
	newFormDataList[index] = { ...newFormDataList[index], value: newValue };
	formConfig.value = { ...formConfig.value, formDataList: newFormDataList };
	ensureTrailingEmptyRow('formDataList');
};

const updateUrlEncodedKey = (index: number, newKey: string) => {
	const newUrlEncodedList = [...formConfig.value.urlEncodedList];
	newUrlEncodedList[index] = { ...newUrlEncodedList[index], key: newKey };
	formConfig.value = { ...formConfig.value, urlEncodedList: newUrlEncodedList };
	ensureTrailingEmptyRow('urlEncodedList');
};

const updateUrlEncodedValue = (index: number, newValue: string) => {
	const newUrlEncodedList = [...formConfig.value.urlEncodedList];
	newUrlEncodedList[index] = { ...newUrlEncodedList[index], value: newValue };
	formConfig.value = { ...formConfig.value, urlEncodedList: newUrlEncodedList };
	ensureTrailingEmptyRow('urlEncodedList');
};

// 删除函数
const removeHeader = (index: number) => {
	const newHeadersList = [...formConfig.value.headersList];
	if (newHeadersList.length > 1) {
		newHeadersList.splice(index, 1);
		formConfig.value = { ...formConfig.value, headersList: newHeadersList };
	}
};

const removeParam = (index: number) => {
	const newParamsList = [...formConfig.value.paramsList];
	if (newParamsList.length > 1) {
		newParamsList.splice(index, 1);
		formConfig.value = { ...formConfig.value, paramsList: newParamsList };
	}
};

const removeFormData = (index: number) => {
	const newFormDataList = [...formConfig.value.formDataList];
	if (newFormDataList.length > 1) {
		newFormDataList.splice(index, 1);
		formConfig.value = { ...formConfig.value, formDataList: newFormDataList };
	}
};

const removeUrlEncoded = (index: number) => {
	const newUrlEncodedList = [...formConfig.value.urlEncodedList];
	if (newUrlEncodedList.length > 1) {
		newUrlEncodedList.splice(index, 1);
		formConfig.value = { ...formConfig.value, urlEncodedList: newUrlEncodedList };
	}
};

// 格式化Raw内容
const formatRawContent = () => {
	try {
		const content = formConfig.value.body.trim();
		if (!content) {
			ElMessage.warning(t('sys.api.formatEmptyContent'));
			return;
		}

		let formattedContent = '';
		const format = formConfig.value.rawFormat;

		switch (format) {
			case 'json':
				try {
					const parsed = JSON.parse(content);
					formattedContent = JSON.stringify(parsed, null, 2);
				} catch (error) {
					ElMessage.warning(t('sys.api.formatInvalidJson'));
					return;
				}
				break;

			case 'xml':
			case 'html':
				// 简单的XML/HTML格式化
				formattedContent = formatXmlHtml(content);
				break;

			case 'javascript':
				// 对于JavaScript，我们可以做一些基本的格式化
				formattedContent = formatJavaScript(content);
				break;

			case 'text':
			default:
				ElMessage.info(t('sys.api.formatNotNeeded'));
				return;
		}

		formConfig.value = { ...formConfig.value, body: formattedContent } as any;
		ElMessage.success(t('sys.api.formatSuccess'));
	} catch (error) {
		ElMessage.warning(t('sys.api.formatFailed'));
	}
};

// XML/HTML格式化辅助函数
const formatXmlHtml = (content: string): string => {
	// 简单的XML/HTML格式化逻辑
	let formatted = content
		.replace(/></g, '>\n<') // 在标签之间添加换行
		.replace(/^\s+|\s+$/g, '') // 去除首尾空白
		.split('\n');

	let indentLevel = 0;
	const indentSize = 2;

	return formatted
		.map((line) => {
			const trimmed = line.trim();
			if (!trimmed) return '';

			// 减少缩进（闭合标签）
			if (trimmed.startsWith('</')) {
				indentLevel = Math.max(0, indentLevel - 1);
			}

			const indentedLine = ' '.repeat(indentLevel * indentSize) + trimmed;

			// 增加缩进（开放标签，但不是自闭合标签）
			if (trimmed.startsWith('<') && !trimmed.startsWith('</') && !trimmed.endsWith('/>')) {
				indentLevel++;
			}

			return indentedLine;
		})
		.join('\n');
};

// JavaScript格式化辅助函数
const formatJavaScript = (content: string): string => {
	// 简单的JavaScript格式化
	return content
		.replace(/;/g, ';\n') // 分号后换行
		.replace(/{/g, '{\n') // 开括号后换行
		.replace(/}/g, '\n}') // 闭括号前换行
		.replace(/,/g, ',\n') // 逗号后换行
		.split('\n')
		.map((line) => line.trim())
		.filter((line) => line.length > 0)
		.join('\n');
};

// 导入弹窗相关状态
const importDialogVisible = ref(false);
const activeImportTab = ref('curl');
const curlInput = ref('');
const importError = ref(''); // 导入错误信息
const importLoading = ref(false); // 导入加载状态

// AI 相关状态
interface AIChatMessage {
	role: 'user' | 'assistant';
	content: string;
	timestamp: string;
	httpConfig?: any;
}

const aiChatMessages = ref<AIChatMessage[]>([]);
const aiCurrentInput = ref('');
const aiGenerating = ref(false);
const selectedAIModel = ref('zhipuai');
const currentAIModel = ref<AIModelConfig | null>(null);
const availableModels = ref<AIModelConfig[]>([]);
const uploadedFile = ref<File | null>(null);
const chatMessagesRef = ref<HTMLElement>();
const fileUploadRef = ref();

// File Types Configuration
const maxFileSize = 5 * 1024 * 1024; // 5MB

// Computed
const supportedFormats = computed(() => {
	return ['txt', 'pdf', 'docx', 'xlsx', 'csv', 'md', 'json'];
});

// AI Model Configuration interface
interface AIModelConfig {
	id: number;
	provider: string;
	modelName: string;
	isAvailable: boolean;
	isDefault?: boolean;
}

// 导入标签页配置
const importTabsConfig = [
	{
		value: 'curl',
		label: 'From cURL',
	},
	{
		value: 'ai',
		label: 'AI Generate',
	},
];

// 显示导入弹窗
const showImportDialog = () => {
	importDialogVisible.value = true;
	activeImportTab.value = 'curl';
	curlInput.value = '';
	importError.value = ''; // 清空错误信息
	importLoading.value = false; // 重置加载状态
};

// 关闭导入弹窗
const handleImportDialogClose = () => {
	importDialogVisible.value = false;
	curlInput.value = '';
	importError.value = ''; // 清空错误信息
	importLoading.value = false; // 重置加载状态
};

// 处理cURL导入
const handleCurlImport = async () => {
	importError.value = ''; // 清空之前的错误
	importLoading.value = true; // 开始加载
	try {
		if (!curlInput.value.trim()) {
			importError.value = 'Please enter a cURL command';
			return;
		}

		// 解析cURL命令
		const parsedConfig = parseCurl(curlInput.value);
		// 更新表单配置
		await updateFormFromParsedCurl(parsedConfig);

		// 成功后关闭弹窗
		handleImportDialogClose();
		ElMessage.success('cURL command imported successfully');
	} catch (error) {
		// 显示通用的格式错误信息
		importError.value = 'Incorrect format, please input the right format to import';
	} finally {
		importLoading.value = false; // 结束加载
	}
};

/**
 * 将键值对对象转换为KeyValueItem数组，并确保末尾有空行
 */
const convertToKeyValueList = (obj: Record<string, string>): KeyValueItem[] => {
	const list: KeyValueItem[] = [];

	// 转换有效的键值对
	Object.entries(obj || {}).forEach(([key, value]) => {
		if (key && value !== undefined && value !== null) {
			list.push({ key: key.trim(), value: String(value).trim() });
		}
	});

	// 确保至少有一个空行用于添加新项
	if (list.length === 0 || list[list.length - 1].key !== '') {
		list.push({ key: '', value: '' });
	}

	return list;
};

/**
 * 重置所有body相关字段为默认状态
 */
const resetBodyFields = () => {
	formConfig.value.formDataList = [{ key: '', value: '' }];
	formConfig.value.urlEncodedList = [{ key: '', value: '' }];
	formConfig.value.body = '';
	formConfig.value.rawFormat = 'json';
};

// 根据解析的cURL配置更新表单
const updateFormFromParsedCurl = async (parsedConfig: ParsedCurlConfig) => {
	try {
		// 1. 更新基本信息
		formConfig.value.url = parsedConfig.url || '';
		formConfig.value.method = parsedConfig.method || 'GET';

		// 2. 更新查询参数
		formConfig.value.paramsList = convertToKeyValueList(parsedConfig.params);

		// 3. 更新请求头
		formConfig.value.headersList = convertToKeyValueList(parsedConfig.headers);

		// 4. 更新请求体类型
		formConfig.value.bodyType = parsedConfig.bodyType || 'none';

		// 5. 根据body类型更新相应字段
		switch (parsedConfig.bodyType) {
			case 'form-data':
				// 重置其他body字段
				formConfig.value.urlEncodedList = [{ key: '', value: '' }];
				formConfig.value.body = '';
				// 设置form-data
				formConfig.value.formDataList = convertToKeyValueList(parsedConfig.formData || {});
				break;

			case 'x-www-form-urlencoded':
				// 重置其他body字段
				formConfig.value.formDataList = [{ key: '', value: '' }];
				formConfig.value.body = '';
				// 设置url-encoded
				formConfig.value.urlEncodedList = convertToKeyValueList(
					parsedConfig.urlEncoded || {}
				);
				break;

			case 'raw':
				// 重置其他body字段
				formConfig.value.formDataList = [{ key: '', value: '' }];
				formConfig.value.urlEncodedList = [{ key: '', value: '' }];
				// 设置raw body
				formConfig.value.body = parsedConfig.rawBody || '';
				formConfig.value.rawFormat = parsedConfig.rawFormat || 'json';
				break;

			case 'none':
			default:
				// 重置所有body字段
				resetBodyFields();
				break;
		}

		// 6. 触发响应式更新
		formConfig.value = { ...formConfig.value };
	} catch (error) {
		throw new Error('Failed to update form configuration');
	}
};

const handleTest = () => {
	emit('test');
};

// AI 相关方法
const handleAIKeydown = (event: KeyboardEvent | Event): any => {
	const keyboardEvent = event as KeyboardEvent;
	if (keyboardEvent.key === 'Enter') {
		if (keyboardEvent.shiftKey) {
			// Shift+Enter: Allow default behavior (new line)
			return;
		} else {
			// Enter: Send message
			keyboardEvent.preventDefault();
			if ((aiCurrentInput.value.trim() || uploadedFile.value) && !aiGenerating.value) {
				sendAIMessage();
			}
		}
	}
};

const sendAIMessage = async () => {
	if (!aiCurrentInput.value.trim() && !uploadedFile.value) {
		return;
	}

	const userMessage = {
		role: 'user' as const,
		content: aiCurrentInput.value.trim(),
		timestamp: new Date().toISOString(),
	};

	// 如果有上传的文件，解析文件内容并添加到消息中
	if (uploadedFile.value) {
		try {
			// Show a loading message for DOCX files since they take longer
			const isDocx = uploadedFile.value.name.toLowerCase().endsWith('.docx');
			if (isDocx) {
				ElMessage.info({
					message: 'Processing DOCX file, this may take a moment...',
					duration: 3000,
				});
			}

			const fileContent = await readFileContent(uploadedFile.value);
			// 对于 cURL 文件，不截断内容以确保完整的 JSON 数据能够被解析
			const shouldTruncate = uploadedFile.value.name.toLowerCase().includes('curl')
				? false
				: fileContent.length > 1000;
			const truncatedContent = shouldTruncate
				? fileContent.substring(0, 1000) + '\n\n[Content truncated for display...]'
				: fileContent;
			userMessage.content += `\n\n📎 **File Content** (${uploadedFile.value.name}):\n\`\`\`\n${truncatedContent}\n\`\`\``;

			ElMessage.success({
				message: `File "${uploadedFile.value.name}" processed successfully!`,
				duration: 2000,
			});
		} catch (error) {
			// Provide specific error handling for different file types
			const errorMessage = error instanceof Error ? error.message : 'Unknown error';
			const fileName = uploadedFile.value.name;
			const fileExt = fileName.toLowerCase().split('.').pop();

			let userFriendlyMessage = errorMessage;

			// Special handling for DOCX files
			if (fileExt === 'docx' || fileExt === 'doc') {
				if (errorMessage.includes('library') || errorMessage.includes('mammoth')) {
					userFriendlyMessage =
						'Unable to process Word document due to library loading issues. Please try: 1) Converting to PDF or plain text format, 2) Refreshing the page and trying again, or 3) Copying the text directly into the input field.';
				} else if (errorMessage.includes('corrupted') || errorMessage.includes('format')) {
					userFriendlyMessage =
						'Document file appears to be corrupted or in an unsupported format. Please try re-saving the document or converting it to PDF format.';
				} else if (errorMessage.includes('AMD') || errorMessage.includes('define')) {
					userFriendlyMessage =
						'Document processing conflict detected. Please try refreshing the page or converting the document to PDF format.';
				}
			}

			userMessage.content += `\n\n📎 **File** (${fileName}): ❌ ${userFriendlyMessage}`;

			ElMessage.error({
				message: `Failed to process ${fileName}: ${userFriendlyMessage}`,
				duration: 5000,
				showClose: true,
			});
		}
	}

	aiChatMessages.value.push(userMessage);

	const currentInput = aiCurrentInput.value.trim();
	aiCurrentInput.value = '';
	aiGenerating.value = true;

	// 滚动到底部
	nextTick(() => {
		if (chatMessagesRef.value) {
			chatMessagesRef.value.scrollTop = chatMessagesRef.value.scrollHeight;
		}
	});

	try {
		// 关闭加载状态，开始显示流式内容
		aiGenerating.value = false;

		// 使用流式响应处理AI请求
		await processAIRequestWithStreaming(currentInput, uploadedFile.value);
	} catch (error) {
		const errorMessage = {
			role: 'assistant' as const,
			content: `Sorry, I encountered an error while generating the HTTP configuration: ${
				error instanceof Error ? error.message : 'Unknown error'
			}`,
			timestamp: new Date().toISOString(),
		};
		aiChatMessages.value.push(errorMessage);
		ElMessage.error('Failed to generate HTTP configuration');
	} finally {
		aiGenerating.value = false;
		uploadedFile.value = null;

		// 滚动到底部
		nextTick(() => {
			if (chatMessagesRef.value) {
				chatMessagesRef.value.scrollTop = chatMessagesRef.value.scrollHeight;
			}
		});
	}
};

// 流式处理AI请求 - 使用优化的单步流程
const processAIRequestWithStreaming = async (input: string, file: File | null) => {
	// 创建一个助手消息用于显示流式内容
	const assistantMessage = {
		role: 'assistant' as const,
		content: '🚀 Generating HTTP configuration...',
		timestamp: new Date().toISOString(),
		httpConfig: null as any,
	};
	aiChatMessages.value.push(assistantMessage);

	let streamingContent = '';

	try {
		// 使用新的优化端点直接生成HTTP配置
		await streamGenerateHttpConfigDirect(input, file, (chunk, data) => {
			// 统一处理大小写问题
			const chunkType = chunk.type || chunk.Type;
			const chunkContent = chunk.content || chunk.Content;
			const chunkActionData = chunk.actionData || chunk.ActionData;

			if (chunkType === 'progress' || chunkType === 'generation') {
				// 过滤并显示简洁的进度信息
				const filteredContent = filterStreamContent(chunkContent);
				if (filteredContent && !streamingContent.includes(filteredContent.trim())) {
					streamingContent += filteredContent;

					// 更新UI显示
					const lastMessageIndex = aiChatMessages.value.length - 1;
					if (lastMessageIndex >= 0) {
						const baseContent = '🚀 Generating HTTP configuration...\n\n';
						const fullContent = baseContent + streamingContent;
						aiChatMessages.value[lastMessageIndex].content = fullContent;
					}

					// 实时滚动到底部
					nextTick(() => {
						if (chatMessagesRef.value) {
							chatMessagesRef.value.scrollTop = chatMessagesRef.value.scrollHeight;
						}
					});
				}
			} else if (chunkType === 'complete' && chunkActionData) {
				// 直接从响应中提取HTTP配置
				const httpConfig = extractHttpConfigFromActionPlan(chunkActionData);

				// 更新最终消息
				const lastMessageIndex = aiChatMessages.value.length - 1;
				if (lastMessageIndex >= 0) {
					aiChatMessages.value[lastMessageIndex].httpConfig = httpConfig;
					aiChatMessages.value[lastMessageIndex].content =
						'🚀 Generating HTTP configuration...\n\n✅ HTTP configuration generated successfully!';
				}

				// 最终滚动到底部
				nextTick(() => {
					if (chatMessagesRef.value) {
						chatMessagesRef.value.scrollTop = chatMessagesRef.value.scrollHeight;
					}
				});
			}
		});
	} catch (error) {
		// 直接修改数组中的最后一个消息（助手消息）
		const lastMessageIndex = aiChatMessages.value.length - 1;
		if (lastMessageIndex >= 0) {
			aiChatMessages.value[lastMessageIndex].content = `❌ Error: ${
				error instanceof Error ? error.message : 'Unknown error'
			}`;
		}
		throw error;
	}
};

// 优化的单步HTTP配置生成
const streamGenerateHttpConfigDirect = async (
	input: string,
	file: File | null,
	onChunk: (chunk: any, data?: any) => void
) => {
	// 构建优化的请求负载
	let context = 'Generate HTTP API configuration directly from user input';
	let fileContent = '';
	let fileName = '';

	// 如果有文件，读取文件内容
	if (file) {
		try {
			fileContent = await readFileContent(file);
			fileName = file.name;
		} catch (error) {
			// Error reading file, continue without file content
		}
	}

	const payload = {
		userInput: input,
		context,
		fileContent,
		fileName,
		sessionId: `http_config_${Date.now()}`,
		outputFormat: 'direct_config',
		skipDetailedAnalysis: true,
		modelId: currentAIModel.value?.id?.toString(),
		modelProvider: currentAIModel.value?.provider || selectedAIModel.value,
		modelName:
			currentAIModel.value?.modelName ||
			(selectedAIModel.value === 'zhipuai'
				? 'glm-4'
				: selectedAIModel.value === 'openai'
				? 'gpt-4'
				: 'claude-3'),
	};

	// 获取认证信息
	const tokenObj = getTokenobj();
	const userStore = useUserStoreWithOut();
	const userInfo = userStore.getUserInfo;
	const globSetting = useGlobSetting();

	// 构建请求头
	const headers: Record<string, string> = {
		'Content-Type': 'application/json',
		'Time-Zone': getTimeZoneInfo().timeZone,
		'Application-code': globSetting?.ssoCode || '',
		Accept: 'text/event-stream',
		'Cache-Control': 'no-cache',
	};

	// 添加认证头
	if (tokenObj?.accessToken?.token) {
		const token = tokenObj.accessToken.token;
		const tokenType = tokenObj.accessToken.tokenType || 'Bearer';
		headers.Authorization = `${tokenType} ${token}`;
	}

	// 添加用户相关头信息
	headers['X-App-Code'] = getAppCode();
	if (userInfo?.tenantId) {
		headers['X-Tenant-Id'] = String(userInfo.tenantId);
	}

	// 使用新的专用端点
	return new Promise<void>((resolve, reject) => {
		fetch('/api/ai/v1/http-config/generate/stream', {
			method: 'POST',
			headers: headers,
			body: JSON.stringify(payload),
		})
			.then((response) => {
				if (!response.ok) {
					throw new Error(`HTTP ${response.status}: ${response.statusText}`);
				}

				const reader = response.body?.getReader();
				if (!reader) {
					throw new Error('No response body reader available');
				}

				const decoder = new TextDecoder();

				const readStream = async () => {
					try {
						for (;;) {
							const { done, value } = await reader.read();
							if (done) {
								break;
							}

							const chunk = decoder.decode(value, { stream: true });
							const lines = chunk.split('\n');

							for (const line of lines) {
								if (line.startsWith('data: ')) {
									const data = line.substring(6);

									if (data === '[DONE]') {
										resolve();
										return;
									}

									try {
										const parsed = JSON.parse(data);

										// 检查并应用HTTP配置 (仅在HTTP配置生成流程中)
										if (parsed.type === 'complete' && parsed.actionData) {
											// 在流式处理完成时自动应用配置
											const httpConfig = extractHttpConfigFromActionPlan(
												parsed.actionData
											);
											if (httpConfig) {
												try {
													await applyGeneratedConfig(httpConfig);
												} catch (error) {
													// 不要阻止流继续处理，只记录错误
												}
											} else {
												// 如果无法提取有效的HTTP配置，给出说明和建议
												showConfigurationSuggestions(parsed.actionData);
											}
										} else if (
											parsed.type === 'complete' &&
											!parsed.actionData
										) {
											// 如果完成但没有actionData，也给出建议
											showNoConfigurationDataSuggestions();
										}

										onChunk(parsed);

										if (parsed.type === 'complete') {
											resolve();
											return;
										} else if (parsed.type === 'error') {
											reject(
												new Error(
													parsed.content ||
														parsed.message ||
														'Stream processing error'
												)
											);
											return;
										}
									} catch (e) {
										// Skip invalid JSON but continue processing
										continue;
									}
								}
							}
						}
						resolve();
					} catch (error) {
						reject(error);
					}
				};

				readStream();
			})
			.catch((error) => {
				reject(error);
			});
	});
};

// 解析curl命令的函数
const parseCurlCommand = (input: string) => {
	const config: any = {
		method: 'GET',
		url: '',
		headers: {},
		bodyType: 'none',
		body: '',
	};

	// 查找curl命令 - 支持多种引号格式
	const curlMatch = input.match(
		/curl\s+[^'"^]*['"^]([^'"^]+)['"^]|curl\s+--location\s+['"^]([^'"^]+)['"^]|curl\s+([^\s\\]+)/
	);
	if (curlMatch) {
		config.url = curlMatch[1] || curlMatch[2] || curlMatch[3];
	}

	// 解析HTTP方法 - 支持引号格式
	const methodMatch = input.match(/(?:--request|-X)\s+['"^]*(\w+)['"^]*/i);
	if (methodMatch) {
		config.method = methodMatch[1].toUpperCase();
	} else {
		// 默认GET，除非有数据
		config.method = input.includes('--data') ? 'POST' : 'GET';
	}

	// 解析headers - 支持 -H 和 --header 两种格式
	const headerMatches = input.matchAll(/(?:--header|-H)\s+['"^]*([^'"\n\r^]+)['"^]*/g);
	for (const match of headerMatches) {
		const headerValue = match[1];
		if (headerValue) {
			const colonIndex = headerValue.indexOf(':');
			if (colonIndex > 0) {
				const key = headerValue.substring(0, colonIndex).trim();
				const value = headerValue.substring(colonIndex + 1).trim();
				if (key && value) {
					config.headers[key] = value;
				}
			}
		}
	}

	// 解析请求体 - 支持Windows cURL的特殊引号格式
	let bodyContent = '';

	// 查找 --data-raw 或 --data 的位置
	const dataRawMatch = input.match(/--data-raw\s+['"^]*([^]*)/);
	const dataMatch = input.match(/--data\s+['"^]*([^]*)/);

	let dataContent = '';
	if (dataRawMatch) {
		dataContent = dataRawMatch[1];
	} else if (dataMatch) {
		dataContent = dataMatch[1];
	}

	if (dataContent) {
		// 处理Windows cURL的特殊引号格式（^"...^"）和普通引号
		let cleanContent = dataContent;

		// 移除开头的转义字符和引号
		cleanContent = cleanContent.replace(/^[\s^]*["']/, '');

		// 移除结尾的转义字符和引号
		cleanContent = cleanContent.replace(/["'][\s^]*$/, '');

		// 移除结尾可能的额外空白和特殊字符
		cleanContent = cleanContent.trim();

		// 替换 Windows cURL 的转义字符
		cleanContent = cleanContent.replace(/\^\^/g, '^');
		cleanContent = cleanContent.replace(/\^"/g, '"');
		cleanContent = cleanContent.replace(/\^'/g, "'");

		bodyContent = cleanContent;
	}

	if (bodyContent.trim()) {
		config.body = bodyContent.trim();
		config.bodyType = 'raw';

		// 尝试检测JSON格式 - 先清理换行符
		try {
			// 尝试解析原始内容
			JSON.parse(config.body);
			config.rawFormat = 'json';
		} catch (error) {
			// 如果失败，尝试清理 Windows 换行符后再解析
			try {
				const cleanedBody = config.body.replace(/\r\n/g, '\n').replace(/\r/g, '\n');
				JSON.parse(cleanedBody);
				config.rawFormat = 'json';
			} catch (secondError) {
				// 检查是否看起来像 JSON（以 { 或 [ 开头）
				const trimmedBody = config.body.trim();
				if (trimmedBody.startsWith('{') || trimmedBody.startsWith('[')) {
					config.rawFormat = 'json';
				} else {
					config.rawFormat = 'text';
				}
			}
		}
	}

	return config;
};

const extractHttpConfigFromActionPlan = (actionPlan: any) => {
	// 从AI生成的行动计划中提取HTTP配置信息
	if (!actionPlan || typeof actionPlan !== 'object') {
		return null;
	}

	// 检查新的标准格式：{ actionPlan: { actions: [{ httpConfig: ... }] } }
	if (actionPlan.actionPlan?.actions) {
		const actions = actionPlan.actionPlan.actions;
		if (Array.isArray(actions) && actions.length > 0) {
			for (const action of actions) {
				if (action.httpConfig) {
					const config = action.httpConfig;
					// 确保actionName存在
					if (!config.actionName && config.url) {
						config.actionName = generateActionName(config.url, config.method || 'GET');
					}
					return config;
				}
			}
		}
	}

	// 检查简化格式：{ actions: [{ httpConfig: ... }] }
	if (actionPlan.actions) {
		const actions = actionPlan.actions;
		if (Array.isArray(actions) && actions.length > 0) {
			for (const action of actions) {
				if (action.httpConfig) {
					const config = action.httpConfig;
					// 确保actionName存在
					if (!config.actionName && config.url) {
						config.actionName = generateActionName(config.url, config.method || 'GET');
					}
					return config;
				}
			}
		}
	}

	// 检查直接httpConfig格式：{ httpConfig: ... }
	if (actionPlan.httpConfig) {
		const config = actionPlan.httpConfig;
		// 确保actionName存在
		if (!config.actionName && config.url) {
			config.actionName = generateActionName(config.url, config.method || 'GET');
		}
		return config;
	}

	// 首先尝试从用户的原始输入中解析curl命令（作为后备方案）
	const userInput = aiChatMessages.value.find((msg) => msg.role === 'user')?.content || '';

	const curlConfig = parseCurlCommand(userInput);
	if (curlConfig.url && curlConfig.url !== '') {
		// 添加默认的action名称
		curlConfig.actionName = generateActionName(curlConfig.url, curlConfig.method);
		return curlConfig;
	}

	// 如果以上都失败，回退到从旧格式AI响应中解析
	const actions = actionPlan.ActionItems || actionPlan.actions || [];

	// 查找包含HTTP配置信息的行动项目
	const httpAction = actions.find(
		(action: any) =>
			action.title?.toLowerCase().includes('http') ||
			action.title?.toLowerCase().includes('api') ||
			action.title?.toLowerCase().includes('request') ||
			action.description?.toLowerCase().includes('request') ||
			action.description?.toLowerCase().includes('endpoint') ||
			action.description?.toLowerCase().includes('api') ||
			action.category?.toLowerCase().includes('api')
	);

	if (httpAction) {
		// 尝试从描述中解析HTTP配置
		const title = httpAction.title || '';
		const description = httpAction.description || '';
		const fullText = `${title} ${description}`.toLowerCase();

		// 初始化配置对象
		const config: any = {
			method: 'GET',
			url: '',
			headers: {},
			bodyType: 'none',
			body: '',
		};

		// 解析HTTP方法 - 更强健的正则表达式
		const methodMatch = fullText.match(/\b(get|post|put|delete|patch)\b/i);
		if (methodMatch) {
			config.method = methodMatch[1].toUpperCase();
		}

		// 解析URL - 改进的URL匹配模式
		const urlPatterns = [
			/(?:url|endpoint|api):\s*(https?:\/\/[^\s\n]+)/i, // url: http://...
			/(?:to|at)\s+(https?:\/\/[^\s\n]+)/i, // to/at http://...
			/(https?:\/\/[^\s\n]+)/i, // 任何 http://...
			/(?:\/[a-zA-Z0-9\-_/]+)/, // 相对路径 /api/...
		];

		for (const pattern of urlPatterns) {
			const urlMatch = fullText.match(pattern);
			if (urlMatch) {
				config.url = urlMatch[1] || urlMatch[0];
				break;
			}
		}

		// 如果没有找到完整URL，检查是否有路径可以构建
		if (!config.url || config.url === '') {
			// 查找API路径
			const pathMatch =
				fullText.match(/\/api\/[^\s\n]*/i) || fullText.match(/\/[a-zA-Z0-9\-_/]+/);
			if (pathMatch) {
				// 只有找到明确的API路径才构建URL
				config.url = `https://api.example.com${pathMatch[0]}`;
			} else {
				// 根据用户要求，不提供默认URL
				return null;
			}
		}

		// 解析Content-Type
		if (fullText.includes('json')) {
			config.headers['Content-Type'] = 'application/json';
			if (config.method !== 'GET') {
				config.bodyType = 'raw';
				config.rawFormat = 'json';
			}
		} else if (fullText.includes('form')) {
			config.headers['Content-Type'] = 'application/x-www-form-urlencoded';
			if (config.method !== 'GET') {
				config.bodyType = 'x-www-form-urlencoded';
			}
		}

		// 解析认证头
		if (
			fullText.includes('authorization') ||
			fullText.includes('token') ||
			fullText.includes('auth')
		) {
			config.headers['Authorization'] = 'Bearer {{token}}';
		}

		// 添加一些常用的默认头部
		if (!config.headers.Accept) {
			config.headers.Accept = 'application/json';
		}

		// 添加默认的action名称
		config.actionName = generateActionName(config.url, config.method);
		return config;
	}

	// 根据用户要求，不返回默认配置，而是返回null
	return null;
};

// Enhanced file content reading functions
const isValidFileType = (file: File): boolean => {
	// Check file extension
	const extension = file.name.toLowerCase().split('.').pop();
	const isExtensionSupported = supportedFormats.value.includes(extension || '');

	// Additional MIME type validation for better reliability
	const supportedMimeTypes = [
		'text/plain',
		'text/markdown',
		'application/json',
		'text/csv',
		'application/pdf',
		'application/vnd.openxmlformats-officedocument.wordprocessingml.document', // .docx
		'application/msword', // .doc
		'application/vnd.openxmlformats-officedocument.spreadsheetml.sheet', // .xlsx
		'application/vnd.ms-excel', // .xls
	];

	const isMimeTypeSupported = supportedMimeTypes.includes(file.type) || file.type === '';

	return isExtensionSupported && (isMimeTypeSupported || file.type === '');
};

const formatFileSize = (bytes: number): string => {
	if (bytes === 0) return '0 Bytes';
	const k = 1024;
	const sizes = ['Bytes', 'KB', 'MB', 'GB'];
	const i = Math.floor(Math.log(bytes) / Math.log(k));
	return parseFloat((bytes / Math.pow(k, i)).toFixed(2)) + ' ' + sizes[i];
};

const readTextFile = (file: File): Promise<string> => {
	return new Promise((resolve, reject) => {
		const reader = new FileReader();
		reader.onload = (e) => resolve((e.target?.result as string) || '');
		reader.onerror = () => reject(new Error('Failed to read text file'));
		reader.readAsText(file);
	});
};

const readCSVFile = async (file: File): Promise<string> => {
	const text = await readTextFile(file);
	const lines = text.split('\n');
	return lines.map((line) => line.replace(/,/g, ' | ')).join('\n');
};

const readExcelFile = (file: File): Promise<string> => {
	return new Promise((resolve, reject) => {
		const reader = new FileReader();
		reader.onload = (e) => {
			try {
				const data = new Uint8Array(e.target?.result as ArrayBuffer);
				const workbook = XLSX.read(data, { type: 'array' });

				let content = '';
				workbook.SheetNames.forEach((sheetName) => {
					const worksheet = workbook.Sheets[sheetName];
					const jsonData = XLSX.utils.sheet_to_json(worksheet, { header: 1 });

					content += `Sheet: ${sheetName}\n`;
					jsonData.forEach((row: any) => {
						if (Array.isArray(row) && row.length > 0) {
							content += row.join(' | ') + '\n';
						}
					});
					content += '\n';
				});

				resolve(content);
			} catch (error) {
				reject(new Error('Failed to parse Excel file'));
			}
		};
		reader.onerror = () => reject(new Error('Failed to read Excel file'));
		reader.readAsArrayBuffer(file);
	});
};

const readPDFFile = async (file: File): Promise<string> => {
	try {
		const pdfjsLib = await loadPdfJs();
		const arrayBuffer = await new Promise<ArrayBuffer>((resolve, reject) => {
			const reader = new FileReader();
			reader.onload = () => resolve(reader.result as ArrayBuffer);
			reader.onerror = () => reject(new Error('Failed to read PDF file'));
			reader.readAsArrayBuffer(file);
		});
		const pdf = await pdfjsLib.getDocument({ data: arrayBuffer }).promise;
		let fullText = '';
		for (let pageNum = 1; pageNum <= pdf.numPages; pageNum++) {
			const page = await pdf.getPage(pageNum);
			const textContent = await page.getTextContent();
			const pageText = textContent.items.map((item: any) => item.str).join(' ');
			fullText += `Page ${pageNum}:\n${pageText}\n\n`;
		}
		return fullText.trim();
	} catch (error) {
		throw new Error('Failed to parse PDF file. Please ensure the file is not corrupted.');
	}
};

const readDocxFile = async (file: File): Promise<string> => {
	try {
		const mammoth = await loadMammoth();

		// Validate file before processing
		if (!file || file.size === 0) {
			throw new Error('File is empty or corrupted');
		}

		// Check file extension
		const fileName = file.name.toLowerCase();
		if (!fileName.endsWith('.docx') && !fileName.endsWith('.doc')) {
			throw new Error('Invalid file format. Expected .docx or .doc file');
		}

		const arrayBuffer = await new Promise<ArrayBuffer>((resolve, reject) => {
			const reader = new FileReader();
			reader.onload = (e) => {
				const result = e.target?.result;
				if (!result) {
					reject(new Error('Failed to read file content'));
					return;
				}
				resolve(result as ArrayBuffer);
			};
			reader.onerror = () => reject(new Error('Failed to read DOCX file from disk'));
			reader.onabort = () => reject(new Error('File reading was aborted'));
			reader.readAsArrayBuffer(file);
		});

		// Validate array buffer
		if (!arrayBuffer || arrayBuffer.byteLength === 0) {
			throw new Error('File content is empty or corrupted');
		}

		// Extract text using mammoth
		const result = await mammoth.extractRawText({ arrayBuffer });

		// Check for critical errors in messages
		if (result.messages && result.messages.length > 0) {
			const errors = result.messages.filter((msg) => msg.type === 'error');
			if (errors.length > 0) {
				// Critical errors found, but continue processing
			}
		}

		const extractedText = result.value || '';

		if (!extractedText.trim()) {
			throw new Error('No readable text content found in the DOCX file');
		}

		return extractedText;
	} catch (error) {
		// Provide more specific error messages
		if (error instanceof Error) {
			if (error.message.includes('mammoth')) {
				throw new Error(
					'Failed to load document processing library. Please try again or use a different file format.'
				);
			} else if (error.message.includes('arrayBuffer') || error.message.includes('buffer')) {
				throw new Error(
					'File appears to be corrupted or in an unsupported format. Please check the file and try again.'
				);
			} else if (error.message.includes('empty') || error.message.includes('content')) {
				throw new Error('The document appears to be empty or contains no readable text.');
			} else {
				throw new Error(`DOCX processing failed: ${error.message}`);
			}
		} else {
			throw new Error(
				'Failed to parse DOCX file. Please ensure the file is not corrupted and try again.'
			);
		}
	}
};

const readFileContent = async (file: File): Promise<string> => {
	// Validate file type
	if (!isValidFileType(file)) {
		throw new Error(
			`Unsupported file type: ${file.name}. Supported formats: ${supportedFormats.value.join(
				', '
			)}`
		);
	}

	// Validate file size
	if (file.size > maxFileSize) {
		throw new Error(`File size exceeds 5MB limit. Current size: ${formatFileSize(file.size)}`);
	}

	// Check if file is empty
	if (file.size === 0) {
		throw new Error(`File "${file.name}" is empty`);
	}

	// Extract content based on file type
	const extension = file.name.toLowerCase().split('.').pop();
	let content = '';

	try {
		switch (extension) {
			case 'txt':
			case 'md':
			case 'json':
				content = await readTextFile(file);
				break;
			case 'csv':
				content = await readCSVFile(file);
				break;
			case 'xlsx':
				content = await readExcelFile(file);
				break;
			case 'pdf':
				content = await readPDFFile(file);
				break;
			case 'docx':
			case 'doc':
				content = await readDocxFile(file);
				break;
			default:
				throw new Error(`Unsupported file type: ${extension}`);
		}

		if (!content || !content.trim()) {
			throw new Error(
				`No readable content found in the ${extension?.toUpperCase()} file. The file may be empty, corrupted, or in an unsupported format.`
			);
		}

		return content.trim();
	} catch (error) {
		// Re-throw with more specific context if needed
		if (error instanceof Error) {
			// If it's already a user-friendly error, pass it through
			if (
				error.message.includes('Failed to') ||
				error.message.includes('appears to be') ||
				error.message.includes('processing failed') ||
				error.message.includes('No readable content')
			) {
				throw error;
			} else {
				// Wrap technical errors with user-friendly messages
				throw new Error(
					`Failed to process ${extension?.toUpperCase()} file: ${error.message}`
				);
			}
		} else {
			throw new Error(
				`Failed to process ${extension?.toUpperCase()} file: Unknown error occurred`
			);
		}
	}
};

const handleFileUpload = async (file: File) => {
	// Validate file type with detailed feedback
	if (!isValidFileType(file)) {
		const extension = file.name.toLowerCase().split('.').pop();
		ElMessage.error({
			message: `Unsupported file type: "${extension}". Supported formats: ${supportedFormats.value
				.join(', ')
				.toUpperCase()}`,
			duration: 5000,
			showClose: true,
		});
		return false;
	}

	// Validate file size
	if (file.size > maxFileSize) {
		ElMessage.error({
			message: `File size exceeds 5MB limit. Current size: ${formatFileSize(
				file.size
			)}. Please compress or select a smaller file.`,
			duration: 5000,
			showClose: true,
		});
		return false;
	}

	// Check if file is empty
	if (file.size === 0) {
		ElMessage.error({
			message: `File "${file.name}" appears to be empty. Please select a valid file.`,
			duration: 5000,
			showClose: true,
		});
		return false;
	}

	// Store the file
	uploadedFile.value = file;

	// Provide success feedback with file details
	const extension = file.name.split('.').pop()?.toUpperCase();
	ElMessage.success({
		message: `File "${file.name}" (${extension}, ${formatFileSize(
			file.size
		)}) selected successfully!`,
		duration: 3000,
		showClose: true,
	});

	return false; // 阻止自动上传
};

const removeUploadedFile = () => {
	uploadedFile.value = null;
};

// 生成Action名称的辅助函数
const generateActionName = (url: string, method: string): string => {
	try {
		const urlObj = new URL(url);
		const pathSegments = urlObj.pathname.split('/').filter((segment) => segment.length > 0);
		const lastSegment = pathSegments[pathSegments.length - 1] || 'api';

		// 清理路径段，移除数字ID和特殊字符
		const cleanSegment = lastSegment
			.replace(/^\d+$/, 'item') // 纯数字替换为item
			.replace(/[^a-zA-Z0-9]/g, '_') // 特殊字符替换为下划线
			.replace(/_+/g, '_') // 多个下划线合并为一个
			.replace(/^_|_$/g, ''); // 移除开头和结尾的下划线

		return `${method.toLowerCase()}_${cleanSegment}`;
	} catch (error) {
		// 如果URL解析失败，使用默认名称
		return `${method.toLowerCase()}_api_action`;
	}
};

const validateHttpConfig = (httpConfig: any): { isValid: boolean; errors: string[] } => {
	const errors: string[] = [];

	if (!httpConfig || typeof httpConfig !== 'object') {
		errors.push('Configuration must be a valid object');
		return { isValid: false, errors };
	}

	// Validate URL
	if (!httpConfig.url || typeof httpConfig.url !== 'string' || httpConfig.url.trim() === '') {
		errors.push('URL is required and must be a non-empty string');
	} else {
		const url = httpConfig.url.trim();
		if (!url.match(/^https?:\/\//) && !url.startsWith('/')) {
			errors.push(
				'URL must start with http://, https://, or be a relative path starting with /'
			);
		}
	}

	// Validate method
	if (!httpConfig.method || typeof httpConfig.method !== 'string') {
		errors.push('HTTP method is required');
	} else {
		const validMethods = ['GET', 'POST', 'PUT', 'DELETE', 'PATCH', 'HEAD', 'OPTIONS'];
		if (!validMethods.includes(httpConfig.method.toUpperCase())) {
			errors.push(`HTTP method must be one of: ${validMethods.join(', ')}`);
		}
	}

	// Validate headers
	if (httpConfig.headers && typeof httpConfig.headers !== 'object') {
		errors.push('Headers must be an object');
	}

	// Validate timeout
	if (httpConfig.timeout !== undefined) {
		if (typeof httpConfig.timeout !== 'number' || httpConfig.timeout <= 0) {
			errors.push('Timeout must be a positive number');
		}
	}

	// Validate actionName
	if (httpConfig.actionName && typeof httpConfig.actionName !== 'string') {
		errors.push('Action name must be a string');
	} else if (httpConfig.actionName && !httpConfig.actionName.match(/^[a-zA-Z][a-zA-Z0-9_]*$/)) {
		errors.push('Action name must be a valid identifier (letters, numbers, underscore)');
	}

	return { isValid: errors.length === 0, errors };
};

// 当AI无法生成有效配置时，提供用户建议
const showConfigurationSuggestions = (actionData: any) => {
	ElMessageBox.alert(
		`AI could not extract valid HTTP configuration from your input. Please try the following suggestions:

• Provide more detailed API description with complete URL and HTTP method
• Use cURL command format, for example: curl -X GET https://api.example.com/users
• Clearly specify the request method (GET, POST, PUT, DELETE, etc.)
• Include complete API endpoint URL (with protocol http:// or https://)
• For POST/PUT requests, specify request body format (JSON, form, etc.)

You can also switch to the "From cURL" tab to directly paste and import cURL commands.`,
		'Unable to Generate HTTP Configuration',
		{
			type: 'warning',
			confirmButtonText: 'Got it',
		}
	);
};

// 当AI完全没有返回配置数据时的建议
const showNoConfigurationDataSuggestions = () => {
	ElMessageBox.alert(
		`AI processing completed but no configuration data was returned. Please check your input and try:

• Ensure input contains API-related information
• Provide specific HTTP request description
• Use standard cURL command format
• Check network connection is working properly
• If the problem persists, try refreshing the page and retry

We recommend using the "From cURL" feature to import existing cURL commands directly.`,
		'No Configuration Data Received',
		{
			type: 'info',
			confirmButtonText: 'Got it',
		}
	);
};

const applyGeneratedConfig = async (httpConfig: any) => {
	// 验证配置有效性
	const validation = validateHttpConfig(httpConfig);
	if (!validation.isValid) {
		ElMessage.error(`Configuration validation failed: ${validation.errors.join(', ')}`);

		// 显示详细错误信息
		ElMessageBox.alert(
			`The generated HTTP configuration has the following issues:\n\n${validation.errors
				.map((error) => `• ${error}`)
				.join('\n')}\n\nPlease check your input and try again.`,
			'Configuration Validation Failed',
			{ type: 'error' }
		);
		return;
	}

	// 构建新的配置对象
	const newConfig = { ...formConfig.value };

	// 应用URL和自动提取查询参数
	if (httpConfig.url && typeof httpConfig.url === 'string' && httpConfig.url.trim() !== '') {
		// 确保URL是有效的
		let validUrl = httpConfig.url.trim();
		// 如果URL不包含协议，尝试添加https://
		if (!validUrl.match(/^https?:\/\//)) {
			if (validUrl.startsWith('//')) {
				validUrl = 'https:' + validUrl;
			} else if (validUrl.startsWith('/')) {
				// 相对路径需要基础域名，但不使用示例域名
				validUrl = 'https://localhost' + validUrl;
			} else if (!validUrl.includes('://')) {
				validUrl = 'https://' + validUrl;
			}
		}

		// 自动从URL中提取查询参数（如果AI没有提供params字段）
		if (!httpConfig.params || Object.keys(httpConfig.params).length === 0) {
			try {
				const urlObj = new URL(validUrl);
				if (urlObj.search) {
					const extractedParams: Record<string, string> = {};
					urlObj.searchParams.forEach((value, key) => {
						extractedParams[key] = value;
					});

					if (Object.keys(extractedParams).length > 0) {
						httpConfig.params = extractedParams;
						// 从URL中移除查询参数
						validUrl = urlObj.origin + urlObj.pathname;
					}
				}
			} catch (err) {
				// Failed to parse URL for param extraction, continue without params
			}
		}

		newConfig.url = validUrl;
	} else {
		// 这种情况不应该发生，因为配置在到达这里之前已经验证过了
		throw new Error('Invalid configuration: URL is required');
	}

	// 应用HTTP方法
	if (httpConfig.method && typeof httpConfig.method === 'string') {
		const validMethod = httpConfig.method.toUpperCase();
		if (['GET', 'POST', 'PUT', 'DELETE', 'PATCH'].includes(validMethod)) {
			newConfig.method = validMethod;
		} else {
			newConfig.method = 'GET';
		}
	}

	// 应用Headers
	if (httpConfig.headers && typeof httpConfig.headers === 'object') {
		const headersList = Object.entries(httpConfig.headers)
			.filter(([key, value]) => key && value) // 过滤空值
			.map(([key, value]) => ({
				key: String(key).trim(),
				value: String(value).trim(),
			}));
		headersList.push({ key: '', value: '' }); // 添加空行
		newConfig.headersList = headersList;
	}

	// 应用Params（查询参数）
	if (httpConfig.params && typeof httpConfig.params === 'object') {
		const paramsList = Object.entries(httpConfig.params)
			.filter(([key, value]) => key) // 过滤空key
			.map(([key, value]) => ({
				key: String(key).trim(),
				value: String(value ?? '').trim(),
			}));
		paramsList.push({ key: '', value: '' }); // 添加空行
		newConfig.paramsList = paramsList;
	}

	// 应用Body Type
	if (httpConfig.bodyType && typeof httpConfig.bodyType === 'string') {
		const validBodyTypes = ['none', 'form-data', 'x-www-form-urlencoded', 'raw'];
		if (validBodyTypes.includes(httpConfig.bodyType)) {
			newConfig.bodyType = httpConfig.bodyType;
		} else {
			newConfig.bodyType = 'none';
		}
	}

	// 应用timeout
	if (httpConfig.timeout && typeof httpConfig.timeout === 'number' && httpConfig.timeout > 0) {
		newConfig.timeout = httpConfig.timeout;
	} else if (httpConfig.timeout !== undefined) {
		newConfig.timeout = 30;
	}

	// 应用followRedirects
	if (
		httpConfig.followRedirects !== undefined &&
		typeof httpConfig.followRedirects === 'boolean'
	) {
		newConfig.followRedirects = httpConfig.followRedirects;
	}

	// 应用Body内容
	if (httpConfig.body && typeof httpConfig.body === 'string') {
		newConfig.body = httpConfig.body;
	}

	// 应用Raw格式
	if (httpConfig.rawFormat && typeof httpConfig.rawFormat === 'string') {
		const validFormats = ['json', 'text', 'xml', 'html', 'javascript'];
		if (validFormats.includes(httpConfig.rawFormat)) {
			newConfig.rawFormat = httpConfig.rawFormat;
		} else {
			newConfig.rawFormat = 'json';
		}
	}

	// 确保基本的列表字段存在
	if (!newConfig.paramsList || newConfig.paramsList.length === 0) {
		newConfig.paramsList = [{ key: '', value: '' }];
	}
	if (!newConfig.formDataList || newConfig.formDataList.length === 0) {
		newConfig.formDataList = [{ key: '', value: '' }];
	}
	if (!newConfig.urlEncodedList || newConfig.urlEncodedList.length === 0) {
		newConfig.urlEncodedList = [{ key: '', value: '' }];
	}

	// 一次性应用所有配置
	formConfig.value = newConfig;

	// 等待DOM更新
	await nextTick();

	// 应用Action名称到表单（通过emit传递给父组件）
	if (httpConfig.actionName && typeof httpConfig.actionName === 'string') {
		emit('update:actionName', httpConfig.actionName);
	}

	// 通知父组件这是AI生成的配置
	emit('ai-config-applied', httpConfig);

	// 显示配置应用成功消息
	ElMessage.success(
		'HTTP configuration applied to form! Please review and create the action manually.'
	);

	// 关闭导入对话框
	importDialogVisible.value = false;

	// 滚动到表单顶部以便用户看到应用的配置
	await nextTick();
	const formElement = document.querySelector('.http-form');
	if (formElement) {
		formElement.scrollIntoView({ behavior: 'smooth', block: 'start' });
	}
};

// Model management
const handleModelChange = (model: AIModelConfig) => {
	currentAIModel.value = model;
	selectedAIModel.value = model.provider.toLowerCase();
	ElMessage.success(`Switched to ${model.provider.toLowerCase()} ${model.modelName}`);
};

// Initialize AI models from API
const initializeAIModels = async () => {
	try {
		// 获取认证信息
		const tokenObj = getTokenobj();
		const userStore = useUserStoreWithOut();
		const userInfo = userStore.getUserInfo;
		const globSetting = useGlobSetting();

		// 构建请求头
		const headers: Record<string, string> = {
			'Content-Type': 'application/json',
			'Time-Zone': getTimeZoneInfo().timeZone,
			'Application-code': globSetting?.ssoCode || '',
		};

		// 添加认证头
		if (tokenObj?.accessToken?.token) {
			const token = tokenObj.accessToken.token;
			const tokenType = tokenObj.accessToken.tokenType || 'Bearer';
			headers.Authorization = `${tokenType} ${token}`;
		}

		// 添加用户相关头信息
		headers['X-App-Code'] = getAppCode();
		if (userInfo?.tenantId) {
			headers['X-Tenant-Id'] = String(userInfo.tenantId);
		}

		const response = await fetch('/api/ai/config/v1/models', {
			method: 'GET',
			headers,
		});

		if (response.ok) {
			const result = await response.json();
			if (result.success && result.data) {
				// Map API response to our model interface
				availableModels.value = result.data.map((model: any) => ({
					id: model.id,
					provider: model.provider,
					modelName: model.modelName,
					isAvailable: model.isAvailable === true, // Use exact boolean value from API
					isDefault: model.isDefault === true,
				}));

				// Set default model
				if (availableModels.value.length > 0) {
					// Try to find the default model first, then available model, then first model
					const defaultModel =
						availableModels.value.find((m) => m.isDefault && m.isAvailable) ||
						availableModels.value.find((m) => m.isAvailable) ||
						availableModels.value[0];
					currentAIModel.value = defaultModel;
					selectedAIModel.value = defaultModel.provider.toLowerCase();
				}
			} else {
				loadFallbackModels();
			}
		} else {
			loadFallbackModels();
		}
	} catch (error) {
		loadFallbackModels();
	}
};

// Fallback models in case API fails
const loadFallbackModels = () => {
	availableModels.value = [
		{
			id: 1,
			provider: 'ZhipuAI',
			modelName: 'glm-4',
			isAvailable: true,
		},
		{
			id: 2,
			provider: 'OpenAI',
			modelName: 'gpt-4',
			isAvailable: true,
		},
		{
			id: 3,
			provider: 'Claude',
			modelName: 'claude-3',
			isAvailable: true,
		},
	];

	// Set default model
	if (availableModels.value.length > 0) {
		currentAIModel.value = availableModels.value[0];
		selectedAIModel.value = currentAIModel.value.provider.toLowerCase();
	}
};

// Initialize on component mount
onMounted(() => {
	initializeAIModels();
});
</script>

<style scoped lang="scss">
// Enhanced Params Section Styles (New)
.params-section-enhanced {
	@apply w-full border rounded-xl overflow-hidden;
	border-color: var(--el-border-color-light);
}

html.dark .params-section-enhanced {
	border-color: var(--el-border-color-dark);
}

.params-header-enhanced {
	@apply px-4 py-3 border-b grid grid-cols-12 gap-4 items-center;
	background: var(--el-fill-color-lighter);
	border-bottom-color: var(--el-border-color-light);

	.param-col-key {
		@apply col-span-4 text-sm font-medium;
		color: var(--el-text-color-regular);
	}

	.param-col-value {
		@apply col-span-7 text-sm font-medium;
		color: var(--el-text-color-regular);
	}

	.param-actions-enhanced {
		@apply col-span-1 text-sm font-medium text-center;
		color: var(--el-text-color-regular);
	}
}

html.dark .params-header-enhanced {
	background: var(--el-fill-color-darker);
	border-bottom-color: var(--el-border-color-dark);

	.param-col-key,
	.param-col-value,
	.param-actions-enhanced {
		color: var(--el-text-color-secondary);
	}
}

.params-body-enhanced {
	@apply p-3 space-y-2;
}

.param-row-enhanced {
	@apply grid grid-cols-12 gap-4 items-center;
}

.param-key-container {
	@apply col-span-4;
}

.param-value-container {
	@apply col-span-7 space-y-1;
}

.param-delete-container {
	@apply col-span-1 flex justify-center;
}

.params-header {
	@apply px-4 py-3 border-b flex items-center gap-4;
	background: var(--el-fill-color-lighter);
	border-bottom-color: var(--el-border-color-light);

	.param-col {
		@apply flex-1 text-sm font-medium;
		color: var(--el-text-color-regular);
	}

	.param-actions {
		@apply w-12 text-sm font-medium;
		color: var(--el-text-color-regular);
	}
}

html.dark .params-header {
	background: var(--el-fill-color-darker);
	border-bottom-color: var(--el-border-color-dark);

	.param-col,
	.param-actions {
		color: var(--el-text-color-secondary);
	}
}

.params-body {
	@apply p-4 space-y-3;
}

.param-row {
	@apply flex items-center gap-4;
}

.param-input {
	@apply flex-1;
}

.param-delete {
	@apply w-8 h-8 flex items-center justify-center;
}

// Raw Section Styles
.raw-section {
	@apply w-full;
}

.raw-header {
	@apply mb-4;
}

.raw-format-controls {
	@apply flex items-center gap-3;
}

.raw-format-select {
	@apply min-w-32;
}

.format-btn {
	@apply flex items-center gap-2;

	.el-icon {
		@apply text-sm;
	}
}

.raw-textarea-container {
	@apply relative;
}

.raw-textarea {
	@apply w-full min-h-48 resize-y;
}

// Body Section Styles
.body-section {
	@apply w-full space-y-4;
}

.body-type-group {
	@apply flex flex-wrap gap-4;

	:deep(.el-radio) {
		@apply mr-0;
	}
}

.body-content {
	@apply mt-4;
}

.body-none {
	@apply py-8 text-center;
}

.raw-section {
	@apply space-y-3;
}

.raw-header {
	@apply flex justify-end;
}

.raw-format-select {
	@apply w-32;
}

.raw-textarea {
	@apply font-mono;
}

// Options Section
.options-section {
	@apply border rounded-xl p-4;
	border-color: var(--el-border-color-light);
}

html.dark .options-section {
	border-color: var(--el-border-color-dark);
}

.test-section {
	@apply border-t pt-6;
	border-top-color: var(--el-border-color-light);
}

html.dark .test-section {
	border-top-color: var(--el-border-color-dark);
}

.test-result {
	@apply mt-3;

	pre {
		@apply max-h-40 overflow-y-auto;
	}
}

// 导入错误信息样式
.import-error-message {
	@apply mt-4 p-4 rounded-xl border;
	background: var(--el-color-danger-light-9);
	border-color: var(--el-color-danger-light-5);
}

// 信息提示样式
.curl-info-banner {
	@apply p-4 rounded-xl border;
	background: var(--el-color-info-light-9);
	border-color: var(--el-color-info-light-5);
}

.info-icon {
	color: var(--el-color-info);
}

.info-title {
	color: var(--el-text-color-primary);
}

.info-text {
	color: var(--el-text-color-regular);
}

.error-icon {
	color: var(--el-color-danger);
}

.error-title {
	color: var(--el-text-color-primary);
}

.error-text {
	color: var(--el-text-color-regular);
}

// AI Chat 样式
.ai-import-content {
	@apply h-full;
}

.ai-chat-container {
	@apply flex flex-col h-96;
}

.ai-chat-messages {
	max-height: 300px;
	background: var(--el-fill-color-lighter);
	@apply flex-1 overflow-y-auto p-4 space-y-4 rounded-lg mb-4 dark:bg-black-400;
}

.ai-message {
	@apply flex;

	&.user-message {
		@apply justify-end;

		.message-content {
			@apply rounded-lg px-4 py-2 max-w-xs;
			background: var(--el-color-primary);
			color: var(--el-color-white);
		}
	}

	&.assistant-message {
		@apply justify-start;

		.message-content {
			@apply rounded-lg px-4 py-2 max-w-md border;
			background: var(--el-bg-color);
			color: var(--el-text-color-primary);
			border-color: var(--el-border-color-light);
		}
	}
}

.message-text {
	@apply text-sm leading-relaxed;
}

.generated-config {
	@apply mt-3;
}

.config-preview {
	@apply rounded-lg p-3 border;
	background: var(--el-fill-color-lighter);
	border-color: var(--el-border-color-light);
}

html.dark .config-preview {
	background: var(--el-fill-color-darker);
	border-color: var(--el-border-color);
}

.config-title {
	@apply text-sm font-semibold mb-2;
	color: var(--el-text-color-regular);
}

html.dark .config-title {
	color: var(--el-text-color-placeholder);
}

.config-details {
	@apply space-y-2 mb-3;
}

.config-item {
	@apply flex flex-col space-y-1 mb-2;
}

.config-value-input {
	@apply w-full;
}

.action-name-input {
	@apply w-full;
}

.config-item-inline {
	@apply flex items-start gap-2;
}

.config-label {
	@apply text-xs font-medium min-w-16;
	color: var(--el-text-color-secondary);
}

.config-value {
	@apply text-xs font-mono px-2 py-1 rounded;
	color: var(--el-text-color-regular);
	background: var(--el-fill-color-light);
	word-break: break-all;
	max-width: 100%;
	overflow-wrap: break-word;
}

html.dark .config-value {
	color: var(--el-text-color-placeholder);
	background: var(--el-fill-color-dark);
}

.config-headers {
	@apply space-y-1;
}

.header-item {
	@apply text-xs font-mono px-2 py-1 rounded;
	color: var(--el-text-color-regular);
	background: var(--el-fill-color-light);
	word-break: break-all;
	max-width: 100%;
	overflow-wrap: break-word;
}

html.dark .header-item {
	color: var(--el-text-color-secondary);
	background: var(--el-fill-color-dark);
}

.apply-config-btn {
	@apply text-xs;
}

.typing-indicator {
	@apply inline-flex items-center space-x-1 mr-2;

	span {
		@apply w-2 h-2 rounded-full animate-pulse;
		background: var(--el-text-color-secondary);

		&:nth-child(1) {
			animation-delay: 0s;
		}

		&:nth-child(2) {
			animation-delay: 0.2s;
		}

		&:nth-child(3) {
			animation-delay: 0.4s;
		}
	}
}

.ai-input-area {
	@apply border-t pt-4;
	border-top-color: var(--el-border-color-light);
}

html.dark .ai-input-area {
	border-top-color: var(--el-border-color-dark);
}

.ai-input-with-button {
	@apply flex items-stretch gap-2;
}

.ai-input-container {
	@apply flex-1 relative;
}

.input-bottom-actions {
	@apply absolute bottom-2 left-3 z-10;
}

.ai-model-selector-bottom {
	@apply flex items-center gap-2 flex-shrink-0;
}

.input-bottom-actions .ai-model-selector-bottom {
	@apply flex items-center gap-2;
}

.input-bottom-actions .model-select {
	@apply w-36;
}

.input-bottom-actions .model-select :deep(.el-input__inner) {
	@apply text-xs border-none bg-transparent p-1 shadow-none;
	color: var(--el-text-color-secondary);
}

.input-bottom-actions .model-select :deep(.el-input__inner:focus) {
	@apply border-none shadow-none;
}

.model-option {
	@apply flex justify-between items-center w-full;
}

.model-info {
	@apply flex items-center;
}

.model-display {
	@apply text-sm font-normal;
	color: var(--el-text-color-primary);
}

.model-status {
	@apply flex items-center;
}

.status-dot {
	@apply w-2 h-2 rounded-full;
	background: var(--el-color-danger);
}

.status-dot.online {
	background: var(--el-color-success);
}

.status-dot.offline {
	background: var(--el-color-danger);
}

.input-right-actions {
	position: absolute;
	bottom: 8px;
	right: 12px;
	z-index: 10;
	display: flex;
	align-items: center;
	gap: 0.5rem;
}

.file-upload-btn {
	:deep(.el-upload) {
		@apply flex;
	}
}

.upload-button {
	@apply w-8 h-8 flex items-center justify-center;
	color: var(--el-text-color-secondary);

	&:hover {
		color: var(--el-text-color-regular);
	}
}

.input-right-actions .ai-send-button {
	width: 32px;
	height: 32px;
	min-width: 32px;
	padding: 0;
	border-radius: 50%;
	background: var(--el-color-primary);
	border: none;
	box-shadow: 0 2px 8px rgba(0, 0, 0, 0.1);
	transition: all 0.2s ease;
}

.input-right-actions .ai-send-button:hover {
	transform: translateY(-1px);
	background: var(--el-color-primary-light-3);
	box-shadow: 0 4px 12px rgba(0, 0, 0, 0.15);
}

.input-right-actions .ai-send-button:disabled {
	background: var(--el-fill-color);
	box-shadow: none;
	transform: none;
}

.input-right-actions .ai-send-button .el-icon {
	font-size: 14px;
	color: var(--el-color-white);
}

.input-right-actions .ai-send-button .send-icon {
	width: 14px;
	height: 14px;
	color: var(--el-color-white);
	transform: rotate(-45deg);
}

.uploaded-file-display {
	@apply mt-2 p-2 rounded-lg;
	background: var(--el-fill-color-light);
}

html.dark .uploaded-file-display {
	background: var(--el-fill-color-dark);
}

.file-info {
	@apply flex items-center gap-2 text-sm;
	color: var(--el-text-color-regular);
}

html.dark .file-info {
	color: var(--el-text-color-secondary);
}

.file-name {
	@apply flex-1 truncate;
}

.url-hint,
.body-none-text {
	color: var(--el-text-color-secondary);
}

.test-result-text {
	color: var(--el-text-color-regular);
}

html.dark .test-result-text {
	color: var(--el-text-color-placeholder);
}
</style><|MERGE_RESOLUTION|>--- conflicted
+++ resolved
@@ -302,12 +302,7 @@
 			</div>
 
 			<div v-if="testResult" class="test-result">
-<<<<<<< HEAD
-				<div class="bg-black-400 rounded-xl p-3">
-					<h6 class="font-medium text-sm mb-2">Test Result:</h6>
-=======
 				<div class="test-result-box rounded-xl p-3">
->>>>>>> d757453a
 					<pre class="text-xs test-result-text whitespace-pre-wrap">
 						{{ testResult.stdout || testResult }}
 					</pre

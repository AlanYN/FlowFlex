<template>
	<div>
		<!-- Python Script Editor -->
		<div>
			<CodeEditor
				v-if="isReady"
				ref="codeEditorRef"
				v-model="sourceCode"
				language="python"
				title="Python Script"
				description="Write your Python code here. Check the 'Context Structure' tab in Variables Panel above for the complete context parameter definition."
				height="400px"
				:readOnly="disabled"
			/>
		</div>

		<!-- Test Run Section -->
		<div class="test-section">
			<div class="flex items-center justify-between mb-3">
				<h5 class="font-medium"></h5>
				<div class="button-group">
					<el-button
						type="primary"
						@click="showAICodeGenerator"
						:icon="Star"
						:disabled="disabled"
					>
						AI Generate
					</el-button>
					<el-button
						type="success"
						@click="handleTest"
						:loading="testing"
						:disabled="!sourceCode || isCodeEditorLoading"
					>
						Test Run
					</el-button>
				</div>
			</div>

			<div v-if="testResult" class="test-result">
<<<<<<< HEAD
				<div class="bg-black-400 rounded-xl p-3">
					<h6 class="font-medium text-sm mb-2">Test Result:</h6>
=======
				<div class="bg-gray-50 dark:bg-gray-800 rounded-xl p-3">
>>>>>>> d757453a
					<pre class="text-xs text-gray-700 dark:text-gray-300 whitespace-pre-wrap">{{
						testResult.stdout || testResult
					}}</pre>
				</div>
			</div>
		</div>

		<!-- AI Code Generator Dialog -->
		<AICodeGeneratorDialog
			v-model="showAICodeGeneratorDialog"
			v-model:selectedModelId="selectedModelId"
			v-model:aiInstructions="aiInstructions"
			v-model:generatedCode="generatedCode"
			:modelOptions="modelOptions"
			:loadingModels="loadingModels"
			:generating="generating"
			@generate-code="generateCode"
			@apply-code="applyGeneratedCode"
			@clear-code="clearGeneratedCode"
			@model-change="onModelChange"
		/>
	</div>
</template>

<script setup lang="ts">
import { computed, ref, nextTick, onMounted } from 'vue';
import { Star } from '@element-plus/icons-vue';
import CodeEditor from '@/components/codeEditor/index.vue';
import { AICodeGeneratorDialog } from '@/components/action-config';
import { useAICodeGenerator } from '@/hooks/useAICodeGenerator';

interface Props {
	modelValue?: any;
	testing?: boolean;
	testResult?: {
		executionTime: string;
		memoryUsage: number;
		message: string;
		status: string;
		stdout: string;
		success: boolean;
		timestamp: string;
		token: string;
	};
	idEditing?: boolean;
	disabled?: boolean;
}

const props = withDefaults(defineProps<Props>(), {
	modelValue: () => ({}),
	testing: false,
});

const emit = defineEmits<{
	'update:modelValue': [value: any];
	test: [];
}>();

// Control CodeEditor rendering
const isReady = ref(false);
const codeEditorRef = ref<any>(null);

// Use AI Code Generator composable
const {
	showAICodeGeneratorDialog,
	aiInstructions,
	generatedCode,
	generating,
	selectedModelId,
	modelOptions,
	loadingModels,
	showAICodeGenerator,
	generateCode,
	createApplyGeneratedCode,
	clearGeneratedCode,
	onModelChange,
	refreshModels,
} = useAICodeGenerator();

// Computed two-way binding for sourceCode
const sourceCode = computed({
	get: () => props.modelValue?.sourceCode || '',
	set: (newValue: string) => {
		emit('update:modelValue', { ...props.modelValue, sourceCode: newValue });
	},
});

// Check if CodeEditor is loading
const isCodeEditorLoading = computed(() => {
	return codeEditorRef.value?.isLoading?.() || false;
});

// Create apply function for AI generator
const applyGeneratedCode = createApplyGeneratedCode((code: string) => {
	sourceCode.value = code;
});

// Initialize component
onMounted(() => {
	nextTick(() => {
		isReady.value = true;
	});
	// Initial refresh on component mount
	refreshModels();
});

// Methods
const handleTest = () => {
	emit('test');
};
</script>

<style scoped lang="scss">
.test-section {
	@apply border-t border-gray-200 dark:border-gray-700 pt-4;
}

.test-result {
	@apply mt-3;

	pre {
		@apply max-h-40 overflow-y-auto;
	}
}

.button-group {
	@apply flex gap-2;
}
</style><|MERGE_RESOLUTION|>--- conflicted
+++ resolved
@@ -39,12 +39,7 @@
 			</div>
 
 			<div v-if="testResult" class="test-result">
-<<<<<<< HEAD
-				<div class="bg-black-400 rounded-xl p-3">
-					<h6 class="font-medium text-sm mb-2">Test Result:</h6>
-=======
 				<div class="bg-gray-50 dark:bg-gray-800 rounded-xl p-3">
->>>>>>> d757453a
 					<pre class="text-xs text-gray-700 dark:text-gray-300 whitespace-pre-wrap">{{
 						testResult.stdout || testResult
 					}}</pre>

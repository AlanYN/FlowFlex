// import * as curlconverter from 'curlconverter';
import parser from 'yargs-parser/browser';

// 长选项替换映射（完全参考Hoppscotch）
const replaceables: Record<string, string> = {
	'--request': '-X',
	'--header': '-H',
	'--url': '',
	'--form': '-F',
	'--data-raw': '--data',
	'--data': '-d',
	'--data-ascii': '-d',
	'--data-binary': '-d',
	'--user': '-u',
	'--get': '-G',
};

/**
 * 处理 Windows CMD 特殊转义的 JSON 格式
 */
function processCmdJsonFormat(text: string): string {
	// 处理 Windows CMD 格式的 JSON 转义
	// 例如：^"^[^\^"1958417766709071872^\^"^]^" -> ["1958417766709071872"]
	// 或者：^"{\n    \"Data\": {\n        \"UserName\": \"...\"\n    }\n}^" -> 标准JSON

	let result = text;

	// 处理数组格式：^"^[^\^"content^\^"^]^" -> ["content"]
	const arrayPattern = /\^"\^\[\^\\\^"([^"]*?)\^\\\^"\^\]\^"/g;
	result = result.replace(arrayPattern, '["$1"]');

	// 处理简单的整体引用格式：^"content^" -> content (但保留内部的转义)
	// 这种情况下，内容可能是一个复杂的 JSON 对象
	const simplePattern = /^\^"(.+)\^"$/s;
	if (simplePattern.test(result)) {
		result = result.replace(simplePattern, '$1');

		// 进一步清理内部的 CMD 转义
		result = result
			.replace(/\^\\\^"/g, '"') // 处理内部的 ^\^" -> "
			.replace(/\^"/g, '"') // 处理简单的 ^" -> "
			.replace(/\^'/g, "'") // 处理简单的 ^' -> '
			.replace(/\\\n/g, '\n') // 处理转义的换行符
			.replace(/\^%/g, '%') // 处理 ^% -> %
			.replace(/\^&/g, '&'); // 处理 ^& -> &
	}

	return result;
}

/**
 * 基础清理函数（参考Hoppscotch的paperCuts，增强Windows转义符处理）
 */
function paperCuts(curlCommand: string): string {
	// 首先处理特殊的CMD JSON格式
	const cleaned = processCmdJsonFormat(curlCommand);

	return (
		cleaned
			// 移除反斜杠和换行符
			.replace(/ ?\\ ?$/gm, ' ')
			.replace(/\n/g, ' ')
			// 处理Windows风格的^转义符（按顺序处理，避免冲突）
			.replace(/\^\s*$/gm, '') // 处理行末的^符号
			.replace(/\^\n/g, ' ') // 处理^换行符
			// 处理复杂的Windows嵌套转义（按复杂度顺序处理）
			// 首先处理最复杂的 ^\^" 模式 -> "
			.replace(/\^\\?\^"/g, '"') // 处理^\^"或^\\^"嵌套转义
			.replace(/\^\\?\^'/g, "'") // 处理^\^'或^\\^'嵌套转义
			// 然后处理双重^转义
			.replace(/\^\^"/g, '"') // 处理^^"双重^转义
			.replace(/\^\^'/g, "'") // 处理^^'双重^转义
			.replace(/\^\^/g, '^') // 处理^^双重^转义
			// 处理简单的^转义
			.replace(/\^&/g, '&') // 处理^&转义
			.replace(/\^</g, '<') // 处理^<转义
			.replace(/\^>/g, '>') // 处理^>转义
			.replace(/\^\|/g, '|') // 处理^|转义
			.replace(/\^"/g, '"') // 处理^"转义
			.replace(/\^'/g, "'") // 处理^'转义
			// 移除$符号
			.replace(/\$'/g, "'")
			.replace(/\$"/g, '"')
			.trim()
	);
}

/**
 * 替换长选项为短选项（参考Hoppscotch）
 */
function replaceLongOptions(curlCmd: string): string {
	return Object.keys(replaceables).reduce((cmd, longOption) => {
		const shortOption = replaceables[longOption];
		if (
			longOption.includes('data') ||
			longOption.includes('form') ||
			longOption.includes('header')
		) {
			return cmd.replace(new RegExp(`[ \\t]${longOption}(["' ])`, 'g'), ` ${shortOption}$1`);
		} else {
			return cmd.replace(new RegExp(`[ \\t]${longOption}(["' ])`), ` ${shortOption}$1`);
		}
	}, curlCmd);
}

/**
 * 预处理-X参数格式（参考Hoppscotch）
 */
function prescreenXArgs(curlCommand: string): string {
	return curlCommand
		.replace(/ -X(GET|POST|PUT|PATCH|DELETE|HEAD|CONNECT|OPTIONS|TRACE)/, ' -X $1')
		.trim();
}

/**
 * 预处理curl命令，清理和标准化格式（完全参考Hoppscotch的实现）
 * @param curlCommand 原始curl命令字符串
 * @returns 清理后的curl命令字符串
 */
function preProcessCurlCommand(curlCommand: string): string {
	if (!curlCommand || curlCommand.length === 0) {
		return '';
	}

	// 完全按照Hoppscotch的流程：paperCuts -> replaceLongOptions -> prescreenXArgs
	return prescreenXArgs(replaceLongOptions(paperCuts(curlCommand)));
}

/**
 * 递归移除字符串首尾的引号（包括不完整的引号）
 */
function removeQuotes(str: string): string {
	let cleaned = str.trim();

	// 递归移除完整的引号对
	while (
		(cleaned.startsWith('"') && cleaned.endsWith('"')) ||
		(cleaned.startsWith("'") && cleaned.endsWith("'"))
	) {
		cleaned = cleaned.slice(1, -1).trim();
	}

	// 移除不完整的引号（只有开头或只有结尾的引号）
	if (cleaned.startsWith('"') || cleaned.startsWith("'")) {
		cleaned = cleaned.slice(1).trim();
	}
	if (cleaned.endsWith('"') || cleaned.endsWith("'")) {
		cleaned = cleaned.slice(0, -1).trim();
	}

	return cleaned;
}

/**
 * 解析单个header字符串为键值对（参考Hoppscotch，增强引号处理）
 */
function getHeaderPair(headerString: string): [string, string] | null {
	// 先移除整个header字符串的首尾引号
	const cleanHeader = removeQuotes(headerString);

	// 查找第一个冒号的位置来分割key和value
	const colonIndex = cleanHeader.indexOf(':');
	if (colonIndex === -1) {
		return null;
	}

	// 分割key和value
	let key = cleanHeader.substring(0, colonIndex).trim();
	let value = cleanHeader.substring(colonIndex + 1).trim();

	// 递归移除key和value中的引号
	key = removeQuotes(key);
	value = removeQuotes(value);

	// 确保key不为空
	if (!key) {
		return null;
	}

	return [key, value];
}

/**
 * 从yargs-parser结果中提取HTTP请求头（完全参考Hoppscotch的实现）
 * @param args yargs-parser解析结果
 * @returns HTTP请求头对象和原始Content-Type
 */
function extractHeaders(args: any): { headers: Record<string, string>; rawContentType: string } {
	const headers: Record<string, string> = {};

	// 处理-H选项（参考Hoppscotch的逻辑）
	let headerStrings: string[] = [];

	if (typeof args.H === 'string') {
		headerStrings = [args.H];
	} else if (Array.isArray(args.H)) {
		headerStrings = args.H;
	}

	// 解析所有header字符串
	headerStrings.forEach((headerString) => {
		const pair = getHeaderPair(headerString);
		if (pair) {
			headers[pair[0]] = pair[1];
		}
	});

	// 处理User-Agent（参考Hoppscotch）
	if (args.A || args['user-agent']) {
		headers['User-Agent'] = args.A ?? args['user-agent'];
	}

	// 获取原始Content-Type
	const rawContentType = headers['Content-Type'] ?? headers['content-type'] ?? '';

	return {
		headers,
		rawContentType,
	};
}

/**
 * 从-X参数获取HTTP方法（参考Hoppscotch）
 */
function getMethodFromXArg(args: any): string | null {
	if (typeof args.X === 'string') {
		const xarg = args.X.trim();
		const methodMatch = xarg.match(/GET|POST|PUT|PATCH|DELETE|HEAD|CONNECT|OPTIONS|TRACE/i);
		if (methodMatch) {
			return methodMatch[0];
		}
		// 如果没有匹配到标准方法，尝试匹配任何字母
		const anyMethodMatch = xarg.match(/[a-zA-Z]+/);
		if (anyMethodMatch) {
			return anyMethodMatch[0];
		}
	}
	return null;
}

/**
 * 通过其他参数推断HTTP方法（参考Hoppscotch）
 */
function getMethodByDeduction(args: any): string | null {
	// 如果有上传文件参数，推断为PUT
	if (args.T || args['upload-file']) {
		return 'PUT';
	}
	// 如果有head参数，推断为HEAD
	if (args.I || args.head) {
		return 'HEAD';
	}
	// 如果有-G参数，推断为GET
	if (args.G) {
		return 'GET';
	}
	// 如果有数据或表单参数，推断为POST
	if (args.d || args.F) {
		return 'POST';
	}
	return null;
}

/**
 * 提取HTTP方法（完全参考Hoppscotch的实现）
 */
function extractMethod(args: any): string {
	// 首先尝试从-X参数获取
	const methodFromX = getMethodFromXArg(args);
	if (methodFromX) {
		return methodFromX;
	}

	// 然后尝试通过其他参数推断
	const methodByDeduction = getMethodByDeduction(args);
	if (methodByDeduction) {
		return methodByDeduction;
	}

	// 默认返回GET
	return 'GET';
}

/**
 * 检查URL是否有效
 */
function isURLValid(urlString: string): boolean {
	try {
		new URL(urlString);
		return true;
	} catch {
		return false;
	}
}

/**
 * 为本地URL添加协议
 */
function getProtocolFromURL(url: string): string {
	const match = /^([^\s:@]+:[^\s:@]+@)?([^:/\s]+)([:]*)/.exec(url);
	if (match && match.length > 1) {
		const baseUrl = match[2];
		// 为本地URL设置http协议
		if (
			baseUrl === 'localhost' ||
			baseUrl === '2130706433' ||
			/127(\.0){0,2}\.1/.test(baseUrl) ||
			/192\.168(\.(25[0-5]|2[0-4][0-9]|[01]?[0-9][0-9]?)){2}/.test(baseUrl) ||
			/10(\.(25[0-5]|2[0-4][0-9]|[01]?[0-9][0-9]?)){3}/.test(baseUrl)
		) {
			return 'http://' + url;
		} else {
			return 'https://' + url;
		}
	}
	return url;
}

/**
 * 解析URL字符串
 */
function parseURL(urlText: string | number): URL | null {
	if (!urlText) return null;

	// 预处理URL字符串
	let urlString = urlText
		.toString()
		.replace(/^'|'$/g, '') // 移除首尾引号
		.replace(/[^a-zA-Z0-9_\-./?&=:@%+#,;()'<>\s]/g, ''); // 移除特殊字符

	if (urlString.length === 0) return null;

	// 检查是否有协议
	if (!/^[^:\s]+(?=:\/\/)/.test(urlString)) {
		urlString = getProtocolFromURL(urlString);
	}

	if (isURLValid(urlString)) {
		return new URL(urlString);
	}

	return null;
}

/**
 * 提取URL对象（参考Hoppscotch的实现）
 */
function extractURL(args: any): URL {
	// 从非选项参数中查找URL（跳过第一个参数，通常是curl命令本身）
	const urlCandidates = [...args._.slice(1), args.location].filter(Boolean);

	for (const candidate of urlCandidates) {
		const url = parseURL(candidate);
		if (url) {
			return url;
		}
	}

	// 如果没有找到有效URL，返回默认URL
	return new URL('');
}

export interface ParsedCurlConfig {
	url: string;
	method: string;
	headers: Record<string, string>;
	params: Record<string, string>;
	bodyType: 'none' | 'form-data' | 'x-www-form-urlencoded' | 'raw';
	formData?: Record<string, string>;
	urlEncoded?: Record<string, string>;
	rawBody?: string;
	rawFormat?: string;
}

export function parseCurl(curlCommand: string): ParsedCurlConfig {
	try {
		// 清理curl命令，移除多余的空白字符
		const cleanCommand = preProcessCurlCommand(curlCommand);

		if (!cleanCommand) {
			throw new Error('cURL command cannot be empty');
		}

		// 使用yargs-parser解析curl命令，替代JSON.parse
		const args = parser(cleanCommand);

		// 使用Hoppscotch风格的提取函数
		const urlObj = extractURL(args);
		const params: Record<string, string> = {};
		urlObj.searchParams.forEach((value, key) => {
			params[key] = value;
		});

		// 提取HTTP请求头
		const headerResult = extractHeaders(args);
		const headers = headerResult.headers;
		const rawContentType = headerResult.rawContentType;

		// 提取HTTP方法
		const method = extractMethod(args);

		// 简化的body处理（使用rawContentType来推断格式）
		let bodyType: ParsedCurlConfig['bodyType'] = 'none';
		let formData: Record<string, string> | undefined;
		let urlEncoded: Record<string, string> | undefined;
		let rawBody: string | undefined;
		let rawFormat = 'json';

		// 检查是否有form数据
		const formArgs = args.F || args.form;
		if (formArgs) {
			bodyType = 'form-data';
			formData = {};
			const formList = Array.isArray(formArgs) ? formArgs : [formArgs];
			formList.forEach((formItem: string) => {
				if (formItem && typeof formItem === 'string') {
					const [key, ...valueParts] = formItem.split('=');
					if (key && formData) {
						formData[key] = valueParts.join('=') || '';
					}
				}
			});
		}

		// 检查是否有data数据
		const dataArgs = args.d || args.data;
		if (dataArgs && !formArgs) {
<<<<<<< HEAD
			// 如果是数组，说明可能是多行数据，需要正确连接
			let rawData: string;
			if (Array.isArray(dataArgs)) {
				// 对于JSON数据，保持原有的格式和换行
				rawData = dataArgs.join('\n');
			} else {
				rawData = dataArgs;
			}

			// 移除首尾的引号（如果存在）
			rawData = removeQuotes(rawData);
=======
			let rawData = Array.isArray(dataArgs) ? dataArgs.join('') : dataArgs;

			// 清理数据：移除引号和不必要的转义字符
			rawData = removeQuotes(rawData);

			// 进一步清理JSON数据中的格式问题
			if (rawData && typeof rawData === 'string') {
				// 移除可能的BOM和其他隐藏字符
				rawData = rawData
					.replace(/^\uFEFF/, '') // 移除BOM
					// eslint-disable-next-line no-control-regex
					.replace(/[\x00-\x08\x0E-\x1F\x7F]/g, '') // 移除控制字符但保留\t\n\r
					.replace(/\u00A0/g, ' ') // 替换不间断空格为普通空格
					.trim();
			}
>>>>>>> b0f806a2

			// 根据Content-Type判断body类型
			if (rawContentType && rawContentType.includes('application/x-www-form-urlencoded')) {
				bodyType = 'x-www-form-urlencoded';
				// 解析URL编码数据
				urlEncoded = {};
				const pairs = rawData.split('&');
				pairs.forEach((pair) => {
					const [key, value] = pair.split('=');
					if (key && urlEncoded) {
						try {
							urlEncoded[decodeURIComponent(key)] = decodeURIComponent(value || '');
						} catch {
							urlEncoded[key] = value || '';
						}
					}
				});
			} else {
				bodyType = 'raw';
				rawBody = rawData;
				// 根据Content-Type推断格式
				if (rawContentType) {
					if (rawContentType.includes('application/json')) {
						rawFormat = 'json';
					} else if (
						rawContentType.includes('application/xml') ||
						rawContentType.includes('text/xml')
					) {
						rawFormat = 'xml';
					} else if (rawContentType.includes('text/html')) {
						rawFormat = 'html';
					} else if (rawContentType.includes('text/')) {
						rawFormat = 'text';
					}
				}
			}
		}

		return {
			url: urlObj.origin + urlObj.pathname,
			method: method,
			headers,
			params,
			bodyType,
			formData,
			urlEncoded,
			rawBody,
			rawFormat,
		};
	} catch (error) {
		if (error instanceof Error) {
			// 提供更友好的错误信息
			if (error.message.includes('Invalid URL')) {
				throw new Error('Invalid URL in cURL command. Please check the URL format.');
			} else if (error.message.includes('Unexpected token')) {
				throw new Error('Invalid cURL command format. Please check the syntax.');
			} else {
				throw new Error(`Failed to parse cURL command: ${error.message}`);
			}
		} else {
			throw new Error('Failed to parse cURL command: Unknown error');
		}
	}
}

/**
 * 验证解析结果的完整性
 */
export function validateParsedConfig(config: ParsedCurlConfig): boolean {
	// 基本验证
	if (!config.url || !config.method) {
		return false;
	}

	// URL格式验证
	try {
		new URL(config.url);
	} catch {
		return false;
	}

	// HTTP方法验证
	const validMethods = ['GET', 'POST', 'PUT', 'DELETE', 'PATCH', 'HEAD', 'OPTIONS'];
	if (!validMethods.includes(config.method.toUpperCase())) {
		return false;
	}

	return true;
}<|MERGE_RESOLUTION|>--- conflicted
+++ resolved
@@ -425,19 +425,6 @@
 		// 检查是否有data数据
 		const dataArgs = args.d || args.data;
 		if (dataArgs && !formArgs) {
-<<<<<<< HEAD
-			// 如果是数组，说明可能是多行数据，需要正确连接
-			let rawData: string;
-			if (Array.isArray(dataArgs)) {
-				// 对于JSON数据，保持原有的格式和换行
-				rawData = dataArgs.join('\n');
-			} else {
-				rawData = dataArgs;
-			}
-
-			// 移除首尾的引号（如果存在）
-			rawData = removeQuotes(rawData);
-=======
 			let rawData = Array.isArray(dataArgs) ? dataArgs.join('') : dataArgs;
 
 			// 清理数据：移除引号和不必要的转义字符
@@ -453,7 +440,6 @@
 					.replace(/\u00A0/g, ' ') // 替换不间断空格为普通空格
 					.trim();
 			}
->>>>>>> b0f806a2
 
 			// 根据Content-Type判断body类型
 			if (rawContentType && rawContentType.includes('application/x-www-form-urlencoded')) {

--- conflicted
+++ resolved
@@ -81,12 +81,8 @@
                     ("20250904000001_AddWorkflowStageFieldsToActionMapping", (Action)(() => AddWorkflowStageFieldsToActionMapping_20250904000001.Up(_db))),
                     ("20250916000001_AddIsAIGeneratedToActionDefinitions", (Action)(() => AddIsAIGeneratedToActionDefinitions_20250916000001.Up(_db))),
                     ("20251013000001_AddWorkflowPermissionFields", (Action)(() => Migration_20251013000001_AddWorkflowPermissionFields.Up(_db))),
-<<<<<<< HEAD
-                    ("20251014000001_AddStagePermissionFields", (Action)(() => Migration_20251014000001_AddStagePermissionFields.Up(_db)))
-=======
                     ("20251014000001_AddStagePermissionFields", (Action)(() => Migration_20251014000001_AddStagePermissionFields.Up(_db))),
                     ("20251014000002_AddCasePermissionFields", (Action)(() => Migration_20251014000002_AddCasePermissionFields.Up(_db)))
->>>>>>> 46455e61
                 };
 
                 // Pre-check all migrations to reduce individual SQL queries

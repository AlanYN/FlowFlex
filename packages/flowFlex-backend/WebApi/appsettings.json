--- conflicted
+++ resolved
@@ -35,11 +35,7 @@
 
   "Global": {
     "BlobStoreType": "Local",
-<<<<<<< HEAD
-    "EnableItemIam": false
-=======
     "EnableItemIam": true
->>>>>>> 111aec92
   },
 
   "BlobStore": {

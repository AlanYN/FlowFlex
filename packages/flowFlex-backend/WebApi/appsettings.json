--- conflicted
+++ resolved
@@ -118,14 +118,8 @@
       "Microsoft.EntityFrameworkCore": "Warning"
     }
   },
-<<<<<<< HEAD
   "IdeApis": {
     "BaseUrl": "https://ide-dev.item.pub"
   },
   "AllowedHosts": "*"
-=======
-
-  "AllowedHosts": "*",
-
->>>>>>> 3c74d19d
 }
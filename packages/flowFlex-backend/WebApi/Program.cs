﻿using Microsoft.AspNetCore.Authentication.JwtBearer;
using Microsoft.AspNetCore.Http.Features;
using Microsoft.AspNetCore.Mvc;
using Microsoft.AspNetCore.Server.Kestrel.Core;
using Microsoft.AspNetCore.Mvc.Versioning;
using Microsoft.IdentityModel.Tokens;
using Microsoft.OpenApi.Models;
using OfficeOpenXml;
using FlowFlex.Application.Contracts.Options;
using FlowFlex.WebApi.Extensions;
using FlowFlex.WebApi.Middlewares;
using FlowFlex.SqlSugarDB.Extensions;
using FlowFlex.Infrastructure.Extensions;
using FlowFlex.Domain.Shared.JsonConverters;
using System.Reflection;
using System.Text;
using FlowFlex.Application.Client;
using Item.Redis.Extensions;
using WebApi.Authentication;
using Item.Internal.Auth.Authorization;
using FlowFlex.Domain.Shared.Const;
using System.IdentityModel.Tokens.Jwt;
using WebApi.Authorization;
<<<<<<< HEAD
using Item.ThirdParty.IdentityHub;
using FlowFlex.Application.Services.OW;
using Polly;
using Polly.Extensions.Http;
=======
using Application.Contracts.Options;
>>>>>>> cb342684

var builder = WebApplication.CreateBuilder(args);

// Set EPPlus license (EPPlus 8.x new setup method)
ExcelPackage.License.SetNonCommercialPersonal("FlowFlex System");

// Get all assemblies - using a more reliable approach
var assemblies = new List<Assembly>();
try
{
    // Load assemblies by name to ensure they're properly loaded
    assemblies.Add(typeof(FlowFlex.Application.Maps.UserMapProfile).Assembly); // Application assembly
    assemblies.Add(typeof(FlowFlex.Domain.Entities.OW.User).Assembly); // Domain assembly
    assemblies.Add(typeof(FlowFlex.Application.Contracts.Dtos.OW.User.UserDto).Assembly); // Application.Contracts assembly

    // Also try loading from files as fallback
    var dllFiles = Directory.GetFiles(AppDomain.CurrentDomain.BaseDirectory, "FlowFlex.*.dll");
    foreach (var dllFile in dllFiles)
    {
        try
        {
            var assembly = Assembly.LoadFrom(dllFile);
            if (!assemblies.Contains(assembly))
            {
                assemblies.Add(assembly);
            }
        }
        catch (Exception ex)
        {
            // Log but don't fail - some DLLs might not be loadable
            // Assembly loading failed - continue with other assemblies
        }
    }
}
catch (Exception ex)
{
    // Fallback to current approach if type loading fails
    // Assembly loading by type failed - using file loading fallback
    assemblies = Directory.GetFiles(AppDomain.CurrentDomain.BaseDirectory, "FlowFlex.*.dll")
        .Select(Assembly.LoadFrom).ToList();
}

// Configure file upload limits
builder.Services.Configure<IISServerOptions>(options =>
{
    options.MaxRequestBodySize = 52428800; // 50MB
});

builder.Services.Configure<KestrelServerOptions>(options =>
{
    options.Limits.MaxRequestBodySize = 52428800; // 50MB
});

builder.Services.Configure<FormOptions>(options =>
{
    options.ValueLengthLimit = int.MaxValue;
    options.MultipartBodyLengthLimit = 52428800; // 50MB
    options.MultipartHeadersLengthLimit = int.MaxValue;
});

// Add services to the container.
builder.Services.AddControllers(options =>
{
    // Use central route prefix
    options.UseCentralRoutePrefix(new RouteAttribute("api/"));
})
.AddNewtonsoftJson(options =>
{
    // Configure Newtonsoft.Json settings
    options.SerializerSettings.DateFormatHandling = Newtonsoft.Json.DateFormatHandling.IsoDateFormat;
    options.SerializerSettings.DateTimeZoneHandling = Newtonsoft.Json.DateTimeZoneHandling.Utc;
    options.SerializerSettings.NullValueHandling = Newtonsoft.Json.NullValueHandling.Ignore;
    options.SerializerSettings.ReferenceLoopHandling = Newtonsoft.Json.ReferenceLoopHandling.Ignore;

    // Add global converter for long to string
    options.SerializerSettings.Converters.Add(new LongToStringConverter());
    options.SerializerSettings.Converters.Add(new NullableLongToStringConverter());
})
// Disable automatic model validation, allow model validation errors to pass through, handle manually in controllers
.ConfigureApiBehaviorOptions(options =>
{
    options.SuppressModelStateInvalidFilter = true;
});

// Register services (auto injection)
builder.Services.AddService(builder.Configuration);

builder.Services.AddRedis(builder.Configuration.GetSection("Redis"));

// Register AutoMapper with explicit profile configuration
builder.Services.AddAutoMapper(config =>
{
    // Explicitly add all mapping profiles
    config.AddProfile<FlowFlex.Application.Maps.UserMapProfile>();
    config.AddProfile<FlowFlex.Application.Maps.WorkflowMapProfile>();
    config.AddProfile<FlowFlex.Application.Maps.OnboardingMapProfile>();
    config.AddProfile<FlowFlex.Application.Maps.ChecklistMapProfile>();
    config.AddProfile<FlowFlex.Application.Maps.QuestionnaireMapProfile>();
    config.AddProfile<FlowFlex.Application.Maps.StageMapProfile>();
    config.AddProfile<FlowFlex.Application.Maps.InternalNoteMapProfile>();
    config.AddProfile<FlowFlex.Application.Maps.StaticFieldValueMapProfile>();
    config.AddProfile<FlowFlex.Application.Maps.OnboardingFileMapProfile>();
    config.AddProfile<FlowFlex.Application.Maps.QuestionnaireAnswerMapProfile>();
    config.AddProfile<FlowFlex.Application.Maps.OperationChangeLogMapProfile>();
    config.AddProfile<FlowFlex.Application.Maps.ChecklistTaskCompletionMapProfile>();
    config.AddProfile<FlowFlex.Application.Maps.ChecklistTaskMapProfile>();

    config.AddProfile<FlowFlex.Application.Maps.QuestionnaireSectionMapProfile>();
    config.AddProfile<FlowFlex.Application.Maps.ActionMapProfile>();
}, assemblies);

// Configure options
builder.Services.Configure<EmailOptions>(builder.Configuration.GetSection("Email"));
// Manually configure JwtOptions from Security section
builder.Services.Configure<JwtOptions>(options =>
{
    options.SecretKey = builder.Configuration["Security:JwtSecretKey"];
    options.Issuer = builder.Configuration["Security:JwtIssuer"];
    options.Audience = builder.Configuration["Security:JwtAudience"];
    if (int.TryParse(builder.Configuration["Security:JwtExpiryMinutes"], out var expiryMinutes))
    {
        options.ExpiryMinutes = expiryMinutes;
    }
});
builder.Services.Configure<FileStorageOptions>(builder.Configuration.GetSection("FileStorage"));

// Configure IDM API options
builder.Services.Configure<IdentityHubOptions>(builder.Configuration.GetSection("IdmApis"));

// Register HttpClient for IdmUserDataClient with retry policy and timeout
builder.Services.AddHttpClient<FlowFlex.Application.Services.OW.IdmUserDataClient>("FlowFlexIdmUserDataClient", client =>
{
    var idmConfig = builder.Configuration.GetSection("IdmApis").Get<IdentityHubOptions>();
    if (idmConfig != null && !string.IsNullOrEmpty(idmConfig.BaseUrl))
    {
        client.BaseAddress = new Uri(idmConfig.BaseUrl);
    }
    client.DefaultRequestHeaders.Add("User-Agent", "FlowFlex-HttpClient/1.0");
    client.Timeout = TimeSpan.FromSeconds(30);
})
.AddPolicyHandler(GetRetryPolicy())
.AddPolicyHandler(Policy.TimeoutAsync<HttpResponseMessage>(TimeSpan.FromSeconds(30)));

// Register JWT authentication
var jwtSecretKey = builder.Configuration["Security:JwtSecretKey"];
var jwtIssuer = builder.Configuration["Security:JwtIssuer"];
var jwtAudience = builder.Configuration["Security:JwtAudience"];

var schemes = new List<string> { JwtBearerDefaults.AuthenticationScheme };
var authenticationBuilder = builder.Services.AddAuthentication(options =>
{
    JwtSecurityTokenHandler.DefaultInboundClaimTypeMap.Clear();
    options.DefaultScheme = JwtBearerDefaults.AuthenticationScheme;
})
.AddJwtBearer(options =>
{
    options.TokenValidationParameters = new TokenValidationParameters
    {
        ValidateIssuer = true,
        ValidateAudience = true,
        ValidateLifetime = true,
        ValidateIssuerSigningKey = true,
        ValidIssuer = jwtIssuer,
        ValidAudience = jwtAudience,
        IssuerSigningKey = new SymmetricSecurityKey(Encoding.UTF8.GetBytes(jwtSecretKey)),
        ClockSkew = TimeSpan.Zero
    };

    // Database-backed token validation integrated into JwtBearer events - DISABLED
    options.Events = new JwtBearerEvents
    {
        OnTokenValidated = async context =>
        {
            try
            {
                // Token blacklist validation disabled - skip database validation
                // var services = context.HttpContext.RequestServices;
                // var jwtService = services.GetService<IJwtService>();
                // var accessTokenService = services.GetService<IAccessTokenService>();

                // if (jwtService == null || accessTokenService == null)
                // {
                //     context.Fail("Authentication services unavailable");
                //     return;
                // }

                // var jwtToken = context.SecurityToken as System.IdentityModel.Tokens.Jwt.JwtSecurityToken;
                // var rawToken = jwtToken?.RawData
                //                ?? context.HttpContext.Request.Headers["Authorization"].FirstOrDefault()?.Replace("Bearer ", string.Empty)?.Trim();

                // if (string.IsNullOrEmpty(rawToken))
                // {
                //     context.Fail("Missing token");
                //     return;
                // }

                // var jti = jwtService.GetJtiFromToken(rawToken);
                // if (string.IsNullOrEmpty(jti))
                // {
                //     context.Fail("Invalid token jti");
                //     return;
                // }

                // var isActive = await accessTokenService.ValidateTokenAsync(jti);
                // if (!isActive)
                // {
                //     context.Fail("Token revoked or inactive");
                //     return;
                // }

                // await accessTokenService.UpdateTokenUsageAsync(jti);

                await TokenValidatedHandler.OnTokenValidated(context);
            }
            catch (Exception ex)
            {
                context.Fail($"Authentication error: {ex.Message}");
            }
        }
    };
});

var identityHubConfigOptions = builder.Configuration.GetSection("IdentityHubConfig").Get<IdentityHubConfigOptions>();

if (identityHubConfigOptions?.EnableIdentityHub == true)
{
    schemes.Add(AuthSchemes.Identification);
    authenticationBuilder.AddJwtBearer(AuthSchemes.Identification, config =>
    {
        config.Authority = identityHubConfigOptions.Authority;
        config.RequireHttpsMetadata = identityHubConfigOptions.RequireHttpsMetadata;
        config.TokenValidationParameters = new TokenValidationParameters
        {
            ValidIssuer = identityHubConfigOptions.Issuer,
            ValidateAudience = false,
            ValidateIssuerSigningKey = identityHubConfigOptions.ValidateIssuerSigningKey
        };
        config.Events = new JwtBearerEvents
        {
            OnTokenValidated = TokenValidatedHandler.OnIdmTokenValidated
<<<<<<< HEAD
=======
        };
    });
}

var globalConfigOptions = builder.Configuration.GetSection("Global").Get<GlobalConfigOptions>();
if (globalConfigOptions.EnableItemIam)
{
    schemes.Add(AuthSchemes.ItemIamIdentification);
    var itemIamConfig = builder.Configuration.GetSection("ItemIamConfig").Get<IdentityHubConfigOptions>();
    authenticationBuilder.AddJwtBearer(AuthSchemes.ItemIamIdentification, config =>
    {
        config.Authority = itemIamConfig.Authority;
        config.RequireHttpsMetadata = itemIamConfig.RequireHttpsMetadata;
        config.TokenValidationParameters = new TokenValidationParameters
        {
            ValidIssuer = itemIamConfig.Issuer,
            ValidateAudience = false,
            ValidateIssuerSigningKey = itemIamConfig.ValidateIssuerSigningKey
        };
        config.Events = new JwtBearerEvents
        {
            OnTokenValidated = TokenValidatedHandler.OnIamItemTokenValidated
>>>>>>> cb342684
        };
    });

}

builder.Services.AddAuthorization<WfeAuthorizationHandler>(schemes.ToArray());

// Add authorization policy for user endpoints that supports both Bearer and IDM tokens
builder.Services.AddAuthorization(options =>
{
    options.AddPolicy("BearerOrIdm", policy =>
    {
        policy.AuthenticationSchemes.Add(JwtBearerDefaults.AuthenticationScheme);
        if (identityHubConfigOptions?.EnableIdentityHub == true)
        {
            policy.AuthenticationSchemes.Add(AuthSchemes.Identification);
        }
        policy.RequireAuthenticatedUser();
    });
});

// Register HTTP context accessor
builder.Services.AddHttpContextAccessor();

// Register CORS policy
builder.Services.AddCors(options =>
{
    options.AddPolicy("AllowAll", builder =>
    {
        builder.AllowAnyOrigin()
               .AllowAnyMethod()
               .AllowAnyHeader()
               .WithExposedHeaders("Content-Disposition");
    });
});

// Register API version control
builder.Services.AddApiVersioning(options =>
{
    options.DefaultApiVersion = new ApiVersion(1, 0);
    options.AssumeDefaultVersionWhenUnspecified = true;
    options.ReportApiVersions = true;
    options.ApiVersionReader = ApiVersionReader.Combine(
        new UrlSegmentApiVersionReader(),
        new HeaderApiVersionReader("x-api-version")
    );
});

// Register API version resource manager
builder.Services.AddVersionedApiExplorer(options =>
{
    options.GroupNameFormat = "'v'VVV";
    options.SubstituteApiVersionInUrl = true;
});

// Register Swagger
builder.Services.AddSwaggerGen(options =>
{
    options.SwaggerDoc("v1", new OpenApiInfo { Title = "FlowFlex API", Version = "v1" });
    options.DocInclusionPredicate((version, desc) =>
    {
        return true;
    });

    // Add custom Schema ID generator to resolve type conflicts with same name but different namespaces
    options.CustomSchemaIds(type =>
    {
        // Handle generic types
        if (type.IsGenericType)
        {
            var genericTypeName = type.Name;
            if (genericTypeName.IndexOf('`') > 0)
            {
                genericTypeName = genericTypeName.Substring(0, genericTypeName.IndexOf('`'));
            }

            // Recursively handle generic parameters, including nested generic types
            string GetGenericArgName(Type argType)
            {
                if (argType.IsGenericType)
                {
                    var argGenericName = argType.Name;
                    if (argGenericName.IndexOf('`') > 0)
                    {
                        argGenericName = argGenericName.Substring(0, argGenericName.IndexOf('`'));
                    }

                    var nestedArgs = string.Join("_", argType.GetGenericArguments().Select(GetGenericArgName));
                    return $"{argGenericName}Of{nestedArgs}";
                }

                // For non-generic types, use the full name (including namespace) to avoid conflicts
                return argType.FullName?.Replace(".", "_") ?? argType.Name;
            }

            var genericArgs = string.Join("_", type.GetGenericArguments().Select(GetGenericArgName));
            return $"{genericTypeName}Of{genericArgs}";
        }

        // For specific conflicting types, add namespace prefix
        if (type.Name == "QuestionDto")
        {
            if (type.Namespace.Contains("Stage"))
                return "Stage_QuestionDto";
            if (type.Namespace.Contains("Questionnaire"))
                return "Questionnaire_QuestionDto";
        }

        // Default to using the full name (including namespace) to avoid conflicts
        return type.FullName?.Replace(".", "_") ?? type.Name;
    });

    // Add JWT authentication configuration
    options.AddSecurityDefinition("Bearer", new OpenApiSecurityScheme
    {
        Description = "JWT Authorization header using the Bearer scheme. Example: \"Authorization: Bearer {token}\"",
        Name = "Authorization",
        In = ParameterLocation.Header,
        Type = SecuritySchemeType.ApiKey,
        Scheme = "Bearer"
    });

    options.AddSecurityRequirement(new OpenApiSecurityRequirement
    {
        {
            new OpenApiSecurityScheme
            {
                Reference = new OpenApiReference
                {
                    Type = ReferenceType.SecurityScheme,
                    Id = "Bearer"
                }
            },
            Array.Empty<string>()
        }
    });
});

// Register infrastructure services
builder.Services.AddInfrastructure(builder.Configuration);
builder.Services.AddGlobalExceptionHandling();

builder.Services.AddClient(builder.Configuration);

// Add distributed cache (use memory cache for development, Redis for production)
if (builder.Environment.IsDevelopment())
{
    builder.Services.AddDistributedMemoryCache();
}
else
{
    // TODO: Configure Redis cache for production
    // builder.Services.AddStackExchangeRedisCache(options => {
    //     options.Configuration = builder.Configuration.GetConnectionString("Redis");
    // });
    builder.Services.AddDistributedMemoryCache(); // Fallback to memory cache
}

// Add IMemoryCache for IdentityHubClient dependency
builder.Services.AddMemoryCache();

// Register background task processing service
builder.Services.AddSingleton<FlowFlex.Infrastructure.Services.IBackgroundTaskQueue, FlowFlex.Infrastructure.Services.BackgroundTaskQueue>();
builder.Services.AddHostedService<FlowFlex.Infrastructure.Services.BackgroundTaskService>();

// Note: Most services are auto-registered via IScopedService/ISingletonService/ITransientService interfaces  
// Only register services that are not auto-registered or need special configuration

var app = builder.Build();

// Configure global logger for performance improvement (replace Console.WriteLine)
var logger = app.Services.GetRequiredService<ILogger<Program>>();
FlowFlex.Infrastructure.Extensions.LoggingExtensions.SetLogger(logger);

// Configure HTTP request pipeline
if (app.Environment.IsDevelopment())
{
    app.UseDeveloperExceptionPage();
    app.UseSwagger();
    app.UseSwaggerUI(options =>
    {
        options.SwaggerEndpoint("/swagger/v1/swagger.json", "OW Open API v1");
    });
}
else
{
    app.UseExceptionHandler("/error");
    app.UseHsts();
}

app.UseHttpsRedirection();

// Configure static file services
app.UseStaticFiles();

// Ensure upload directory exists
var uploadsPath = Path.Combine(app.Environment.ContentRootPath, "wwwroot", "uploads");
if (!Directory.Exists(uploadsPath))
{
    Directory.CreateDirectory(uploadsPath);
    // Upload directory created successfully
}

// Configure file upload access
app.UseStaticFiles(new StaticFileOptions
{
    FileProvider = new Microsoft.Extensions.FileProviders.PhysicalFileProvider(uploadsPath),
    RequestPath = "/uploads",
    OnPrepareResponse = ctx =>
    {
        // Add security headers
        ctx.Context.Response.Headers["X-Content-Type-Options"] = "nosniff";
        ctx.Context.Response.Headers["X-Frame-Options"] = "DENY";

        // Set cache policy
        var headers = ctx.Context.Response.GetTypedHeaders();
        headers.CacheControl = new Microsoft.Net.Http.Headers.CacheControlHeaderValue
        {
            Public = true,
            MaxAge = TimeSpan.FromDays(30)
        };
    }
});

app.UseRouting();

// 全局异常处理应该放在第一位，以捕获所有异常
app.UseMiddleware<FlowFlex.Infrastructure.Exceptions.GlobalExceptionHandlingMiddleware>();

// 应用隔离中间件和租户中间件
app.UseMiddleware<FlowFlex.WebApi.Middlewares.AppIsolationMiddleware>();
app.UseMiddleware<FlowFlex.WebApi.Middlewares.TenantMiddleware>();
// 添加过滤器验证中间件，确保过滤器正确应用
app.UseMiddleware<FlowFlex.WebApi.Middlewares.FilterValidationMiddleware>();
app.UseMiddleware<FileAccessMiddleware>();
app.UseCors("AllowAll");

// Add authentication and authorization middleware
app.UseAuthentication();
// Custom JWT/Token validation middlewares removed in favor of JwtBearerEvents.OnTokenValidated
app.UseAuthorization();

app.MapControllers();

// Initialize database
try
{
    app.Services.InitializeDatabase();
}
catch (Exception ex)
{
    app.Logger.LogError(ex, "Database initialization failed");
    
    if (!app.Environment.IsDevelopment())
    {
        throw;
    }
}

// Execute database migrations (this is handled by InitializeDatabase, so we can remove this duplicate call)
// The DatabaseMigrationService is a different system that handles .sql files
// We're using the MigrationManager system instead

app.Run();

/// <summary>
/// Retry policy configuration for IDM HttpClient
/// </summary>
static IAsyncPolicy<HttpResponseMessage> GetRetryPolicy()
{
    return HttpPolicyExtensions
        .HandleTransientHttpError()
        .WaitAndRetryAsync(
            retryCount: 3,
            sleepDurationProvider: retryAttempt => TimeSpan.FromSeconds(Math.Pow(2, retryAttempt)));
}<|MERGE_RESOLUTION|>--- conflicted
+++ resolved
@@ -1,34 +1,29 @@
-﻿using Microsoft.AspNetCore.Authentication.JwtBearer;
+﻿using Application.Contracts.Options;
+using FlowFlex.Application.Client;
+using FlowFlex.Application.Contracts.Options;
+using FlowFlex.Domain.Shared.Const;
+using FlowFlex.Domain.Shared.JsonConverters;
+using FlowFlex.Infrastructure.Extensions;
+using FlowFlex.SqlSugarDB.Extensions;
+using FlowFlex.WebApi.Extensions;
+using FlowFlex.WebApi.Middlewares;
+using Item.Internal.Auth.Authorization;
+using Item.Redis.Extensions;
+using Microsoft.AspNetCore.Authentication.JwtBearer;
 using Microsoft.AspNetCore.Http.Features;
 using Microsoft.AspNetCore.Mvc;
+using Microsoft.AspNetCore.Mvc.Versioning;
 using Microsoft.AspNetCore.Server.Kestrel.Core;
-using Microsoft.AspNetCore.Mvc.Versioning;
 using Microsoft.IdentityModel.Tokens;
 using Microsoft.OpenApi.Models;
 using OfficeOpenXml;
-using FlowFlex.Application.Contracts.Options;
-using FlowFlex.WebApi.Extensions;
-using FlowFlex.WebApi.Middlewares;
-using FlowFlex.SqlSugarDB.Extensions;
-using FlowFlex.Infrastructure.Extensions;
-using FlowFlex.Domain.Shared.JsonConverters;
+using Polly;
+using Polly.Extensions.Http;
+using System.IdentityModel.Tokens.Jwt;
 using System.Reflection;
 using System.Text;
-using FlowFlex.Application.Client;
-using Item.Redis.Extensions;
 using WebApi.Authentication;
-using Item.Internal.Auth.Authorization;
-using FlowFlex.Domain.Shared.Const;
-using System.IdentityModel.Tokens.Jwt;
 using WebApi.Authorization;
-<<<<<<< HEAD
-using Item.ThirdParty.IdentityHub;
-using FlowFlex.Application.Services.OW;
-using Polly;
-using Polly.Extensions.Http;
-=======
-using Application.Contracts.Options;
->>>>>>> cb342684
 
 var builder = WebApplication.CreateBuilder(args);
 
@@ -269,8 +264,6 @@
         config.Events = new JwtBearerEvents
         {
             OnTokenValidated = TokenValidatedHandler.OnIdmTokenValidated
-<<<<<<< HEAD
-=======
         };
     });
 }
@@ -293,7 +286,6 @@
         config.Events = new JwtBearerEvents
         {
             OnTokenValidated = TokenValidatedHandler.OnIamItemTokenValidated
->>>>>>> cb342684
         };
     });
 

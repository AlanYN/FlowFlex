--- conflicted
+++ resolved
@@ -545,11 +545,7 @@
                 return "[]";
             }
         }
-<<<<<<< HEAD
-
-=======
        
->>>>>>> d87c56bb
         /// <summary>
         /// Sync Onboarding fields to Static Field Values when Onboarding is updated
         /// </summary>

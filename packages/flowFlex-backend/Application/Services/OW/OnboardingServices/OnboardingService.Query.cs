--- conflicted
+++ resolved
@@ -776,8 +776,6 @@
         }
 
         #endregion
-<<<<<<< HEAD
-=======
 
         #region GetActiveBySystemId
 
@@ -858,6 +856,5 @@
         }
 
         #endregion
->>>>>>> 7b376c55
     }
 }

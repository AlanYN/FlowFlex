--- conflicted
+++ resolved
@@ -1858,19 +1858,11 @@
             // Get target stage ID with backward compatibility
             long stageIdToComplete;
             try
-<<<<<<< HEAD
             {
                 stageIdToComplete = input.GetTargetStageId();
             }
             catch (ArgumentException ex)
             {
-=======
-            {
-                stageIdToComplete = input.GetTargetStageId();
-            }
-            catch (ArgumentException ex)
-            {
->>>>>>> 1dd2c6cf
                 throw new CRMException(ErrorCodeEnum.ParamInvalid, $"Invalid stage ID parameters: {ex.Message}");
             }
 

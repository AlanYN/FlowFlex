--- conflicted
+++ resolved
@@ -164,11 +164,6 @@
                 }
                 else if (!string.IsNullOrEmpty(onboardingFile.AccessUrl))
                 {
-<<<<<<< HEAD
-                    // AccessUrl might be a full OSS URL, we need to extract the file path
-                    // CloudFileStorageService.ExtractFilePathFromUrl will handle this
-=======
->>>>>>> 91f717a5
                     filePath = onboardingFile.AccessUrl;
                 }
 
@@ -179,9 +174,6 @@
                     return fallbackUrl;
                 }
 
-<<<<<<< HEAD
-                // Generate real-time signed URL using file storage service
-=======
                 // Check if it's local storage - return direct access URL
                 if (IsLocalStoragePath(filePath))
                 {
@@ -190,7 +182,6 @@
                 }
 
                 // For cloud storage, generate real-time signed URL
->>>>>>> 91f717a5
                 var signedUrl = await _fileStorageService.GetFileUrlAsync(filePath);
                 
                 // Check if the returned URL is valid (not null, not empty, and not just the original path)
@@ -259,24 +250,6 @@
                     var accessUrl = attachment.AccessUrl ?? attachment.FilePath ?? "";
                     var isLocalStorage = IsLocalStoragePath(accessUrl);
 
-<<<<<<< HEAD
-                    if (!string.IsNullOrEmpty(attachment.FilePath))
-                    {
-                        // Remove /uploads/ prefix if present (for local storage compatibility)
-                        filePath = attachment.FilePath.Replace("/uploads/", "");
-                    }
-                    else if (!string.IsNullOrEmpty(attachment.AccessUrl))
-                    {
-                        // For cloud storage, AccessUrl might be a full URL or a path
-                        // CloudFileStorageService.GetFileAsync will handle URL extraction
-                        filePath = attachment.AccessUrl;
-                        
-                        // If it's a local storage URL, remove /uploads/ prefix
-                        if (filePath.StartsWith("/uploads/", StringComparison.OrdinalIgnoreCase))
-                        {
-                            filePath = filePath.Replace("/uploads/", "");
-                        }
-=======
                     _logger.LogDebug("GetAttachmentAsync - Id: {Id}, AccessUrl: {AccessUrl}, IsLocal: {IsLocal}", 
                         id, accessUrl, isLocalStorage);
 
@@ -288,7 +261,6 @@
                     {
                         // Handle local storage - read file directly from local file system
                         (stream, fileName, contentType) = await GetLocalFileAsync(accessUrl);
->>>>>>> 91f717a5
                     }
                     else
                     {
